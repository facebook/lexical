--- conflicted
+++ resolved
@@ -59,17 +59,6 @@
     return 'link';
   }
 
-<<<<<<< HEAD
-=======
-  static clone(node: LinkNode): LinkNode {
-    return new LinkNode(
-      node.__url,
-      {rel: node.__rel, target: node.__target, title: node.__title},
-      node.__key,
-    );
-  }
-
->>>>>>> a549e30f
   constructor(url: string, attributes: LinkAttributes = {}, key?: NodeKey) {
     super(key);
     const {target = null, rel = null, title = null} = attributes;
@@ -309,17 +298,6 @@
     return 'autolink';
   }
 
-<<<<<<< HEAD
-=======
-  static clone(node: AutoLinkNode): AutoLinkNode {
-    return new AutoLinkNode(
-      node.__url,
-      {rel: node.__rel, target: node.__target, title: node.__title},
-      node.__key,
-    );
-  }
-
->>>>>>> a549e30f
   static importJSON(serializedNode: SerializedAutoLinkNode): AutoLinkNode {
     const node = $createAutoLinkNode(serializedNode.url, {
       rel: serializedNode.rel,
