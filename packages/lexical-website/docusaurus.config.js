--- conflicted
+++ resolved
@@ -28,27 +28,6 @@
     gitRevision: 'main',
     sourceLinkTemplate,
   };
-}
-
-<<<<<<< HEAD
-=======
-function lexicalReactEntryPoints() {
-  return Object.keys(
-    fs.readJsonSync('../lexical-react/package.json').exports,
-  ).flatMap((k) => {
-    const m = /\.\/([^.]+)$/.exec(k);
-    if (!m) {
-      return [];
-    }
-    const prefix = `../lexical-react/src/${m[1]}`;
-    for (const ext of ['.tsx', '.ts']) {
-      const fn = `${prefix}${ext}`;
-      if (fs.existsSync(fn)) {
-        return [fn];
-      }
-    }
-    throw Error(`No entry point found for ${prefix}`);
-  });
 }
 
 /**
@@ -192,32 +171,15 @@
 /** @type {Partial<import('docusaurus-plugin-typedoc/dist/types').PluginOptions>} */
 const docusaurusPluginTypedocConfig = {
   ...sourceLinkOptions(),
-  entryPoints: [
-    '../lexical/src/index.ts',
-    '../lexical-clipboard/src/index.ts',
-    '../lexical-code/src/index.ts',
-    '../lexical-devtools-core/src/index.ts',
-    '../lexical-dragon/src/index.ts',
-    '../lexical-file/src/index.ts',
-    '../lexical-hashtag/src/index.ts',
-    '../lexical-headless/src/index.ts',
-    '../lexical-history/src/index.ts',
-    '../lexical-html/src/index.ts',
-    '../lexical-link/src/index.ts',
-    '../lexical-list/src/index.ts',
-    '../lexical-mark/src/index.ts',
-    '../lexical-markdown/src/index.ts',
-    '../lexical-offset/src/index.ts',
-    '../lexical-overflow/src/index.ts',
-    '../lexical-plain-text/src/index.ts',
-    ...lexicalReactEntryPoints(),
-    '../lexical-rich-text/src/index.ts',
-    '../lexical-selection/src/index.ts',
-    '../lexical-table/src/index.ts',
-    '../lexical-text/src/index.ts',
-    '../lexical-utils/src/index.ts',
-    '../lexical-yjs/src/index.ts',
-  ],
+  entryPoints: packagesManager
+    .getPublicPackages()
+    .flatMap((pkg) =>
+      pkg
+        .getExportedNpmModuleEntries()
+        .map((entry) => [
+          path.relative(__dirname, pkg.resolve('src', entry.sourceFileName)),
+        ]),
+    ),
   excludeInternal: true,
   plugin: [
     './src/plugins/lexical-typedoc-plugin-no-inherit',
@@ -231,7 +193,6 @@
   watch: process.env.TYPEDOC_WATCH === 'true',
 };
 
->>>>>>> 8b893c80
 /** @type {import('@docusaurus/types').Config} */
 const config = {
   baseUrl: '/',
@@ -247,38 +208,7 @@
   organizationName: 'facebook',
   plugins: [
     './plugins/webpack-buffer',
-<<<<<<< HEAD
-    [
-      'docusaurus-plugin-typedoc',
-      {
-        ...sourceLinkOptions(),
-        entryPoints: packagesManager
-          .getPublicPackages()
-          .flatMap((pkg) =>
-            pkg
-              .getExportedNpmModuleEntries()
-              .map((entry) => [
-                path.relative(
-                  __dirname,
-                  pkg.resolve('src', entry.sourceFileName),
-                ),
-              ]),
-          ),
-        excludeInternal: true,
-        plugin: [
-          './src/plugins/lexical-typedoc-plugin-no-inherit',
-          './src/plugins/lexical-typedoc-plugin-module-name',
-        ],
-        sidebar: {
-          position: 5,
-        },
-        tsconfig: '../../tsconfig.json',
-        watch: process.env.TYPEDOC_WATCH === 'true',
-      },
-    ],
-=======
     ['docusaurus-plugin-typedoc', docusaurusPluginTypedocConfig],
->>>>>>> 8b893c80
     async function tailwindcss() {
       return {
         configurePostCss(postcssOptions) {
