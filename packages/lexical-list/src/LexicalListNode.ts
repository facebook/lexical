--- conflicted
+++ resolved
@@ -302,20 +302,12 @@
   return normalizedListItems;
 }
 
-<<<<<<< HEAD
 function isDomChecklist(domNode: HTMLElement) {
   if (
     domNode.getAttribute('__lexicallisttype') === 'check' ||
     // is github checklist
     domNode.classList.contains('contains-task-list')
-=======
-function isDomChecklist(domNode: Node) {
-  if (
-    isHTMLElement(domNode) &&
-    (domNode.getAttribute('__lexicallisttype') === 'check' ||
-      // is github checklist
-      domNode.classList.contains('contains-task-list'))
->>>>>>> 5b7e3097
+
   ) {
     return true;
   }
@@ -328,11 +320,7 @@
   return false;
 }
 
-<<<<<<< HEAD
 function $convertListNode(domNode: HTMLElement): DOMConversionOutput {
-=======
-function $convertListNode(domNode: Node): DOMConversionOutput {
->>>>>>> 5b7e3097
   const nodeName = domNode.nodeName.toLowerCase();
   let node = null;
   if (nodeName === 'ol') {
