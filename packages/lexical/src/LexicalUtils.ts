--- conflicted
+++ resolved
@@ -36,7 +36,6 @@
   $createTextNode,
   $getPreviousSelection,
   $getSelection,
-  $INTERNAL_isPointSelection,
   $isDecoratorNode,
   $isElementNode,
   $isLineBreakNode,
@@ -478,13 +477,7 @@
       }
     }
     selection.dirty = true;
-<<<<<<< HEAD
-    if ($INTERNAL_isPointSelection(selection)) {
-      selection.setCachedNodes(null);
-    }
-=======
     selection.setCachedNodes(null);
->>>>>>> d78d89ca
   }
   editorState._selection = selection;
 }
