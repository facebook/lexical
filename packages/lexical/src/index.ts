--- conflicted
+++ resolved
@@ -44,12 +44,9 @@
   ElementPointType as ElementPoint,
   GridMapType,
   GridMapValueType,
-<<<<<<< HEAD
-=======
   GridSelection,
   GridSelectionShape,
   INTERNAL_PointSelection,
->>>>>>> d78d89ca
   NodeSelection,
   Point,
   PointType,
