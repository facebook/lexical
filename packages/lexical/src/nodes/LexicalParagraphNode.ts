/**
 * Copyright (c) Meta Platforms, Inc. and affiliates.
 *
 * This source code is licensed under the MIT license found in the
 * LICENSE file in the root directory of this source tree.
 *
 */

import type {
  EditorConfig,
  KlassConstructor,
  LexicalEditor,
  Spread,
} from '../LexicalEditor';
import type {
  DOMConversionMap,
  DOMConversionOutput,
  DOMExportOutput,
  LexicalNode,
} from '../LexicalNode';
import type {RangeSelection} from '../LexicalSelection';
import type {
  ElementFormatType,
  SerializedElementNode,
} from './LexicalElementNode';

import {
  $applyNodeReplacement,
  getCachedClassNameArray,
  isHTMLElement,
  setNodeIndentFromDOM,
} from '../LexicalUtils';
import {ElementNode} from './LexicalElementNode';
import {$isTextNode} from './LexicalTextNode';

export type SerializedParagraphNode = Spread<
  {
    textFormat: number;
    textStyle: string;
  },
  SerializedElementNode
>;

/** @noInheritDoc */
export class ParagraphNode extends ElementNode {
<<<<<<< HEAD
  declare ['constructor']: KlassConstructor<typeof ParagraphNode>;
=======
  /** @internal */
  ['constructor']!: KlassConstructor<typeof ParagraphNode>;
>>>>>>> 6f0e30a6

  static getType(): string {
    return 'paragraph';
  }

  static clone(node: ParagraphNode): ParagraphNode {
    return new ParagraphNode(node.__key);
  }

  // View

  createDOM(config: EditorConfig): HTMLElement {
    const dom = document.createElement('p');
    const classNames = getCachedClassNameArray(config.theme, 'paragraph');
    if (classNames !== undefined) {
      const domClassList = dom.classList;
      domClassList.add(...classNames);
    }
    return dom;
  }
  updateDOM(
    prevNode: ParagraphNode,
    dom: HTMLElement,
    config: EditorConfig,
  ): boolean {
    return false;
  }

  static importDOM(): DOMConversionMap | null {
    return {
      p: (node: Node) => ({
        conversion: $convertParagraphElement,
        priority: 0,
      }),
    };
  }

  exportDOM(editor: LexicalEditor): DOMExportOutput {
    const {element} = super.exportDOM(editor);

    if (isHTMLElement(element)) {
      if (this.isEmpty()) {
        element.append(document.createElement('br'));
      }

      const formatType = this.getFormatType();
      if (formatType) {
        element.style.textAlign = formatType;
      }
    }

    return {
      element,
    };
  }

  static importJSON(serializedNode: SerializedParagraphNode): ParagraphNode {
    return $createParagraphNode().updateFromJSON(serializedNode);
  }

  exportJSON(): SerializedParagraphNode {
    return {
      ...super.exportJSON(),
      // These are included explicitly for backwards compatibility
      textFormat: this.getTextFormat(),
      textStyle: this.getTextStyle(),
    };
  }

  // Mutation

  insertNewAfter(
    rangeSelection: RangeSelection,
    restoreSelection: boolean,
  ): ParagraphNode {
    const newElement = $createParagraphNode();
    newElement.setTextFormat(rangeSelection.format);
    newElement.setTextStyle(rangeSelection.style);
    const direction = this.getDirection();
    newElement.setDirection(direction);
    newElement.setFormat(this.getFormatType());
    newElement.setStyle(this.getStyle());
    this.insertAfter(newElement, restoreSelection);
    return newElement;
  }

  collapseAtStart(): boolean {
    const children = this.getChildren();
    // If we have an empty (trimmed) first paragraph and try and remove it,
    // delete the paragraph as long as we have another sibling to go to
    if (
      children.length === 0 ||
      ($isTextNode(children[0]) && children[0].getTextContent().trim() === '')
    ) {
      const nextSibling = this.getNextSibling();
      if (nextSibling !== null) {
        this.selectNext();
        this.remove();
        return true;
      }
      const prevSibling = this.getPreviousSibling();
      if (prevSibling !== null) {
        this.selectPrevious();
        this.remove();
        return true;
      }
    }
    return false;
  }
}

function $convertParagraphElement(element: HTMLElement): DOMConversionOutput {
  const node = $createParagraphNode();
  if (element.style) {
    node.setFormat(element.style.textAlign as ElementFormatType);
    setNodeIndentFromDOM(element, node);
  }
  return {node};
}

export function $createParagraphNode(): ParagraphNode {
  return $applyNodeReplacement(new ParagraphNode());
}

export function $isParagraphNode(
  node: LexicalNode | null | undefined,
): node is ParagraphNode {
  return node instanceof ParagraphNode;
}<|MERGE_RESOLUTION|>--- conflicted
+++ resolved
@@ -43,12 +43,8 @@
 
 /** @noInheritDoc */
 export class ParagraphNode extends ElementNode {
-<<<<<<< HEAD
+  /** @internal */
   declare ['constructor']: KlassConstructor<typeof ParagraphNode>;
-=======
-  /** @internal */
-  ['constructor']!: KlassConstructor<typeof ParagraphNode>;
->>>>>>> 6f0e30a6
 
   static getType(): string {
     return 'paragraph';
