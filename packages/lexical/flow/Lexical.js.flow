--- conflicted
+++ resolved
@@ -425,30 +425,6 @@
   setCachedNodes(nodes: null | Array<LexicalNode>): void;
 }
 
-<<<<<<< HEAD
-=======
-declare export class INTERNAL_PointSelection implements BaseSelection {
-  anchor: PointType;
-  focus: PointType;
-  dirty: boolean;
-  constructor(anchor: PointType, focus: PointType): void;
-  clone(): INTERNAL_PointSelection;
-  extract(): Array<LexicalNode>;
-  getNodes(): Array<LexicalNode>;
-  getTextContent(): string;
-  insertRawText(text: string): void;
-  is(selection: null | BaseSelection): boolean;
-  insertText(text: string): void;
-  insertNodes(nodes: Array<LexicalNode>): void;
-  getCachedNodes(): null | Array<LexicalNode>;
-  setCachedNodes(nodes: null | Array<LexicalNode>): void;
-}
-
-declare export function $INTERNAL_isPointSelection(
-  x: ?mixed,
-): x is INTERNAL_PointSelection;
-
->>>>>>> a89223e5
 declare export class NodeSelection implements BaseSelection {
   _nodes: Set<NodeKey>;
   dirty: boolean;
