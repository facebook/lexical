/**
 * Copyright (c) Meta Platforms, Inc. and affiliates.
 *
 * This source code is licensed under the MIT license found in the
 * LICENSE file in the root directory of this source tree.
 *
 * @flow strict
 */

import type {
  LexicalEditor,
  EditorConfig,
  LexicalNode,
  NodeKey,
  TextFormatType,
  CommandListenerLowPriority,
} from 'lexical';

import {addClassNamesToElement} from '@lexical/helpers/elements';
import {
  ElementNode,
  $createTextNode,
  $getNearestNodeFromDOMNode,
  $isElementNode,
  $createSelection,
  $getSelection,
  $setSelection,
} from 'lexical';
import {$createParagraphNode} from 'lexical/ParagraphNode';
<<<<<<< HEAD
import {$findMatchingParent} from '@lexical/helpers/nodes';
import {$isTableCellNode} from 'lexical/TableCellNode';
=======
>>>>>>> f4b5c0b5

type Cell = {
  elem: HTMLElement,
  highlighted: boolean,
  x: number,
  y: number,
};

type Cells = Array<Array<Cell>>;

type Grid = {
  rows: number,
  columns: number,
  cells: Cells,
};

type SelectionShape = {
  fromX: number,
  toX: number,
  fromY: number,
  toY: number,
};

const LowPriority: CommandListenerLowPriority = 1;

const removeHighlightStyle = document.createElement('style');
removeHighlightStyle.appendChild(
  document.createTextNode('::selection{background-color: transparent}'),
);

function getCellFromTarget(node: Node): Cell | null {
  let currentNode = node;
  while (currentNode != null) {
    const nodeName = currentNode.nodeName;
    if (nodeName === 'TD' || nodeName === 'TH') {
      // $FlowFixMe: internal field
      const cell = currentNode._cell;
      if (cell === undefined) {
        return null;
      }
      return cell;
    }
    currentNode = currentNode.parentNode;
  }
  return null;
}

export function trackTableGrid(
  tableNode: TableNode,
  tableElement: HTMLElement,
  editor: LexicalEditor,
): Grid {
  const cells: Cells = [];
  const grid = {
    rows: 0,
    columns: 0,
    cells,
  };
  const observer = new MutationObserver((records) => {
    editor.update(() => {
      let currentNode = tableElement.firstChild;
      let x = 0;
      let y = 0;

      let gridNeedsRedraw = false;
      for (let i = 0; i < records.length; i++) {
        const record = records[i];
        const target = record.target;
        const nodeName = target.nodeName;
        if (nodeName === 'TABLE' || nodeName === 'TR') {
          gridNeedsRedraw = true;
          break;
        }
      }
      if (!gridNeedsRedraw) {
        return;
      }
      cells.length = 0;

      while (currentNode != null) {
        const nodeMame = currentNode.nodeName;
        if (nodeMame === 'TD' || nodeMame === 'TH') {
          // $FlowFixMe: TD is always an HTMLElement
          const elem: HTMLElement = currentNode;
          const cell = {
            elem,
            highlighted: false,
            x,
            y,
          };
          // $FlowFixMe: internal field
          currentNode._cell = cell;
          if (cells[y] === undefined) {
            cells[y] = [];
          }
          cells[y][x] = cell;
        } else {
          const child = currentNode.firstChild;
          if (child != null) {
            currentNode = child;
            continue;
          }
        }
        const sibling = currentNode.nextSibling;
        if (sibling != null) {
          x++;
          currentNode = sibling;
          continue;
        }
        const parent = currentNode.parentNode;
        if (parent != null) {
          const parentSibling = parent.nextSibling;
          if (parentSibling == null) {
            break;
          }
          y++;
          x = 0;
          currentNode = parentSibling;
        }
      }
      grid.columns = x + 1;
      grid.rows = y + 1;

      tableNode.setGrid(grid);
    });
  });

  observer.observe(tableElement, {
    childList: true,
    subtree: true,
  });

  tableNode.setGrid(grid);

  return grid;
}

function updateCells(
  fromX: number,
  toX: number,
  fromY: number,
  toY: number,
  cells: Cells,
): Array<Cell> {
  const highlighted = [];
  for (let y = 0; y < cells.length; y++) {
    const row = cells[y];
    for (let x = 0; x < row.length; x++) {
      const cell = row[x];
      const elemStyle = cell.elem.style;
      if (x >= fromX && x <= toX && y >= fromY && y <= toY) {
        if (!cell.highlighted) {
          cell.highlighted = true;
          elemStyle.setProperty('background-color', 'rgb(163, 187, 255)');
          elemStyle.setProperty('caret-color', 'transparent');
        }
        highlighted.push(cell);
      } else if (cell.highlighted) {
        cell.highlighted = false;
        elemStyle.removeProperty('background-color');
        elemStyle.removeProperty('caret-color');
      }
    }
  }
  return highlighted;
}

function applyCustomTableHandlers(
  tableNode: TableNode,
  tableElement: HTMLElement,
  editor: LexicalEditor,
): void {
  const rootElement = editor.getRootElement();
  if (rootElement === null) {
    return;
  }

  trackTableGrid(tableNode, tableElement, editor);

  const grid = tableNode.getGrid();

  let isSelected = false;
  let isHighlightingCells = false;
  let startX = -1;
  let startY = -1;
  let currentX = -1;
  let currentY = -1;
  let highlightedCells = [];

  if (grid == null) {
    throw new Error('Table grid not found.');
  }

  tableElement.addEventListener('mousemove', (event: MouseEvent) => {
    if (isSelected) {
      // $FlowFixMe: event.target is always a Node on the DOM
      const cell = getCellFromTarget(event.target);
      if (cell !== null) {
        const cellX = cell.x;
        const cellY = cell.y;
        if (!isHighlightingCells && (startX !== cellX || startY !== cellY)) {
          event.preventDefault();
          const windowSelection = window.getSelection();
          // Collapse the selection
          windowSelection.setBaseAndExtent(
            windowSelection.anchorNode,
            0,
            windowSelection.anchorNode,
            0,
          );
          isHighlightingCells = true;
          if (document.body) {
            document.body.appendChild(removeHighlightStyle);
          }
          if (deleteCharacterListener === null) {
            deleteCharacterListener = editor.addListener(
              'command',
              (type, payload) => {
                if (type === 'deleteCharacter') {
                  if (highlightedCells.length === grid.columns * grid.rows) {
                    tableNode.selectPrevious();
                    // Delete entire table
                    tableNode.remove();
                    clearHighlight();
                    return true;
                  }
                  highlightedCells.forEach(({elem}) => {
                    const cellNode = $getNearestNodeFromDOMNode(elem);

<<<<<<< HEAD
                    if (cellNode != null && $isElementNode(cellNode)) {
=======
                    if ($isElementNode(cellNode)) {
>>>>>>> f4b5c0b5
                      cellNode.clear();

                      const paragraphNode = $createParagraphNode();
                      const textNode = $createTextNode();
                      paragraphNode.append(textNode);
                      cellNode.append(paragraphNode);
                    }
                  });
                  tableNode.setSelectionState(null);
                  $setSelection(null);
                  return true;
                } else if (type === 'formatText') {
                  formatCells(payload);
                  return true;
                } else if (type === 'insertText') {
                  clearHighlight();
                  return false;
                }
                return false;
              },
              LowPriority,
            );
          }
        } else if (cellX === currentX && cellY === currentY) {
          return;
        }
        currentX = cellX;
        currentY = cellY;

        if (isHighlightingCells) {
          const fromX = Math.min(startX, currentX);
          const toX = Math.max(startX, currentX);
          const fromY = Math.min(startY, currentY);
          const toY = Math.max(startY, currentY);

          editor.update(() => {
            highlightedCells = tableNode.setSelectionState({
              fromX,
              toX,
              fromY,
              toY,
            });
          });
        }
      }
    }
  });

  const clearHighlight = () => {
    editor.update(() => {
      isHighlightingCells = false;
      isSelected = false;
      startX = -1;
      startY = -1;
      currentX = -1;
      currentY = -1;

      editor.update(() => {
        tableNode.setSelectionState(null);
      });

      highlightedCells = [];
      if (deleteCharacterListener !== null) {
        deleteCharacterListener();
        deleteCharacterListener = null;
      }
      const parent = removeHighlightStyle.parentNode;
      if (parent != null) {
        parent.removeChild(removeHighlightStyle);
      }
    });
  };

  tableElement.addEventListener('mouseleave', (event: MouseEvent) => {
    if (isSelected) {
      return;
    }
  });

  const formatCells = (type: TextFormatType) => {
    let selection = $getSelection();
    if (selection === null) {
      selection = $createSelection();
    }
    // This is to make Flow play ball.
    const formatSelection = selection;
    const anchor = formatSelection.anchor;
    const focus = formatSelection.focus;
    highlightedCells.forEach((highlightedCell) => {
      const cellNode = $getNearestNodeFromDOMNode(highlightedCell.elem);
      if ($isElementNode(cellNode)) {
        anchor.set(cellNode.getKey(), 0, 'element');
        focus.set(cellNode.getKey(), cellNode.getChildrenSize(), 'element');
        formatSelection.formatText(type);
      }
    });
    // Collapse selection
    selection.anchor.set(
      selection.anchor.key,
      selection.anchor.offset,
      selection.anchor.type,
    );
    selection.focus.set(
      selection.anchor.key,
      selection.anchor.offset,
      selection.anchor.type,
    );
    $setSelection(selection);
  };

  let deleteCharacterListener = null;

  tableElement.addEventListener('mousedown', (event: MouseEvent) => {
    if (isSelected) {
      if (isHighlightingCells) {
        clearHighlight();
      }
      return;
    }
    setTimeout(() => {
      if (isHighlightingCells) {
        clearHighlight();
      }
      // $FlowFixMe: event.target is always a Node on the DOM
      const cell = getCellFromTarget(event.target);
      if (cell !== null) {
        isSelected = true;
        startX = cell.x;
        startY = cell.y;

        document.addEventListener(
          'mouseup',
          () => {
            isSelected = false;
          },
          {
            capture: true,
            once: true,
          },
        );
      }
    }, 0);
  });

  window.addEventListener('click', (e) => {
    if (highlightedCells.length > 0 && !tableElement.contains(e.target)) {
      editor.update(() => {
        tableNode.setSelectionState(null);
      });
    }
  });

  editor.addListener(
    'command',
    (type, payload) => {
      const selection = $getSelection();

      if (selection == null) {
        return false;
      }

      const tableCellNode = $findMatchingParent(
        selection.anchor.getNode(),
        (n) => $isTableCellNode(n),
      );

      if (!$isTableCellNode(tableCellNode)) {
        return false;
      }

      if (type === 'deleteCharacter') {
        if (
          highlightedCells.length === 0 &&
          selection != null &&
          selection.isCollapsed() &&
          selection.anchor.offset === 0
        ) {
          return true;
        }
      }

      return false;
    },
    LowPriority,
  );
}

export class TableNode extends ElementNode {
  __selectionShape: ?SelectionShape;
  __grid: ?Grid;

  static getType(): 'table' {
    return 'table';
  }

  static clone(
    node: TableNode,
    selectionShape: ?SelectionShape,
    grid: ?Grid,
  ): TableNode {
    return new TableNode(node.__key, node.__selectionShape, node.__grid);
  }

  constructor(
    key?: NodeKey,
    selectionShape: ?SelectionShape,
    grid: ?Grid,
  ): void {
    super(key);

    this.__selectionShape = selectionShape;
    this.__grid = grid;
  }

  createDOM<EditorContext>(
    config: EditorConfig<EditorContext>,
    editor: LexicalEditor,
  ): HTMLElement {
    const element = document.createElement('table');

    addClassNamesToElement(element, config.theme.table);

    applyCustomTableHandlers(this, element, editor);

    return element;
  }

  updateDOM(): boolean {
    return false;
  }

  canExtractContents(): false {
    return false;
  }

  canBeEmpty(): false {
    return false;
  }

  setSelectionState(selectionShape: ?SelectionShape): Array<Cell> {
    const self = this.getWritable();

    self.__selectionShape = selectionShape;

    if (this.__grid == null) return [];

    if (!selectionShape) {
      return updateCells(-1, -1, -1, -1, this.__grid.cells);
    }

    return updateCells(
      selectionShape.fromX,
      selectionShape.toX,
      selectionShape.fromY,
      selectionShape.toY,
      this.__grid.cells,
    );
  }

  getSelectionState(): ?SelectionShape {
    return this.__selectionShape;
  }

  setGrid(grid: ?Grid): void {
    const self = this.getWritable();
    self.__grid = grid;
  }

  getGrid(): ?Grid {
    return this.__grid;
  }
}

export function $createTableNode(): TableNode {
  return new TableNode();
}

export function $isTableNode(node: ?LexicalNode): boolean %checks {
  return node instanceof TableNode;
}<|MERGE_RESOLUTION|>--- conflicted
+++ resolved
@@ -27,11 +27,8 @@
   $setSelection,
 } from 'lexical';
 import {$createParagraphNode} from 'lexical/ParagraphNode';
-<<<<<<< HEAD
 import {$findMatchingParent} from '@lexical/helpers/nodes';
 import {$isTableCellNode} from 'lexical/TableCellNode';
-=======
->>>>>>> f4b5c0b5
 
 type Cell = {
   elem: HTMLElement,
@@ -261,11 +258,7 @@
                   highlightedCells.forEach(({elem}) => {
                     const cellNode = $getNearestNodeFromDOMNode(elem);
 
-<<<<<<< HEAD
-                    if (cellNode != null && $isElementNode(cellNode)) {
-=======
                     if ($isElementNode(cellNode)) {
->>>>>>> f4b5c0b5
                       cellNode.clear();
 
                       const paragraphNode = $createParagraphNode();
