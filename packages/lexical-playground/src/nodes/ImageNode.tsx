--- conflicted
+++ resolved
@@ -42,11 +42,7 @@
     img.parentElement != null &&
     img.parentElement.tagName === 'LI' &&
     img.previousSibling === null &&
-<<<<<<< HEAD
-    img.src.startsWith('data:image/png;base64,iVBOR')
-=======
     img.getAttribute('aria-roledescription') === 'checkbox'
->>>>>>> 5b7e3097
   );
 }
 
