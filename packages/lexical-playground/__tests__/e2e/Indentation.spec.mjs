/**
 * Copyright (c) Meta Platforms, Inc. and affiliates.
 *
 * This source code is licensed under the MIT license found in the
 * LICENSE file in the root directory of this source tree.
 *
 */

import {selectAll} from '../keyboardShortcuts/index.mjs';
import {
  assertHTML,
  click,
  focusEditor,
  html,
  initialize,
  insertTable,
  test,
} from '../utils/index.mjs';

test.describe('Identation', () => {
  test.beforeEach(({isCollab, page}) => initialize({isCollab, page}));

  test(`Can create content and indent and outdent it all`, async ({
    page,
    browserName,
    isPlainText,
    isCollab,
  }) => {
    // We have to skip collab due to styling on the table for selected cells
    test.skip(isPlainText || isCollab);
    await focusEditor(page);
    await page.keyboard.type('foo');
    await page.keyboard.press('Enter');
    await page.keyboard.type('bar');
    await page.keyboard.press('Enter');
    await page.keyboard.type('yar');
    await page.keyboard.press('Enter');
    await page.keyboard.type('- item');
    await page.keyboard.type('item 2');
    await page.keyboard.press('Enter');
    await page.keyboard.type('item 3');
    await click(page, '.toolbar-item.alignment');
    await click(page, 'button:has-text("Indent")');
    await page.keyboard.press('Enter');
    await page.keyboard.press('Enter');
    await page.keyboard.press('Enter');
    await page.keyboard.type('``` ');
    await page.keyboard.type('code');
    await page.keyboard.press('Enter');
    await page.keyboard.press('Enter');
    await page.keyboard.press('Enter');

    await insertTable(page, 1, 1);

    await page.keyboard.type('foo');

    await selectAll(page);

    await assertHTML(
      page,
      html`
        <p
          class="PlaygroundEditorTheme__paragraph PlaygroundEditorTheme__ltr"
          dir="ltr">
          <span data-lexical-text="true">foo</span>
        </p>
        <p
          class="PlaygroundEditorTheme__paragraph PlaygroundEditorTheme__ltr"
          dir="ltr">
          <span data-lexical-text="true">bar</span>
        </p>
        <p
          class="PlaygroundEditorTheme__paragraph PlaygroundEditorTheme__ltr"
          dir="ltr">
          <span data-lexical-text="true">yar</span>
        </p>
        <ul class="PlaygroundEditorTheme__ul">
          <li
            class="PlaygroundEditorTheme__listItem PlaygroundEditorTheme__ltr"
            dir="ltr"
            value="1">
            <span data-lexical-text="true">itemitem 2</span>
          </li>
          <li
            class="PlaygroundEditorTheme__listItem PlaygroundEditorTheme__nestedListItem"
            value="2">
            <ul class="PlaygroundEditorTheme__ul">
              <li
                class="PlaygroundEditorTheme__listItem PlaygroundEditorTheme__ltr"
                dir="ltr"
                value="1">
                <span data-lexical-text="true">item 3</span>
              </li>
            </ul>
          </li>
        </ul>
        <code
          class="PlaygroundEditorTheme__code PlaygroundEditorTheme__ltr"
          dir="ltr"
          spellcheck="false"
          data-gutter="1"
          data-highlight-language="javascript">
          <span data-lexical-text="true">code</span>
        </code>
        <p class="PlaygroundEditorTheme__paragraph"><br /></p>
        <table class="PlaygroundEditorTheme__table disable-selection">
          <tr>
            <th
              class="PlaygroundEditorTheme__tableCell PlaygroundEditorTheme__tableCellHeader"
              style="background-color: rgb(172, 206, 247); caret-color: transparent">
              <p
                class="PlaygroundEditorTheme__paragraph PlaygroundEditorTheme__ltr"
                dir="ltr">
                <span data-lexical-text="true">foo</span>
              </p>
            </th>
          </tr>
        </table>
        <p class="PlaygroundEditorTheme__paragraph"><br /></p>
      `,
    );

    await click(page, '.toolbar-item.alignment');
    await click(page, 'button:has-text("Indent")');

    await assertHTML(
      page,
      html`
        <p
          class="PlaygroundEditorTheme__paragraph PlaygroundEditorTheme__ltr PlaygroundEditorTheme__indent"
          dir="ltr"
          style="padding-inline-start: calc(40px)">
          <span data-lexical-text="true">foo</span>
        </p>
        <p
          class="PlaygroundEditorTheme__paragraph PlaygroundEditorTheme__ltr PlaygroundEditorTheme__indent"
          dir="ltr"
          style="padding-inline-start: calc(40px)">
          <span data-lexical-text="true">bar</span>
        </p>
        <p
          class="PlaygroundEditorTheme__paragraph PlaygroundEditorTheme__ltr PlaygroundEditorTheme__indent"
          dir="ltr"
          style="padding-inline-start: calc(40px)">
          <span data-lexical-text="true">yar</span>
        </p>
        <ul class="PlaygroundEditorTheme__ul">
          <li
            class="PlaygroundEditorTheme__listItem PlaygroundEditorTheme__nestedListItem"
            value="1">
            <ul class="PlaygroundEditorTheme__ul">
              <li
                class="PlaygroundEditorTheme__listItem PlaygroundEditorTheme__ltr"
                dir="ltr"
                value="1">
                <span data-lexical-text="true">itemitem 2</span>
              </li>
              <li
                class="PlaygroundEditorTheme__listItem PlaygroundEditorTheme__nestedListItem"
                value="2">
                <ul class="PlaygroundEditorTheme__ul">
                  <li
                    class="PlaygroundEditorTheme__listItem PlaygroundEditorTheme__ltr"
                    dir="ltr"
                    value="1">
                    <span data-lexical-text="true">item 3</span>
                  </li>
                </ul>
              </li>
            </ul>
          </li>
        </ul>
        <code
          class="PlaygroundEditorTheme__code PlaygroundEditorTheme__ltr"
          dir="ltr"
          spellcheck="false"
          data-gutter="1"
          data-highlight-language="javascript">
          <span data-lexical-text="true">code</span>
        </code>
        <p
          class="PlaygroundEditorTheme__paragraph PlaygroundEditorTheme__indent"
          style="padding-inline-start: calc(40px)">
          <br />
        </p>
        <table class="PlaygroundEditorTheme__table disable-selection">
          <tr>
            <th
              class="PlaygroundEditorTheme__tableCell PlaygroundEditorTheme__tableCellHeader"
              style="background-color: rgb(172, 206, 247); caret-color: transparent">
              <p
                class="PlaygroundEditorTheme__paragraph PlaygroundEditorTheme__ltr PlaygroundEditorTheme__indent"
                dir="ltr"
                style="padding-inline-start: calc(40px)">
                <span data-lexical-text="true">foo</span>
              </p>
            </th>
<<<<<<< HEAD
            <th
              class="PlaygroundEditorTheme__tableCell PlaygroundEditorTheme__tableCellHeader"
              style="background-color: rgb(172, 206, 247); caret-color: transparent">
              <p
                class="PlaygroundEditorTheme__paragraph PlaygroundEditorTheme__indent"
                style="padding-inline-start: calc(40px)">
                <br />
              </p>
            </th>
            <th
              class="PlaygroundEditorTheme__tableCell PlaygroundEditorTheme__tableCellHeader"
              style="background-color: rgb(172, 206, 247); caret-color: transparent">
              <p
                class="PlaygroundEditorTheme__paragraph PlaygroundEditorTheme__indent"
                style="padding-inline-start: calc(40px)">
                <br />
              </p>
            </th>
            <th
              class="PlaygroundEditorTheme__tableCell PlaygroundEditorTheme__tableCellHeader"
              style="background-color: rgb(172, 206, 247); caret-color: transparent">
              <p
                class="PlaygroundEditorTheme__paragraph PlaygroundEditorTheme__indent"
                style="padding-inline-start: calc(40px)">
                <br />
              </p>
            </th>
            <th
              class="PlaygroundEditorTheme__tableCell PlaygroundEditorTheme__tableCellHeader"
              style="background-color: rgb(172, 206, 247); caret-color: transparent">
              <p
                class="PlaygroundEditorTheme__paragraph PlaygroundEditorTheme__indent"
                style="padding-inline-start: calc(40px)">
                <br />
              </p>
            </th>
          </tr>
          <tr>
            <th
              class="PlaygroundEditorTheme__tableCell PlaygroundEditorTheme__tableCellHeader"
              style="background-color: rgb(172, 206, 247); caret-color: transparent">
              <p
                class="PlaygroundEditorTheme__paragraph PlaygroundEditorTheme__indent"
                style="padding-inline-start: calc(40px)">
                <br />
              </p>
            </th>
            <td
              class="PlaygroundEditorTheme__tableCell"
              style="background-color: rgb(172, 206, 247); caret-color: transparent">
              <p
                class="PlaygroundEditorTheme__paragraph PlaygroundEditorTheme__indent"
                style="padding-inline-start: calc(40px)">
                <br />
              </p>
            </td>
            <td
              class="PlaygroundEditorTheme__tableCell"
              style="background-color: rgb(172, 206, 247); caret-color: transparent">
              <p
                class="PlaygroundEditorTheme__paragraph PlaygroundEditorTheme__indent"
                style="padding-inline-start: calc(40px)">
                <br />
              </p>
            </td>
            <td
              class="PlaygroundEditorTheme__tableCell"
              style="background-color: rgb(172, 206, 247); caret-color: transparent">
              <p
                class="PlaygroundEditorTheme__paragraph PlaygroundEditorTheme__indent"
                style="padding-inline-start: calc(40px)">
                <br />
              </p>
            </td>
            <td
              class="PlaygroundEditorTheme__tableCell"
              style="background-color: rgb(172, 206, 247); caret-color: transparent">
              <p
                class="PlaygroundEditorTheme__paragraph PlaygroundEditorTheme__indent"
                style="padding-inline-start: calc(40px)">
                <br />
              </p>
            </td>
          </tr>
          <tr>
            <th
              class="PlaygroundEditorTheme__tableCell PlaygroundEditorTheme__tableCellHeader"
              style="background-color: rgb(172, 206, 247); caret-color: transparent">
              <p
                class="PlaygroundEditorTheme__paragraph PlaygroundEditorTheme__indent"
                style="padding-inline-start: calc(40px)">
                <br />
              </p>
            </th>
            <td
              class="PlaygroundEditorTheme__tableCell"
              style="background-color: rgb(172, 206, 247); caret-color: transparent">
              <p
                class="PlaygroundEditorTheme__paragraph PlaygroundEditorTheme__indent"
                style="padding-inline-start: calc(40px)">
                <br />
              </p>
            </td>
            <td
              class="PlaygroundEditorTheme__tableCell"
              style="background-color: rgb(172, 206, 247); caret-color: transparent">
              <p
                class="PlaygroundEditorTheme__paragraph PlaygroundEditorTheme__indent"
                style="padding-inline-start: calc(40px)">
                <br />
              </p>
            </td>
            <td
              class="PlaygroundEditorTheme__tableCell"
              style="background-color: rgb(172, 206, 247); caret-color: transparent">
              <p
                class="PlaygroundEditorTheme__paragraph PlaygroundEditorTheme__indent"
                style="padding-inline-start: calc(40px)">
                <br />
              </p>
            </td>
            <td
              class="PlaygroundEditorTheme__tableCell"
              style="background-color: rgb(172, 206, 247); caret-color: transparent">
              <p
                class="PlaygroundEditorTheme__paragraph PlaygroundEditorTheme__indent"
                style="padding-inline-start: calc(40px)">
                <br />
              </p>
            </td>
          </tr>
          <tr>
            <th
              class="PlaygroundEditorTheme__tableCell PlaygroundEditorTheme__tableCellHeader"
              style="background-color: rgb(172, 206, 247); caret-color: transparent">
              <p
                class="PlaygroundEditorTheme__paragraph PlaygroundEditorTheme__indent"
                style="padding-inline-start: calc(40px)">
                <br />
              </p>
            </th>
            <td
              class="PlaygroundEditorTheme__tableCell"
              style="background-color: rgb(172, 206, 247); caret-color: transparent">
              <p
                class="PlaygroundEditorTheme__paragraph PlaygroundEditorTheme__indent"
                style="padding-inline-start: calc(40px)">
                <br />
              </p>
            </td>
            <td
              class="PlaygroundEditorTheme__tableCell"
              style="background-color: rgb(172, 206, 247); caret-color: transparent">
              <p
                class="PlaygroundEditorTheme__paragraph PlaygroundEditorTheme__indent"
                style="padding-inline-start: calc(40px)">
                <br />
              </p>
            </td>
            <td
              class="PlaygroundEditorTheme__tableCell"
              style="background-color: rgb(172, 206, 247); caret-color: transparent">
              <p
                class="PlaygroundEditorTheme__paragraph PlaygroundEditorTheme__indent"
                style="padding-inline-start: calc(40px)">
                <br />
              </p>
            </td>
            <td
              class="PlaygroundEditorTheme__tableCell"
              style="background-color: rgb(172, 206, 247); caret-color: transparent">
              <p
                class="PlaygroundEditorTheme__paragraph PlaygroundEditorTheme__indent"
                style="padding-inline-start: calc(40px)">
                <br />
              </p>
            </td>
          </tr>
          <tr>
            <th
              class="PlaygroundEditorTheme__tableCell PlaygroundEditorTheme__tableCellHeader"
              style="background-color: rgb(172, 206, 247); caret-color: transparent">
              <p
                class="PlaygroundEditorTheme__paragraph PlaygroundEditorTheme__indent"
                style="padding-inline-start: calc(40px)">
                <br />
              </p>
            </th>
            <td
              class="PlaygroundEditorTheme__tableCell"
              style="background-color: rgb(172, 206, 247); caret-color: transparent">
              <p
                class="PlaygroundEditorTheme__paragraph PlaygroundEditorTheme__indent"
                style="padding-inline-start: calc(40px)">
                <br />
              </p>
            </td>
            <td
              class="PlaygroundEditorTheme__tableCell"
              style="background-color: rgb(172, 206, 247); caret-color: transparent">
              <p
                class="PlaygroundEditorTheme__paragraph PlaygroundEditorTheme__indent"
                style="padding-inline-start: calc(40px)">
                <br />
              </p>
            </td>
            <td
              class="PlaygroundEditorTheme__tableCell"
              style="background-color: rgb(172, 206, 247); caret-color: transparent">
              <p
                class="PlaygroundEditorTheme__paragraph PlaygroundEditorTheme__indent"
                style="padding-inline-start: calc(40px)">
                <br />
              </p>
            </td>
            <td
              class="PlaygroundEditorTheme__tableCell"
              style="background-color: rgb(172, 206, 247); caret-color: transparent">
              <p
                class="PlaygroundEditorTheme__paragraph PlaygroundEditorTheme__indent"
                style="padding-inline-start: calc(40px)">
                <br />
              </p>
            </td>
=======
>>>>>>> 75c69b39
          </tr>
        </table>
        <p
          class="PlaygroundEditorTheme__paragraph PlaygroundEditorTheme__indent"
          style="padding-inline-start: calc(40px)">
          <br />
        </p>
      `,
    );

    await click(page, '.toolbar-item.alignment');
    await click(page, 'button:has-text("Indent")');

    await assertHTML(
      page,
      html`
        <p
          class="PlaygroundEditorTheme__paragraph PlaygroundEditorTheme__ltr PlaygroundEditorTheme__indent"
          dir="ltr"
          style="padding-inline-start: calc(80px)">
          <span data-lexical-text="true">foo</span>
        </p>
        <p
          class="PlaygroundEditorTheme__paragraph PlaygroundEditorTheme__ltr PlaygroundEditorTheme__indent"
          dir="ltr"
          style="padding-inline-start: calc(80px)">
          <span data-lexical-text="true">bar</span>
        </p>
        <p
          class="PlaygroundEditorTheme__paragraph PlaygroundEditorTheme__ltr PlaygroundEditorTheme__indent"
          dir="ltr"
          style="padding-inline-start: calc(80px)">
          <span data-lexical-text="true">yar</span>
        </p>
        <ul class="PlaygroundEditorTheme__ul">
          <li
            class="PlaygroundEditorTheme__listItem PlaygroundEditorTheme__nestedListItem"
            value="1">
            <ul class="PlaygroundEditorTheme__ul">
              <li
                class="PlaygroundEditorTheme__listItem PlaygroundEditorTheme__nestedListItem"
                value="1">
                <ul class="PlaygroundEditorTheme__ul">
                  <li
                    class="PlaygroundEditorTheme__listItem PlaygroundEditorTheme__ltr"
                    dir="ltr"
                    value="1">
                    <span data-lexical-text="true">itemitem 2</span>
                  </li>
                  <li
                    class="PlaygroundEditorTheme__listItem PlaygroundEditorTheme__nestedListItem"
                    value="2">
                    <ul class="PlaygroundEditorTheme__ul">
                      <li
                        class="PlaygroundEditorTheme__listItem PlaygroundEditorTheme__ltr"
                        dir="ltr"
                        value="1">
                        <span data-lexical-text="true">item 3</span>
                      </li>
                    </ul>
                  </li>
                </ul>
              </li>
            </ul>
          </li>
        </ul>
        <code
          class="PlaygroundEditorTheme__code PlaygroundEditorTheme__ltr"
          dir="ltr"
          spellcheck="false"
          data-gutter="1"
          data-highlight-language="javascript">
          <span data-lexical-text="true">code</span>
        </code>
        <p
          class="PlaygroundEditorTheme__paragraph PlaygroundEditorTheme__indent"
          style="padding-inline-start: calc(80px)">
          <br />
        </p>
        <table class="PlaygroundEditorTheme__table disable-selection">
          <tr>
            <th
              class="PlaygroundEditorTheme__tableCell PlaygroundEditorTheme__tableCellHeader"
              style="background-color: rgb(172, 206, 247); caret-color: transparent">
              <p
                class="PlaygroundEditorTheme__paragraph PlaygroundEditorTheme__ltr PlaygroundEditorTheme__indent"
                dir="ltr"
                style="padding-inline-start: calc(80px)">
                <span data-lexical-text="true">foo</span>
              </p>
            </th>
<<<<<<< HEAD
            <th
              class="PlaygroundEditorTheme__tableCell PlaygroundEditorTheme__tableCellHeader"
              style="background-color: rgb(172, 206, 247); caret-color: transparent">
              <p
                class="PlaygroundEditorTheme__paragraph PlaygroundEditorTheme__indent"
                style="padding-inline-start: calc(80px)">
                <br />
              </p>
            </th>
            <th
              class="PlaygroundEditorTheme__tableCell PlaygroundEditorTheme__tableCellHeader"
              style="background-color: rgb(172, 206, 247); caret-color: transparent">
              <p
                class="PlaygroundEditorTheme__paragraph PlaygroundEditorTheme__indent"
                style="padding-inline-start: calc(80px)">
                <br />
              </p>
            </th>
            <th
              class="PlaygroundEditorTheme__tableCell PlaygroundEditorTheme__tableCellHeader"
              style="background-color: rgb(172, 206, 247); caret-color: transparent">
              <p
                class="PlaygroundEditorTheme__paragraph PlaygroundEditorTheme__indent"
                style="padding-inline-start: calc(80px)">
                <br />
              </p>
            </th>
            <th
              class="PlaygroundEditorTheme__tableCell PlaygroundEditorTheme__tableCellHeader"
              style="background-color: rgb(172, 206, 247); caret-color: transparent">
              <p
                class="PlaygroundEditorTheme__paragraph PlaygroundEditorTheme__indent"
                style="padding-inline-start: calc(80px)">
                <br />
              </p>
            </th>
          </tr>
          <tr>
            <th
              class="PlaygroundEditorTheme__tableCell PlaygroundEditorTheme__tableCellHeader"
              style="background-color: rgb(172, 206, 247); caret-color: transparent">
              <p
                class="PlaygroundEditorTheme__paragraph PlaygroundEditorTheme__indent"
                style="padding-inline-start: calc(80px)">
                <br />
              </p>
            </th>
            <td
              class="PlaygroundEditorTheme__tableCell"
              style="background-color: rgb(172, 206, 247); caret-color: transparent">
              <p
                class="PlaygroundEditorTheme__paragraph PlaygroundEditorTheme__indent"
                style="padding-inline-start: calc(80px)">
                <br />
              </p>
            </td>
            <td
              class="PlaygroundEditorTheme__tableCell"
              style="background-color: rgb(172, 206, 247); caret-color: transparent">
              <p
                class="PlaygroundEditorTheme__paragraph PlaygroundEditorTheme__indent"
                style="padding-inline-start: calc(80px)">
                <br />
              </p>
            </td>
            <td
              class="PlaygroundEditorTheme__tableCell"
              style="background-color: rgb(172, 206, 247); caret-color: transparent">
              <p
                class="PlaygroundEditorTheme__paragraph PlaygroundEditorTheme__indent"
                style="padding-inline-start: calc(80px)">
                <br />
              </p>
            </td>
            <td
              class="PlaygroundEditorTheme__tableCell"
              style="background-color: rgb(172, 206, 247); caret-color: transparent">
              <p
                class="PlaygroundEditorTheme__paragraph PlaygroundEditorTheme__indent"
                style="padding-inline-start: calc(80px)">
                <br />
              </p>
            </td>
          </tr>
          <tr>
            <th
              class="PlaygroundEditorTheme__tableCell PlaygroundEditorTheme__tableCellHeader"
              style="background-color: rgb(172, 206, 247); caret-color: transparent">
              <p
                class="PlaygroundEditorTheme__paragraph PlaygroundEditorTheme__indent"
                style="padding-inline-start: calc(80px)">
                <br />
              </p>
            </th>
            <td
              class="PlaygroundEditorTheme__tableCell"
              style="background-color: rgb(172, 206, 247); caret-color: transparent">
              <p
                class="PlaygroundEditorTheme__paragraph PlaygroundEditorTheme__indent"
                style="padding-inline-start: calc(80px)">
                <br />
              </p>
            </td>
            <td
              class="PlaygroundEditorTheme__tableCell"
              style="background-color: rgb(172, 206, 247); caret-color: transparent">
              <p
                class="PlaygroundEditorTheme__paragraph PlaygroundEditorTheme__indent"
                style="padding-inline-start: calc(80px)">
                <br />
              </p>
            </td>
            <td
              class="PlaygroundEditorTheme__tableCell"
              style="background-color: rgb(172, 206, 247); caret-color: transparent">
              <p
                class="PlaygroundEditorTheme__paragraph PlaygroundEditorTheme__indent"
                style="padding-inline-start: calc(80px)">
                <br />
              </p>
            </td>
            <td
              class="PlaygroundEditorTheme__tableCell"
              style="background-color: rgb(172, 206, 247); caret-color: transparent">
              <p
                class="PlaygroundEditorTheme__paragraph PlaygroundEditorTheme__indent"
                style="padding-inline-start: calc(80px)">
                <br />
              </p>
            </td>
          </tr>
          <tr>
            <th
              class="PlaygroundEditorTheme__tableCell PlaygroundEditorTheme__tableCellHeader"
              style="background-color: rgb(172, 206, 247); caret-color: transparent">
              <p
                class="PlaygroundEditorTheme__paragraph PlaygroundEditorTheme__indent"
                style="padding-inline-start: calc(80px)">
                <br />
              </p>
            </th>
            <td
              class="PlaygroundEditorTheme__tableCell"
              style="background-color: rgb(172, 206, 247); caret-color: transparent">
              <p
                class="PlaygroundEditorTheme__paragraph PlaygroundEditorTheme__indent"
                style="padding-inline-start: calc(80px)">
                <br />
              </p>
            </td>
            <td
              class="PlaygroundEditorTheme__tableCell"
              style="background-color: rgb(172, 206, 247); caret-color: transparent">
              <p
                class="PlaygroundEditorTheme__paragraph PlaygroundEditorTheme__indent"
                style="padding-inline-start: calc(80px)">
                <br />
              </p>
            </td>
            <td
              class="PlaygroundEditorTheme__tableCell"
              style="background-color: rgb(172, 206, 247); caret-color: transparent">
              <p
                class="PlaygroundEditorTheme__paragraph PlaygroundEditorTheme__indent"
                style="padding-inline-start: calc(80px)">
                <br />
              </p>
            </td>
            <td
              class="PlaygroundEditorTheme__tableCell"
              style="background-color: rgb(172, 206, 247); caret-color: transparent">
              <p
                class="PlaygroundEditorTheme__paragraph PlaygroundEditorTheme__indent"
                style="padding-inline-start: calc(80px)">
                <br />
              </p>
            </td>
          </tr>
          <tr>
            <th
              class="PlaygroundEditorTheme__tableCell PlaygroundEditorTheme__tableCellHeader"
              style="background-color: rgb(172, 206, 247); caret-color: transparent">
              <p
                class="PlaygroundEditorTheme__paragraph PlaygroundEditorTheme__indent"
                style="padding-inline-start: calc(80px)">
                <br />
              </p>
            </th>
            <td
              class="PlaygroundEditorTheme__tableCell"
              style="background-color: rgb(172, 206, 247); caret-color: transparent">
              <p
                class="PlaygroundEditorTheme__paragraph PlaygroundEditorTheme__indent"
                style="padding-inline-start: calc(80px)">
                <br />
              </p>
            </td>
            <td
              class="PlaygroundEditorTheme__tableCell"
              style="background-color: rgb(172, 206, 247); caret-color: transparent">
              <p
                class="PlaygroundEditorTheme__paragraph PlaygroundEditorTheme__indent"
                style="padding-inline-start: calc(80px)">
                <br />
              </p>
            </td>
            <td
              class="PlaygroundEditorTheme__tableCell"
              style="background-color: rgb(172, 206, 247); caret-color: transparent">
              <p
                class="PlaygroundEditorTheme__paragraph PlaygroundEditorTheme__indent"
                style="padding-inline-start: calc(80px)">
                <br />
              </p>
            </td>
            <td
              class="PlaygroundEditorTheme__tableCell"
              style="background-color: rgb(172, 206, 247); caret-color: transparent">
              <p
                class="PlaygroundEditorTheme__paragraph PlaygroundEditorTheme__indent"
                style="padding-inline-start: calc(80px)">
                <br />
              </p>
            </td>
=======
>>>>>>> 75c69b39
          </tr>
        </table>
        <p
          class="PlaygroundEditorTheme__paragraph PlaygroundEditorTheme__indent"
          style="padding-inline-start: calc(80px)">
          <br />
        </p>
      `,
    );

    await click(page, '.toolbar-item.alignment');
    await click(page, 'button:has-text("Outdent")');

    await assertHTML(
      page,
      html`
        <p
          class="PlaygroundEditorTheme__paragraph PlaygroundEditorTheme__ltr PlaygroundEditorTheme__indent"
          dir="ltr"
          style="padding-inline-start: calc(40px)">
          <span data-lexical-text="true">foo</span>
        </p>
        <p
          class="PlaygroundEditorTheme__paragraph PlaygroundEditorTheme__ltr PlaygroundEditorTheme__indent"
          dir="ltr"
          style="padding-inline-start: calc(40px)">
          <span data-lexical-text="true">bar</span>
        </p>
        <p
          class="PlaygroundEditorTheme__paragraph PlaygroundEditorTheme__ltr PlaygroundEditorTheme__indent"
          dir="ltr"
          style="padding-inline-start: calc(40px)">
          <span data-lexical-text="true">yar</span>
        </p>
        <ul class="PlaygroundEditorTheme__ul">
          <li
            class="PlaygroundEditorTheme__listItem PlaygroundEditorTheme__nestedListItem"
            value="1">
            <ul class="PlaygroundEditorTheme__ul">
              <li
                class="PlaygroundEditorTheme__listItem PlaygroundEditorTheme__ltr"
                dir="ltr"
                value="1">
                <span data-lexical-text="true">itemitem 2</span>
              </li>
              <li
                class="PlaygroundEditorTheme__listItem PlaygroundEditorTheme__nestedListItem"
                value="2">
                <ul class="PlaygroundEditorTheme__ul">
                  <li
                    class="PlaygroundEditorTheme__listItem PlaygroundEditorTheme__ltr"
                    dir="ltr"
                    value="1">
                    <span data-lexical-text="true">item 3</span>
                  </li>
                </ul>
              </li>
            </ul>
          </li>
        </ul>
        <code
          class="PlaygroundEditorTheme__code PlaygroundEditorTheme__ltr"
          dir="ltr"
          spellcheck="false"
          data-gutter="1"
          data-highlight-language="javascript">
          <span data-lexical-text="true">code</span>
        </code>
        <p
          class="PlaygroundEditorTheme__paragraph PlaygroundEditorTheme__indent"
          style="padding-inline-start: calc(40px)">
          <br />
        </p>
        <table class="PlaygroundEditorTheme__table disable-selection">
          <tr>
            <th
              class="PlaygroundEditorTheme__tableCell PlaygroundEditorTheme__tableCellHeader"
              style="background-color: rgb(172, 206, 247); caret-color: transparent">
              <p
                class="PlaygroundEditorTheme__paragraph PlaygroundEditorTheme__ltr PlaygroundEditorTheme__indent"
                dir="ltr"
                style="padding-inline-start: calc(40px)">
                <span data-lexical-text="true">foo</span>
              </p>
            </th>
<<<<<<< HEAD
            <th
              class="PlaygroundEditorTheme__tableCell PlaygroundEditorTheme__tableCellHeader"
              style="background-color: rgb(172, 206, 247); caret-color: transparent">
              <p
                class="PlaygroundEditorTheme__paragraph PlaygroundEditorTheme__indent"
                style="padding-inline-start: calc(40px)">
                <br />
              </p>
            </th>
            <th
              class="PlaygroundEditorTheme__tableCell PlaygroundEditorTheme__tableCellHeader"
              style="background-color: rgb(172, 206, 247); caret-color: transparent">
              <p
                class="PlaygroundEditorTheme__paragraph PlaygroundEditorTheme__indent"
                style="padding-inline-start: calc(40px)">
                <br />
              </p>
            </th>
            <th
              class="PlaygroundEditorTheme__tableCell PlaygroundEditorTheme__tableCellHeader"
              style="background-color: rgb(172, 206, 247); caret-color: transparent">
              <p
                class="PlaygroundEditorTheme__paragraph PlaygroundEditorTheme__indent"
                style="padding-inline-start: calc(40px)">
                <br />
              </p>
            </th>
            <th
              class="PlaygroundEditorTheme__tableCell PlaygroundEditorTheme__tableCellHeader"
              style="background-color: rgb(172, 206, 247); caret-color: transparent">
              <p
                class="PlaygroundEditorTheme__paragraph PlaygroundEditorTheme__indent"
                style="padding-inline-start: calc(40px)">
                <br />
              </p>
            </th>
          </tr>
          <tr>
            <th
              class="PlaygroundEditorTheme__tableCell PlaygroundEditorTheme__tableCellHeader"
              style="background-color: rgb(172, 206, 247); caret-color: transparent">
              <p
                class="PlaygroundEditorTheme__paragraph PlaygroundEditorTheme__indent"
                style="padding-inline-start: calc(40px)">
                <br />
              </p>
            </th>
            <td
              class="PlaygroundEditorTheme__tableCell"
              style="background-color: rgb(172, 206, 247); caret-color: transparent">
              <p
                class="PlaygroundEditorTheme__paragraph PlaygroundEditorTheme__indent"
                style="padding-inline-start: calc(40px)">
                <br />
              </p>
            </td>
            <td
              class="PlaygroundEditorTheme__tableCell"
              style="background-color: rgb(172, 206, 247); caret-color: transparent">
              <p
                class="PlaygroundEditorTheme__paragraph PlaygroundEditorTheme__indent"
                style="padding-inline-start: calc(40px)">
                <br />
              </p>
            </td>
            <td
              class="PlaygroundEditorTheme__tableCell"
              style="background-color: rgb(172, 206, 247); caret-color: transparent">
              <p
                class="PlaygroundEditorTheme__paragraph PlaygroundEditorTheme__indent"
                style="padding-inline-start: calc(40px)">
                <br />
              </p>
            </td>
            <td
              class="PlaygroundEditorTheme__tableCell"
              style="background-color: rgb(172, 206, 247); caret-color: transparent">
              <p
                class="PlaygroundEditorTheme__paragraph PlaygroundEditorTheme__indent"
                style="padding-inline-start: calc(40px)">
                <br />
              </p>
            </td>
          </tr>
          <tr>
            <th
              class="PlaygroundEditorTheme__tableCell PlaygroundEditorTheme__tableCellHeader"
              style="background-color: rgb(172, 206, 247); caret-color: transparent">
              <p
                class="PlaygroundEditorTheme__paragraph PlaygroundEditorTheme__indent"
                style="padding-inline-start: calc(40px)">
                <br />
              </p>
            </th>
            <td
              class="PlaygroundEditorTheme__tableCell"
              style="background-color: rgb(172, 206, 247); caret-color: transparent">
              <p
                class="PlaygroundEditorTheme__paragraph PlaygroundEditorTheme__indent"
                style="padding-inline-start: calc(40px)">
                <br />
              </p>
            </td>
            <td
              class="PlaygroundEditorTheme__tableCell"
              style="background-color: rgb(172, 206, 247); caret-color: transparent">
              <p
                class="PlaygroundEditorTheme__paragraph PlaygroundEditorTheme__indent"
                style="padding-inline-start: calc(40px)">
                <br />
              </p>
            </td>
            <td
              class="PlaygroundEditorTheme__tableCell"
              style="background-color: rgb(172, 206, 247); caret-color: transparent">
              <p
                class="PlaygroundEditorTheme__paragraph PlaygroundEditorTheme__indent"
                style="padding-inline-start: calc(40px)">
                <br />
              </p>
            </td>
            <td
              class="PlaygroundEditorTheme__tableCell"
              style="background-color: rgb(172, 206, 247); caret-color: transparent">
              <p
                class="PlaygroundEditorTheme__paragraph PlaygroundEditorTheme__indent"
                style="padding-inline-start: calc(40px)">
                <br />
              </p>
            </td>
          </tr>
          <tr>
            <th
              class="PlaygroundEditorTheme__tableCell PlaygroundEditorTheme__tableCellHeader"
              style="background-color: rgb(172, 206, 247); caret-color: transparent">
              <p
                class="PlaygroundEditorTheme__paragraph PlaygroundEditorTheme__indent"
                style="padding-inline-start: calc(40px)">
                <br />
              </p>
            </th>
            <td
              class="PlaygroundEditorTheme__tableCell"
              style="background-color: rgb(172, 206, 247); caret-color: transparent">
              <p
                class="PlaygroundEditorTheme__paragraph PlaygroundEditorTheme__indent"
                style="padding-inline-start: calc(40px)">
                <br />
              </p>
            </td>
            <td
              class="PlaygroundEditorTheme__tableCell"
              style="background-color: rgb(172, 206, 247); caret-color: transparent">
              <p
                class="PlaygroundEditorTheme__paragraph PlaygroundEditorTheme__indent"
                style="padding-inline-start: calc(40px)">
                <br />
              </p>
            </td>
            <td
              class="PlaygroundEditorTheme__tableCell"
              style="background-color: rgb(172, 206, 247); caret-color: transparent">
              <p
                class="PlaygroundEditorTheme__paragraph PlaygroundEditorTheme__indent"
                style="padding-inline-start: calc(40px)">
                <br />
              </p>
            </td>
            <td
              class="PlaygroundEditorTheme__tableCell"
              style="background-color: rgb(172, 206, 247); caret-color: transparent">
              <p
                class="PlaygroundEditorTheme__paragraph PlaygroundEditorTheme__indent"
                style="padding-inline-start: calc(40px)">
                <br />
              </p>
            </td>
          </tr>
          <tr>
            <th
              class="PlaygroundEditorTheme__tableCell PlaygroundEditorTheme__tableCellHeader"
              style="background-color: rgb(172, 206, 247); caret-color: transparent">
              <p
                class="PlaygroundEditorTheme__paragraph PlaygroundEditorTheme__indent"
                style="padding-inline-start: calc(40px)">
                <br />
              </p>
            </th>
            <td
              class="PlaygroundEditorTheme__tableCell"
              style="background-color: rgb(172, 206, 247); caret-color: transparent">
              <p
                class="PlaygroundEditorTheme__paragraph PlaygroundEditorTheme__indent"
                style="padding-inline-start: calc(40px)">
                <br />
              </p>
            </td>
            <td
              class="PlaygroundEditorTheme__tableCell"
              style="background-color: rgb(172, 206, 247); caret-color: transparent">
              <p
                class="PlaygroundEditorTheme__paragraph PlaygroundEditorTheme__indent"
                style="padding-inline-start: calc(40px)">
                <br />
              </p>
            </td>
            <td
              class="PlaygroundEditorTheme__tableCell"
              style="background-color: rgb(172, 206, 247); caret-color: transparent">
              <p
                class="PlaygroundEditorTheme__paragraph PlaygroundEditorTheme__indent"
                style="padding-inline-start: calc(40px)">
                <br />
              </p>
            </td>
            <td
              class="PlaygroundEditorTheme__tableCell"
              style="background-color: rgb(172, 206, 247); caret-color: transparent">
              <p
                class="PlaygroundEditorTheme__paragraph PlaygroundEditorTheme__indent"
                style="padding-inline-start: calc(40px)">
                <br />
              </p>
            </td>
=======
>>>>>>> 75c69b39
          </tr>
        </table>
        <p
          class="PlaygroundEditorTheme__paragraph PlaygroundEditorTheme__indent"
          style="padding-inline-start: calc(40px)">
          <br />
        </p>
      `,
    );

    await click(page, '.toolbar-item.alignment');
    await click(page, 'button:has-text("Outdent")');

    await assertHTML(
      page,
      html`
        <p
          class="PlaygroundEditorTheme__paragraph PlaygroundEditorTheme__ltr"
          dir="ltr"
          style="">
          <span data-lexical-text="true">foo</span>
        </p>
        <p
          class="PlaygroundEditorTheme__paragraph PlaygroundEditorTheme__ltr"
          dir="ltr"
          style="">
          <span data-lexical-text="true">bar</span>
        </p>
        <p
          class="PlaygroundEditorTheme__paragraph PlaygroundEditorTheme__ltr"
          dir="ltr"
          style="">
          <span data-lexical-text="true">yar</span>
        </p>
        <ul class="PlaygroundEditorTheme__ul">
          <li
            class="PlaygroundEditorTheme__listItem PlaygroundEditorTheme__ltr"
            dir="ltr"
            value="1">
            <span data-lexical-text="true">itemitem 2</span>
          </li>
          <li
            class="PlaygroundEditorTheme__listItem PlaygroundEditorTheme__nestedListItem"
            value="2">
            <ul class="PlaygroundEditorTheme__ul">
              <li
                class="PlaygroundEditorTheme__listItem PlaygroundEditorTheme__ltr"
                dir="ltr"
                value="1">
                <span data-lexical-text="true">item 3</span>
              </li>
            </ul>
          </li>
        </ul>
        <code
          class="PlaygroundEditorTheme__code PlaygroundEditorTheme__ltr"
          dir="ltr"
          spellcheck="false"
          data-gutter="1"
          data-highlight-language="javascript">
          <span data-lexical-text="true">code</span>
        </code>
        <p class="PlaygroundEditorTheme__paragraph" style=""><br /></p>
        <table class="PlaygroundEditorTheme__table disable-selection">
          <tr>
            <th
              class="PlaygroundEditorTheme__tableCell PlaygroundEditorTheme__tableCellHeader"
              style="background-color: rgb(172, 206, 247); caret-color: transparent">
              <p
                class="PlaygroundEditorTheme__paragraph PlaygroundEditorTheme__ltr"
                dir="ltr"
                style="">
                <span data-lexical-text="true">foo</span>
              </p>
            </th>
          </tr>
        </table>
        <p class="PlaygroundEditorTheme__paragraph" style=""><br /></p>
      `,
    );
  });
});<|MERGE_RESOLUTION|>--- conflicted
+++ resolved
@@ -195,233 +195,6 @@
                 <span data-lexical-text="true">foo</span>
               </p>
             </th>
-<<<<<<< HEAD
-            <th
-              class="PlaygroundEditorTheme__tableCell PlaygroundEditorTheme__tableCellHeader"
-              style="background-color: rgb(172, 206, 247); caret-color: transparent">
-              <p
-                class="PlaygroundEditorTheme__paragraph PlaygroundEditorTheme__indent"
-                style="padding-inline-start: calc(40px)">
-                <br />
-              </p>
-            </th>
-            <th
-              class="PlaygroundEditorTheme__tableCell PlaygroundEditorTheme__tableCellHeader"
-              style="background-color: rgb(172, 206, 247); caret-color: transparent">
-              <p
-                class="PlaygroundEditorTheme__paragraph PlaygroundEditorTheme__indent"
-                style="padding-inline-start: calc(40px)">
-                <br />
-              </p>
-            </th>
-            <th
-              class="PlaygroundEditorTheme__tableCell PlaygroundEditorTheme__tableCellHeader"
-              style="background-color: rgb(172, 206, 247); caret-color: transparent">
-              <p
-                class="PlaygroundEditorTheme__paragraph PlaygroundEditorTheme__indent"
-                style="padding-inline-start: calc(40px)">
-                <br />
-              </p>
-            </th>
-            <th
-              class="PlaygroundEditorTheme__tableCell PlaygroundEditorTheme__tableCellHeader"
-              style="background-color: rgb(172, 206, 247); caret-color: transparent">
-              <p
-                class="PlaygroundEditorTheme__paragraph PlaygroundEditorTheme__indent"
-                style="padding-inline-start: calc(40px)">
-                <br />
-              </p>
-            </th>
-          </tr>
-          <tr>
-            <th
-              class="PlaygroundEditorTheme__tableCell PlaygroundEditorTheme__tableCellHeader"
-              style="background-color: rgb(172, 206, 247); caret-color: transparent">
-              <p
-                class="PlaygroundEditorTheme__paragraph PlaygroundEditorTheme__indent"
-                style="padding-inline-start: calc(40px)">
-                <br />
-              </p>
-            </th>
-            <td
-              class="PlaygroundEditorTheme__tableCell"
-              style="background-color: rgb(172, 206, 247); caret-color: transparent">
-              <p
-                class="PlaygroundEditorTheme__paragraph PlaygroundEditorTheme__indent"
-                style="padding-inline-start: calc(40px)">
-                <br />
-              </p>
-            </td>
-            <td
-              class="PlaygroundEditorTheme__tableCell"
-              style="background-color: rgb(172, 206, 247); caret-color: transparent">
-              <p
-                class="PlaygroundEditorTheme__paragraph PlaygroundEditorTheme__indent"
-                style="padding-inline-start: calc(40px)">
-                <br />
-              </p>
-            </td>
-            <td
-              class="PlaygroundEditorTheme__tableCell"
-              style="background-color: rgb(172, 206, 247); caret-color: transparent">
-              <p
-                class="PlaygroundEditorTheme__paragraph PlaygroundEditorTheme__indent"
-                style="padding-inline-start: calc(40px)">
-                <br />
-              </p>
-            </td>
-            <td
-              class="PlaygroundEditorTheme__tableCell"
-              style="background-color: rgb(172, 206, 247); caret-color: transparent">
-              <p
-                class="PlaygroundEditorTheme__paragraph PlaygroundEditorTheme__indent"
-                style="padding-inline-start: calc(40px)">
-                <br />
-              </p>
-            </td>
-          </tr>
-          <tr>
-            <th
-              class="PlaygroundEditorTheme__tableCell PlaygroundEditorTheme__tableCellHeader"
-              style="background-color: rgb(172, 206, 247); caret-color: transparent">
-              <p
-                class="PlaygroundEditorTheme__paragraph PlaygroundEditorTheme__indent"
-                style="padding-inline-start: calc(40px)">
-                <br />
-              </p>
-            </th>
-            <td
-              class="PlaygroundEditorTheme__tableCell"
-              style="background-color: rgb(172, 206, 247); caret-color: transparent">
-              <p
-                class="PlaygroundEditorTheme__paragraph PlaygroundEditorTheme__indent"
-                style="padding-inline-start: calc(40px)">
-                <br />
-              </p>
-            </td>
-            <td
-              class="PlaygroundEditorTheme__tableCell"
-              style="background-color: rgb(172, 206, 247); caret-color: transparent">
-              <p
-                class="PlaygroundEditorTheme__paragraph PlaygroundEditorTheme__indent"
-                style="padding-inline-start: calc(40px)">
-                <br />
-              </p>
-            </td>
-            <td
-              class="PlaygroundEditorTheme__tableCell"
-              style="background-color: rgb(172, 206, 247); caret-color: transparent">
-              <p
-                class="PlaygroundEditorTheme__paragraph PlaygroundEditorTheme__indent"
-                style="padding-inline-start: calc(40px)">
-                <br />
-              </p>
-            </td>
-            <td
-              class="PlaygroundEditorTheme__tableCell"
-              style="background-color: rgb(172, 206, 247); caret-color: transparent">
-              <p
-                class="PlaygroundEditorTheme__paragraph PlaygroundEditorTheme__indent"
-                style="padding-inline-start: calc(40px)">
-                <br />
-              </p>
-            </td>
-          </tr>
-          <tr>
-            <th
-              class="PlaygroundEditorTheme__tableCell PlaygroundEditorTheme__tableCellHeader"
-              style="background-color: rgb(172, 206, 247); caret-color: transparent">
-              <p
-                class="PlaygroundEditorTheme__paragraph PlaygroundEditorTheme__indent"
-                style="padding-inline-start: calc(40px)">
-                <br />
-              </p>
-            </th>
-            <td
-              class="PlaygroundEditorTheme__tableCell"
-              style="background-color: rgb(172, 206, 247); caret-color: transparent">
-              <p
-                class="PlaygroundEditorTheme__paragraph PlaygroundEditorTheme__indent"
-                style="padding-inline-start: calc(40px)">
-                <br />
-              </p>
-            </td>
-            <td
-              class="PlaygroundEditorTheme__tableCell"
-              style="background-color: rgb(172, 206, 247); caret-color: transparent">
-              <p
-                class="PlaygroundEditorTheme__paragraph PlaygroundEditorTheme__indent"
-                style="padding-inline-start: calc(40px)">
-                <br />
-              </p>
-            </td>
-            <td
-              class="PlaygroundEditorTheme__tableCell"
-              style="background-color: rgb(172, 206, 247); caret-color: transparent">
-              <p
-                class="PlaygroundEditorTheme__paragraph PlaygroundEditorTheme__indent"
-                style="padding-inline-start: calc(40px)">
-                <br />
-              </p>
-            </td>
-            <td
-              class="PlaygroundEditorTheme__tableCell"
-              style="background-color: rgb(172, 206, 247); caret-color: transparent">
-              <p
-                class="PlaygroundEditorTheme__paragraph PlaygroundEditorTheme__indent"
-                style="padding-inline-start: calc(40px)">
-                <br />
-              </p>
-            </td>
-          </tr>
-          <tr>
-            <th
-              class="PlaygroundEditorTheme__tableCell PlaygroundEditorTheme__tableCellHeader"
-              style="background-color: rgb(172, 206, 247); caret-color: transparent">
-              <p
-                class="PlaygroundEditorTheme__paragraph PlaygroundEditorTheme__indent"
-                style="padding-inline-start: calc(40px)">
-                <br />
-              </p>
-            </th>
-            <td
-              class="PlaygroundEditorTheme__tableCell"
-              style="background-color: rgb(172, 206, 247); caret-color: transparent">
-              <p
-                class="PlaygroundEditorTheme__paragraph PlaygroundEditorTheme__indent"
-                style="padding-inline-start: calc(40px)">
-                <br />
-              </p>
-            </td>
-            <td
-              class="PlaygroundEditorTheme__tableCell"
-              style="background-color: rgb(172, 206, 247); caret-color: transparent">
-              <p
-                class="PlaygroundEditorTheme__paragraph PlaygroundEditorTheme__indent"
-                style="padding-inline-start: calc(40px)">
-                <br />
-              </p>
-            </td>
-            <td
-              class="PlaygroundEditorTheme__tableCell"
-              style="background-color: rgb(172, 206, 247); caret-color: transparent">
-              <p
-                class="PlaygroundEditorTheme__paragraph PlaygroundEditorTheme__indent"
-                style="padding-inline-start: calc(40px)">
-                <br />
-              </p>
-            </td>
-            <td
-              class="PlaygroundEditorTheme__tableCell"
-              style="background-color: rgb(172, 206, 247); caret-color: transparent">
-              <p
-                class="PlaygroundEditorTheme__paragraph PlaygroundEditorTheme__indent"
-                style="padding-inline-start: calc(40px)">
-                <br />
-              </p>
-            </td>
-=======
->>>>>>> 75c69b39
           </tr>
         </table>
         <p
@@ -513,233 +286,6 @@
                 <span data-lexical-text="true">foo</span>
               </p>
             </th>
-<<<<<<< HEAD
-            <th
-              class="PlaygroundEditorTheme__tableCell PlaygroundEditorTheme__tableCellHeader"
-              style="background-color: rgb(172, 206, 247); caret-color: transparent">
-              <p
-                class="PlaygroundEditorTheme__paragraph PlaygroundEditorTheme__indent"
-                style="padding-inline-start: calc(80px)">
-                <br />
-              </p>
-            </th>
-            <th
-              class="PlaygroundEditorTheme__tableCell PlaygroundEditorTheme__tableCellHeader"
-              style="background-color: rgb(172, 206, 247); caret-color: transparent">
-              <p
-                class="PlaygroundEditorTheme__paragraph PlaygroundEditorTheme__indent"
-                style="padding-inline-start: calc(80px)">
-                <br />
-              </p>
-            </th>
-            <th
-              class="PlaygroundEditorTheme__tableCell PlaygroundEditorTheme__tableCellHeader"
-              style="background-color: rgb(172, 206, 247); caret-color: transparent">
-              <p
-                class="PlaygroundEditorTheme__paragraph PlaygroundEditorTheme__indent"
-                style="padding-inline-start: calc(80px)">
-                <br />
-              </p>
-            </th>
-            <th
-              class="PlaygroundEditorTheme__tableCell PlaygroundEditorTheme__tableCellHeader"
-              style="background-color: rgb(172, 206, 247); caret-color: transparent">
-              <p
-                class="PlaygroundEditorTheme__paragraph PlaygroundEditorTheme__indent"
-                style="padding-inline-start: calc(80px)">
-                <br />
-              </p>
-            </th>
-          </tr>
-          <tr>
-            <th
-              class="PlaygroundEditorTheme__tableCell PlaygroundEditorTheme__tableCellHeader"
-              style="background-color: rgb(172, 206, 247); caret-color: transparent">
-              <p
-                class="PlaygroundEditorTheme__paragraph PlaygroundEditorTheme__indent"
-                style="padding-inline-start: calc(80px)">
-                <br />
-              </p>
-            </th>
-            <td
-              class="PlaygroundEditorTheme__tableCell"
-              style="background-color: rgb(172, 206, 247); caret-color: transparent">
-              <p
-                class="PlaygroundEditorTheme__paragraph PlaygroundEditorTheme__indent"
-                style="padding-inline-start: calc(80px)">
-                <br />
-              </p>
-            </td>
-            <td
-              class="PlaygroundEditorTheme__tableCell"
-              style="background-color: rgb(172, 206, 247); caret-color: transparent">
-              <p
-                class="PlaygroundEditorTheme__paragraph PlaygroundEditorTheme__indent"
-                style="padding-inline-start: calc(80px)">
-                <br />
-              </p>
-            </td>
-            <td
-              class="PlaygroundEditorTheme__tableCell"
-              style="background-color: rgb(172, 206, 247); caret-color: transparent">
-              <p
-                class="PlaygroundEditorTheme__paragraph PlaygroundEditorTheme__indent"
-                style="padding-inline-start: calc(80px)">
-                <br />
-              </p>
-            </td>
-            <td
-              class="PlaygroundEditorTheme__tableCell"
-              style="background-color: rgb(172, 206, 247); caret-color: transparent">
-              <p
-                class="PlaygroundEditorTheme__paragraph PlaygroundEditorTheme__indent"
-                style="padding-inline-start: calc(80px)">
-                <br />
-              </p>
-            </td>
-          </tr>
-          <tr>
-            <th
-              class="PlaygroundEditorTheme__tableCell PlaygroundEditorTheme__tableCellHeader"
-              style="background-color: rgb(172, 206, 247); caret-color: transparent">
-              <p
-                class="PlaygroundEditorTheme__paragraph PlaygroundEditorTheme__indent"
-                style="padding-inline-start: calc(80px)">
-                <br />
-              </p>
-            </th>
-            <td
-              class="PlaygroundEditorTheme__tableCell"
-              style="background-color: rgb(172, 206, 247); caret-color: transparent">
-              <p
-                class="PlaygroundEditorTheme__paragraph PlaygroundEditorTheme__indent"
-                style="padding-inline-start: calc(80px)">
-                <br />
-              </p>
-            </td>
-            <td
-              class="PlaygroundEditorTheme__tableCell"
-              style="background-color: rgb(172, 206, 247); caret-color: transparent">
-              <p
-                class="PlaygroundEditorTheme__paragraph PlaygroundEditorTheme__indent"
-                style="padding-inline-start: calc(80px)">
-                <br />
-              </p>
-            </td>
-            <td
-              class="PlaygroundEditorTheme__tableCell"
-              style="background-color: rgb(172, 206, 247); caret-color: transparent">
-              <p
-                class="PlaygroundEditorTheme__paragraph PlaygroundEditorTheme__indent"
-                style="padding-inline-start: calc(80px)">
-                <br />
-              </p>
-            </td>
-            <td
-              class="PlaygroundEditorTheme__tableCell"
-              style="background-color: rgb(172, 206, 247); caret-color: transparent">
-              <p
-                class="PlaygroundEditorTheme__paragraph PlaygroundEditorTheme__indent"
-                style="padding-inline-start: calc(80px)">
-                <br />
-              </p>
-            </td>
-          </tr>
-          <tr>
-            <th
-              class="PlaygroundEditorTheme__tableCell PlaygroundEditorTheme__tableCellHeader"
-              style="background-color: rgb(172, 206, 247); caret-color: transparent">
-              <p
-                class="PlaygroundEditorTheme__paragraph PlaygroundEditorTheme__indent"
-                style="padding-inline-start: calc(80px)">
-                <br />
-              </p>
-            </th>
-            <td
-              class="PlaygroundEditorTheme__tableCell"
-              style="background-color: rgb(172, 206, 247); caret-color: transparent">
-              <p
-                class="PlaygroundEditorTheme__paragraph PlaygroundEditorTheme__indent"
-                style="padding-inline-start: calc(80px)">
-                <br />
-              </p>
-            </td>
-            <td
-              class="PlaygroundEditorTheme__tableCell"
-              style="background-color: rgb(172, 206, 247); caret-color: transparent">
-              <p
-                class="PlaygroundEditorTheme__paragraph PlaygroundEditorTheme__indent"
-                style="padding-inline-start: calc(80px)">
-                <br />
-              </p>
-            </td>
-            <td
-              class="PlaygroundEditorTheme__tableCell"
-              style="background-color: rgb(172, 206, 247); caret-color: transparent">
-              <p
-                class="PlaygroundEditorTheme__paragraph PlaygroundEditorTheme__indent"
-                style="padding-inline-start: calc(80px)">
-                <br />
-              </p>
-            </td>
-            <td
-              class="PlaygroundEditorTheme__tableCell"
-              style="background-color: rgb(172, 206, 247); caret-color: transparent">
-              <p
-                class="PlaygroundEditorTheme__paragraph PlaygroundEditorTheme__indent"
-                style="padding-inline-start: calc(80px)">
-                <br />
-              </p>
-            </td>
-          </tr>
-          <tr>
-            <th
-              class="PlaygroundEditorTheme__tableCell PlaygroundEditorTheme__tableCellHeader"
-              style="background-color: rgb(172, 206, 247); caret-color: transparent">
-              <p
-                class="PlaygroundEditorTheme__paragraph PlaygroundEditorTheme__indent"
-                style="padding-inline-start: calc(80px)">
-                <br />
-              </p>
-            </th>
-            <td
-              class="PlaygroundEditorTheme__tableCell"
-              style="background-color: rgb(172, 206, 247); caret-color: transparent">
-              <p
-                class="PlaygroundEditorTheme__paragraph PlaygroundEditorTheme__indent"
-                style="padding-inline-start: calc(80px)">
-                <br />
-              </p>
-            </td>
-            <td
-              class="PlaygroundEditorTheme__tableCell"
-              style="background-color: rgb(172, 206, 247); caret-color: transparent">
-              <p
-                class="PlaygroundEditorTheme__paragraph PlaygroundEditorTheme__indent"
-                style="padding-inline-start: calc(80px)">
-                <br />
-              </p>
-            </td>
-            <td
-              class="PlaygroundEditorTheme__tableCell"
-              style="background-color: rgb(172, 206, 247); caret-color: transparent">
-              <p
-                class="PlaygroundEditorTheme__paragraph PlaygroundEditorTheme__indent"
-                style="padding-inline-start: calc(80px)">
-                <br />
-              </p>
-            </td>
-            <td
-              class="PlaygroundEditorTheme__tableCell"
-              style="background-color: rgb(172, 206, 247); caret-color: transparent">
-              <p
-                class="PlaygroundEditorTheme__paragraph PlaygroundEditorTheme__indent"
-                style="padding-inline-start: calc(80px)">
-                <br />
-              </p>
-            </td>
-=======
->>>>>>> 75c69b39
           </tr>
         </table>
         <p
@@ -825,233 +371,6 @@
                 <span data-lexical-text="true">foo</span>
               </p>
             </th>
-<<<<<<< HEAD
-            <th
-              class="PlaygroundEditorTheme__tableCell PlaygroundEditorTheme__tableCellHeader"
-              style="background-color: rgb(172, 206, 247); caret-color: transparent">
-              <p
-                class="PlaygroundEditorTheme__paragraph PlaygroundEditorTheme__indent"
-                style="padding-inline-start: calc(40px)">
-                <br />
-              </p>
-            </th>
-            <th
-              class="PlaygroundEditorTheme__tableCell PlaygroundEditorTheme__tableCellHeader"
-              style="background-color: rgb(172, 206, 247); caret-color: transparent">
-              <p
-                class="PlaygroundEditorTheme__paragraph PlaygroundEditorTheme__indent"
-                style="padding-inline-start: calc(40px)">
-                <br />
-              </p>
-            </th>
-            <th
-              class="PlaygroundEditorTheme__tableCell PlaygroundEditorTheme__tableCellHeader"
-              style="background-color: rgb(172, 206, 247); caret-color: transparent">
-              <p
-                class="PlaygroundEditorTheme__paragraph PlaygroundEditorTheme__indent"
-                style="padding-inline-start: calc(40px)">
-                <br />
-              </p>
-            </th>
-            <th
-              class="PlaygroundEditorTheme__tableCell PlaygroundEditorTheme__tableCellHeader"
-              style="background-color: rgb(172, 206, 247); caret-color: transparent">
-              <p
-                class="PlaygroundEditorTheme__paragraph PlaygroundEditorTheme__indent"
-                style="padding-inline-start: calc(40px)">
-                <br />
-              </p>
-            </th>
-          </tr>
-          <tr>
-            <th
-              class="PlaygroundEditorTheme__tableCell PlaygroundEditorTheme__tableCellHeader"
-              style="background-color: rgb(172, 206, 247); caret-color: transparent">
-              <p
-                class="PlaygroundEditorTheme__paragraph PlaygroundEditorTheme__indent"
-                style="padding-inline-start: calc(40px)">
-                <br />
-              </p>
-            </th>
-            <td
-              class="PlaygroundEditorTheme__tableCell"
-              style="background-color: rgb(172, 206, 247); caret-color: transparent">
-              <p
-                class="PlaygroundEditorTheme__paragraph PlaygroundEditorTheme__indent"
-                style="padding-inline-start: calc(40px)">
-                <br />
-              </p>
-            </td>
-            <td
-              class="PlaygroundEditorTheme__tableCell"
-              style="background-color: rgb(172, 206, 247); caret-color: transparent">
-              <p
-                class="PlaygroundEditorTheme__paragraph PlaygroundEditorTheme__indent"
-                style="padding-inline-start: calc(40px)">
-                <br />
-              </p>
-            </td>
-            <td
-              class="PlaygroundEditorTheme__tableCell"
-              style="background-color: rgb(172, 206, 247); caret-color: transparent">
-              <p
-                class="PlaygroundEditorTheme__paragraph PlaygroundEditorTheme__indent"
-                style="padding-inline-start: calc(40px)">
-                <br />
-              </p>
-            </td>
-            <td
-              class="PlaygroundEditorTheme__tableCell"
-              style="background-color: rgb(172, 206, 247); caret-color: transparent">
-              <p
-                class="PlaygroundEditorTheme__paragraph PlaygroundEditorTheme__indent"
-                style="padding-inline-start: calc(40px)">
-                <br />
-              </p>
-            </td>
-          </tr>
-          <tr>
-            <th
-              class="PlaygroundEditorTheme__tableCell PlaygroundEditorTheme__tableCellHeader"
-              style="background-color: rgb(172, 206, 247); caret-color: transparent">
-              <p
-                class="PlaygroundEditorTheme__paragraph PlaygroundEditorTheme__indent"
-                style="padding-inline-start: calc(40px)">
-                <br />
-              </p>
-            </th>
-            <td
-              class="PlaygroundEditorTheme__tableCell"
-              style="background-color: rgb(172, 206, 247); caret-color: transparent">
-              <p
-                class="PlaygroundEditorTheme__paragraph PlaygroundEditorTheme__indent"
-                style="padding-inline-start: calc(40px)">
-                <br />
-              </p>
-            </td>
-            <td
-              class="PlaygroundEditorTheme__tableCell"
-              style="background-color: rgb(172, 206, 247); caret-color: transparent">
-              <p
-                class="PlaygroundEditorTheme__paragraph PlaygroundEditorTheme__indent"
-                style="padding-inline-start: calc(40px)">
-                <br />
-              </p>
-            </td>
-            <td
-              class="PlaygroundEditorTheme__tableCell"
-              style="background-color: rgb(172, 206, 247); caret-color: transparent">
-              <p
-                class="PlaygroundEditorTheme__paragraph PlaygroundEditorTheme__indent"
-                style="padding-inline-start: calc(40px)">
-                <br />
-              </p>
-            </td>
-            <td
-              class="PlaygroundEditorTheme__tableCell"
-              style="background-color: rgb(172, 206, 247); caret-color: transparent">
-              <p
-                class="PlaygroundEditorTheme__paragraph PlaygroundEditorTheme__indent"
-                style="padding-inline-start: calc(40px)">
-                <br />
-              </p>
-            </td>
-          </tr>
-          <tr>
-            <th
-              class="PlaygroundEditorTheme__tableCell PlaygroundEditorTheme__tableCellHeader"
-              style="background-color: rgb(172, 206, 247); caret-color: transparent">
-              <p
-                class="PlaygroundEditorTheme__paragraph PlaygroundEditorTheme__indent"
-                style="padding-inline-start: calc(40px)">
-                <br />
-              </p>
-            </th>
-            <td
-              class="PlaygroundEditorTheme__tableCell"
-              style="background-color: rgb(172, 206, 247); caret-color: transparent">
-              <p
-                class="PlaygroundEditorTheme__paragraph PlaygroundEditorTheme__indent"
-                style="padding-inline-start: calc(40px)">
-                <br />
-              </p>
-            </td>
-            <td
-              class="PlaygroundEditorTheme__tableCell"
-              style="background-color: rgb(172, 206, 247); caret-color: transparent">
-              <p
-                class="PlaygroundEditorTheme__paragraph PlaygroundEditorTheme__indent"
-                style="padding-inline-start: calc(40px)">
-                <br />
-              </p>
-            </td>
-            <td
-              class="PlaygroundEditorTheme__tableCell"
-              style="background-color: rgb(172, 206, 247); caret-color: transparent">
-              <p
-                class="PlaygroundEditorTheme__paragraph PlaygroundEditorTheme__indent"
-                style="padding-inline-start: calc(40px)">
-                <br />
-              </p>
-            </td>
-            <td
-              class="PlaygroundEditorTheme__tableCell"
-              style="background-color: rgb(172, 206, 247); caret-color: transparent">
-              <p
-                class="PlaygroundEditorTheme__paragraph PlaygroundEditorTheme__indent"
-                style="padding-inline-start: calc(40px)">
-                <br />
-              </p>
-            </td>
-          </tr>
-          <tr>
-            <th
-              class="PlaygroundEditorTheme__tableCell PlaygroundEditorTheme__tableCellHeader"
-              style="background-color: rgb(172, 206, 247); caret-color: transparent">
-              <p
-                class="PlaygroundEditorTheme__paragraph PlaygroundEditorTheme__indent"
-                style="padding-inline-start: calc(40px)">
-                <br />
-              </p>
-            </th>
-            <td
-              class="PlaygroundEditorTheme__tableCell"
-              style="background-color: rgb(172, 206, 247); caret-color: transparent">
-              <p
-                class="PlaygroundEditorTheme__paragraph PlaygroundEditorTheme__indent"
-                style="padding-inline-start: calc(40px)">
-                <br />
-              </p>
-            </td>
-            <td
-              class="PlaygroundEditorTheme__tableCell"
-              style="background-color: rgb(172, 206, 247); caret-color: transparent">
-              <p
-                class="PlaygroundEditorTheme__paragraph PlaygroundEditorTheme__indent"
-                style="padding-inline-start: calc(40px)">
-                <br />
-              </p>
-            </td>
-            <td
-              class="PlaygroundEditorTheme__tableCell"
-              style="background-color: rgb(172, 206, 247); caret-color: transparent">
-              <p
-                class="PlaygroundEditorTheme__paragraph PlaygroundEditorTheme__indent"
-                style="padding-inline-start: calc(40px)">
-                <br />
-              </p>
-            </td>
-            <td
-              class="PlaygroundEditorTheme__tableCell"
-              style="background-color: rgb(172, 206, 247); caret-color: transparent">
-              <p
-                class="PlaygroundEditorTheme__paragraph PlaygroundEditorTheme__indent"
-                style="padding-inline-start: calc(40px)">
-                <br />
-              </p>
-            </td>
-=======
->>>>>>> 75c69b39
           </tr>
         </table>
         <p
