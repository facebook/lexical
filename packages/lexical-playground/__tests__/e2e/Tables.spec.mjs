/**
 * Copyright (c) Meta Platforms, Inc. and affiliates.
 *
 * This source code is licensed under the MIT license found in the
 * LICENSE file in the root directory of this source tree.
 *
 */

import {selectAll} from '../keyboardShortcuts/index.mjs';
import {
  assertHTML,
  click,
  clickSelectors,
  copyToClipboard,
  dragMouse,
  focusEditor,
  html,
  initialize,
  insertTable,
  IS_COLLAB,
  IS_PLAIN_TEXT,
  pasteFromClipboard,
  repeat,
  test,
} from '../utils/index.mjs';

async function fillTablePartiallyWithText(page) {
  await page.keyboard.type('a');
  await page.keyboard.press('ArrowRight');
  await page.keyboard.press('b');
  await page.keyboard.press('Tab');
  await page.keyboard.press('c');
  await page.keyboard.down('Shift');
  await page.keyboard.press('Tab');
  await page.keyboard.up('Shift');
  await page.keyboard.press('b');
  await page.keyboard.press('ArrowDown');
  await page.keyboard.press('ArrowLeft');
  await page.keyboard.press('d');
  await page.keyboard.press('ArrowRight');
  await page.keyboard.press('e');
  await page.keyboard.press('ArrowRight');
  await page.keyboard.press('f');
  await page.keyboard.press('ArrowUp');
  await page.keyboard.press('c');
}

async function selectCellsFromTableCords(page, firstCords, secondCords) {
  let p = page;

  if (IS_COLLAB) {
    await focusEditor(page);
    p = await page.frame('left');
  }

  const firstRowFirstColumnCellBoundingBox = await p.locator(
    `table:first-of-type > tr:nth-child(${firstCords.y + 1}) > th:nth-child(${
      firstCords.x + 1
    })`,
  );

  const secondRowSecondCellBoundingBox = await p.locator(
    `table:first-of-type > tr:nth-child(${secondCords.y + 1}) > td:nth-child(${
      secondCords.x + 1
    })`,
  );

  // Focus on inside the iFrame or the boundingBox() below returns null.
  await firstRowFirstColumnCellBoundingBox.click();

  await dragMouse(
    page,
    await firstRowFirstColumnCellBoundingBox.boundingBox(),
    await secondRowSecondCellBoundingBox.boundingBox(),
  );
}

test.describe('Tables', () => {
  test.skip(IS_PLAIN_TEXT);
  test.beforeEach(({isCollab, page}) => initialize({isCollab, page}));
  test(`Can a table be inserted from the toolbar`, async ({page}) => {
    await focusEditor(page);

    await insertTable(page);

    await assertHTML(
      page,
      html`
        <p><br /></p>
        <table>
          <tr>
            <th>
              <p><br /></p>
            </th>
            <th>
              <p><br /></p>
            </th>
            <th>
              <p><br /></p>
            </th>
            <th>
              <p><br /></p>
            </th>
            <th>
              <p><br /></p>
            </th>
          </tr>
          <tr>
            <th>
              <p><br /></p>
            </th>
            <td>
              <p><br /></p>
            </td>
            <td>
              <p><br /></p>
            </td>
            <td>
              <p><br /></p>
            </td>
            <td>
              <p><br /></p>
            </td>
          </tr>
          <tr>
            <th>
              <p><br /></p>
            </th>
            <td>
              <p><br /></p>
            </td>
            <td>
              <p><br /></p>
            </td>
            <td>
              <p><br /></p>
            </td>
            <td>
              <p><br /></p>
            </td>
          </tr>
          <tr>
            <th>
              <p><br /></p>
            </th>
            <td>
              <p><br /></p>
            </td>
            <td>
              <p><br /></p>
            </td>
            <td>
              <p><br /></p>
            </td>
            <td>
              <p><br /></p>
            </td>
          </tr>
          <tr>
            <th>
              <p><br /></p>
            </th>
            <td>
              <p><br /></p>
            </td>
            <td>
              <p><br /></p>
            </td>
            <td>
              <p><br /></p>
            </td>
            <td>
              <p><br /></p>
            </td>
          </tr>
        </table>
        <p><br /></p>
      `,
      {ignoreClasses: true},
    );
  });

  test(`Can type inside of table cell`, async ({page}) => {
    await focusEditor(page);
    await insertTable(page);

    await page.keyboard.type('abc');

    await assertHTML(
      page,
      html`
        <p><br /></p>
        <table>
          <tr>
            <th>
              <p dir="ltr">
                <span data-lexical-text="true">abc</span>
              </p>
            </th>
            <th>
              <p><br /></p>
            </th>
            <th>
              <p><br /></p>
            </th>
            <th>
              <p><br /></p>
            </th>
            <th>
              <p><br /></p>
            </th>
          </tr>
          <tr>
            <th>
              <p><br /></p>
            </th>
            <td>
              <p><br /></p>
            </td>
            <td>
              <p><br /></p>
            </td>
            <td>
              <p><br /></p>
            </td>
            <td>
              <p><br /></p>
            </td>
          </tr>
          <tr>
            <th>
              <p><br /></p>
            </th>
            <td>
              <p><br /></p>
            </td>
            <td>
              <p><br /></p>
            </td>
            <td>
              <p><br /></p>
            </td>
            <td>
              <p><br /></p>
            </td>
          </tr>
          <tr>
            <th>
              <p><br /></p>
            </th>
            <td>
              <p><br /></p>
            </td>
            <td>
              <p><br /></p>
            </td>
            <td>
              <p><br /></p>
            </td>
            <td>
              <p><br /></p>
            </td>
          </tr>
          <tr>
            <th>
              <p><br /></p>
            </th>
            <td>
              <p><br /></p>
            </td>
            <td>
              <p><br /></p>
            </td>
            <td>
              <p><br /></p>
            </td>
            <td>
              <p><br /></p>
            </td>
          </tr>
        </table>
        <p><br /></p>
      `,
      {ignoreClasses: true},
    );
  });

  test(`Can navigate table with keyboard`, async ({page}) => {
    await focusEditor(page);
    await insertTable(page);

    await fillTablePartiallyWithText(page);

    await assertHTML(
      page,
      html`
        <p><br /></p>
        <table>
          <tr>
            <th>
              <p dir="ltr">
                <span data-lexical-text="true">a</span>
              </p>
            </th>
            <th>
              <p dir="ltr">
                <span data-lexical-text="true">bb</span>
              </p>
            </th>
            <th>
              <p dir="ltr">
                <span data-lexical-text="true">cc</span>
              </p>
            </th>
            <th>
              <p><br /></p>
            </th>
            <th>
              <p><br /></p>
            </th>
          </tr>
          <tr>
            <th>
              <p dir="ltr">
                <span data-lexical-text="true">d</span>
              </p>
            </th>
            <td>
              <p dir="ltr">
                <span data-lexical-text="true">e</span>
              </p>
            </td>
            <td>
              <p dir="ltr">
                <span data-lexical-text="true">f</span>
              </p>
            </td>
            <td>
              <p><br /></p>
            </td>
            <td>
              <p><br /></p>
            </td>
          </tr>
          <tr>
            <th>
              <p><br /></p>
            </th>
            <td>
              <p><br /></p>
            </td>
            <td>
              <p><br /></p>
            </td>
            <td>
              <p><br /></p>
            </td>
            <td>
              <p><br /></p>
            </td>
          </tr>
          <tr>
            <th>
              <p><br /></p>
            </th>
            <td>
              <p><br /></p>
            </td>
            <td>
              <p><br /></p>
            </td>
            <td>
              <p><br /></p>
            </td>
            <td>
              <p><br /></p>
            </td>
          </tr>
          <tr>
            <th>
              <p><br /></p>
            </th>
            <td>
              <p><br /></p>
            </td>
            <td>
              <p><br /></p>
            </td>
            <td>
              <p><br /></p>
            </td>
            <td>
              <p><br /></p>
            </td>
          </tr>
        </table>
        <p><br /></p>
      `,
      {ignoreClasses: true},
    );
  });

  test(`Can select cells using Table selection`, async ({page}) => {
    await focusEditor(page);
    await insertTable(page);

    await fillTablePartiallyWithText(page);
    await selectCellsFromTableCords(page, {x: 0, y: 0}, {x: 1, y: 1});

    await assertHTML(
      page,
      html`
        <p><br /></p>
        <table>
          <tr>
            <th
              style="background-color: rgb(172, 206, 247); caret-color: transparent;">
              <p dir="ltr">
                <span data-lexical-text="true">a</span>
              </p>
            </th>
            <th
              style="background-color: rgb(172, 206, 247); caret-color: transparent;">
              <p dir="ltr">
                <span data-lexical-text="true">bb</span>
              </p>
            </th>
            <th>
              <p dir="ltr">
                <span data-lexical-text="true">cc</span>
              </p>
            </th>
            <th>
              <p><br /></p>
            </th>
            <th>
              <p><br /></p>
            </th>
          </tr>
          <tr>
            <th
              style="background-color: rgb(172, 206, 247); caret-color: transparent;">
              <p dir="ltr">
                <span data-lexical-text="true">d</span>
              </p>
            </th>
            <td
              style="background-color: rgb(172, 206, 247); caret-color: transparent;">
              <p dir="ltr">
                <span data-lexical-text="true">e</span>
              </p>
            </td>
            <td>
              <p dir="ltr">
                <span data-lexical-text="true">f</span>
              </p>
            </td>
            <td>
              <p><br /></p>
            </td>
            <td>
              <p><br /></p>
            </td>
          </tr>
          <tr>
            <th>
              <p><br /></p>
            </th>
            <td>
              <p><br /></p>
            </td>
            <td>
              <p><br /></p>
            </td>
            <td>
              <p><br /></p>
            </td>
            <td>
              <p><br /></p>
            </td>
          </tr>
          <tr>
            <th>
              <p><br /></p>
            </th>
            <td>
              <p><br /></p>
            </td>
            <td>
              <p><br /></p>
            </td>
            <td>
              <p><br /></p>
            </td>
            <td>
              <p><br /></p>
            </td>
          </tr>
          <tr>
            <th>
              <p><br /></p>
            </th>
            <td>
              <p><br /></p>
            </td>
            <td>
              <p><br /></p>
            </td>
            <td>
              <p><br /></p>
            </td>
            <td>
              <p><br /></p>
            </td>
          </tr>
        </table>
        <p><br /></p>
      `,
      {ignoreClasses: true, ignoreSecondFrame: true},
    );

    // Check that the highlight styles are applied.
    await assertHTML(
      page,
      html`
        <p><br /></p>
        <table>
          <tr>
            <th
              style="background-color: rgb(172, 206, 247); caret-color: transparent;">
              <p dir="ltr">
                <span data-lexical-text="true">a</span>
              </p>
            </th>
            <th
              style="background-color: rgb(172, 206, 247); caret-color: transparent;">
              <p dir="ltr">
                <span data-lexical-text="true">bb</span>
              </p>
            </th>
            <th>
              <p dir="ltr">
                <span data-lexical-text="true">cc</span>
              </p>
            </th>
            <th>
              <p><br /></p>
            </th>
            <th>
              <p><br /></p>
            </th>
          </tr>
          <tr>
            <th
              style="background-color: rgb(172, 206, 247); caret-color: transparent;">
              <p dir="ltr">
                <span data-lexical-text="true">d</span>
              </p>
            </th>
            <td
              style="background-color: rgb(172, 206, 247); caret-color: transparent;">
              <p dir="ltr">
                <span data-lexical-text="true">e</span>
              </p>
            </td>
            <td>
              <p dir="ltr">
                <span data-lexical-text="true">f</span>
              </p>
            </td>
            <td>
              <p><br /></p>
            </td>
            <td>
              <p><br /></p>
            </td>
          </tr>
          <tr>
            <th>
              <p><br /></p>
            </th>
            <td>
              <p><br /></p>
            </td>
            <td>
              <p><br /></p>
            </td>
            <td>
              <p><br /></p>
            </td>
            <td>
              <p><br /></p>
            </td>
          </tr>
          <tr>
            <th>
              <p><br /></p>
            </th>
            <td>
              <p><br /></p>
            </td>
            <td>
              <p><br /></p>
            </td>
            <td>
              <p><br /></p>
            </td>
            <td>
              <p><br /></p>
            </td>
          </tr>
          <tr>
            <th>
              <p><br /></p>
            </th>
            <td>
              <p><br /></p>
            </td>
            <td>
              <p><br /></p>
            </td>
            <td>
              <p><br /></p>
            </td>
            <td>
              <p><br /></p>
            </td>
          </tr>
        </table>
        <p><br /></p>
      `,
      {ignoreClasses: true, ignoreSecondFrame: true},
    );
  });

  test(`Can select cells using Table selection via keyboard`, async ({
    page,
  }) => {
    await focusEditor(page);
    await insertTable(page);

    await fillTablePartiallyWithText(page);

    let p = page;

    if (IS_COLLAB) {
      await focusEditor(page);
      p = await page.frame('left');
    }

    const firstRowFirstColumnCellBoundingBox = await p.locator(
      'table:first-of-type > tr:nth-child(1) > th:nth-child(1)',
    );

    // Focus on inside the iFrame or the boundingBox() below returns null.
    await firstRowFirstColumnCellBoundingBox.click();

    await page.keyboard.down('Shift');
    await page.keyboard.press('ArrowRight');
    await page.keyboard.press('ArrowDown');
    await page.keyboard.up('Shift');

    await assertHTML(
      page,
      html`
        <p><br /></p>
        <table>
          <tr>
            <th
              style="background-color: rgb(172, 206, 247); caret-color: transparent;">
              <p dir="ltr">
                <span data-lexical-text="true">a</span>
              </p>
            </th>
            <th
              style="background-color: rgb(172, 206, 247); caret-color: transparent;">
              <p dir="ltr">
                <span data-lexical-text="true">bb</span>
              </p>
            </th>
            <th>
              <p dir="ltr">
                <span data-lexical-text="true">cc</span>
              </p>
            </th>
            <th>
              <p><br /></p>
            </th>
            <th>
              <p><br /></p>
            </th>
          </tr>
          <tr>
            <th
              style="background-color: rgb(172, 206, 247); caret-color: transparent;">
              <p dir="ltr">
                <span data-lexical-text="true">d</span>
              </p>
            </th>
            <td
              style="background-color: rgb(172, 206, 247); caret-color: transparent;">
              <p dir="ltr">
                <span data-lexical-text="true">e</span>
              </p>
            </td>
            <td>
              <p dir="ltr">
                <span data-lexical-text="true">f</span>
              </p>
            </td>
            <td>
              <p><br /></p>
            </td>
            <td>
              <p><br /></p>
            </td>
          </tr>
          <tr>
            <th>
              <p><br /></p>
            </th>
            <td>
              <p><br /></p>
            </td>
            <td>
              <p><br /></p>
            </td>
            <td>
              <p><br /></p>
            </td>
            <td>
              <p><br /></p>
            </td>
          </tr>
          <tr>
            <th>
              <p><br /></p>
            </th>
            <td>
              <p><br /></p>
            </td>
            <td>
              <p><br /></p>
            </td>
            <td>
              <p><br /></p>
            </td>
            <td>
              <p><br /></p>
            </td>
          </tr>
          <tr>
            <th>
              <p><br /></p>
            </th>
            <td>
              <p><br /></p>
            </td>
            <td>
              <p><br /></p>
            </td>
            <td>
              <p><br /></p>
            </td>
            <td>
              <p><br /></p>
            </td>
          </tr>
        </table>
        <p><br /></p>
      `,
      {ignoreClasses: true, ignoreSecondFrame: true},
    );
  });

  test(`Can style text using Table selection`, async ({page}) => {
    await focusEditor(page);
    await insertTable(page);

    await fillTablePartiallyWithText(page);
    await selectCellsFromTableCords(page, {x: 0, y: 0}, {x: 1, y: 1});

    await clickSelectors(page, [
      '.bold',
      '.italic',
      '.underline',
      '.strikethrough',
    ]);

    // Check that the character styles are applied.
    await assertHTML(
      page,
      html`
        <p><br /></p>
        <table>
          <tr>
            <th
              style="background-color: rgb(172, 206, 247); caret-color: transparent;">
              <p dir="ltr">
                <strong data-lexical-text="true">a</strong>
              </p>
            </th>
            <th
              style="background-color: rgb(172, 206, 247); caret-color: transparent;">
              <p dir="ltr">
                <strong data-lexical-text="true">bb</strong>
              </p>
            </th>
            <th>
              <p dir="ltr">
                <span data-lexical-text="true">cc</span>
              </p>
            </th>
            <th>
              <p><br /></p>
            </th>
            <th>
              <p><br /></p>
            </th>
          </tr>
          <tr>
            <th
              style="background-color: rgb(172, 206, 247); caret-color: transparent;">
              <p dir="ltr">
                <strong data-lexical-text="true">d</strong>
              </p>
            </th>
            <td
              style="background-color: rgb(172, 206, 247); caret-color: transparent;">
              <p dir="ltr">
                <strong data-lexical-text="true">e</strong>
              </p>
            </td>
            <td>
              <p dir="ltr">
                <span data-lexical-text="true">f</span>
              </p>
            </td>
            <td>
              <p><br /></p>
            </td>
            <td>
              <p><br /></p>
            </td>
          </tr>
          <tr>
            <th>
              <p><br /></p>
            </th>
            <td>
              <p><br /></p>
            </td>
            <td>
              <p><br /></p>
            </td>
            <td>
              <p><br /></p>
            </td>
            <td>
              <p><br /></p>
            </td>
          </tr>
          <tr>
            <th>
              <p><br /></p>
            </th>
            <td>
              <p><br /></p>
            </td>
            <td>
              <p><br /></p>
            </td>
            <td>
              <p><br /></p>
            </td>
            <td>
              <p><br /></p>
            </td>
          </tr>
          <tr>
            <th>
              <p><br /></p>
            </th>
            <td>
              <p><br /></p>
            </td>
            <td>
              <p><br /></p>
            </td>
            <td>
              <p><br /></p>
            </td>
            <td>
              <p><br /></p>
            </td>
          </tr>
        </table>
        <p><br /></p>
      `,
      {ignoreClasses: true, ignoreSecondFrame: true},
    );
  });

  test(`Can copy + paste (internal) using Table selection`, async ({page}) => {
    await focusEditor(page);
    await insertTable(page);

    await fillTablePartiallyWithText(page);
    await selectCellsFromTableCords(page, {x: 0, y: 0}, {x: 1, y: 1});

    const clipboard = await copyToClipboard(page);

    // For some reason you need to click the paragraph twice for this to pass
    // on Collab Firefox.
    await click(page, 'div.ContentEditable__root > p:first-of-type');
    await click(page, 'div.ContentEditable__root > p:first-of-type');

    await pasteFromClipboard(page, clipboard);

    // Check that the character styles are applied.
    await assertHTML(
      page,
      html`
        <table class="PlaygroundEditorTheme__table">
          <tr>
            <th
              class="PlaygroundEditorTheme__tableCell PlaygroundEditorTheme__tableCellHeader">
              <p
                class="PlaygroundEditorTheme__paragraph PlaygroundEditorTheme__ltr"
                dir="ltr">
                <span data-lexical-text="true">a</span>
              </p>
            </th>
            <th
              class="PlaygroundEditorTheme__tableCell PlaygroundEditorTheme__tableCellHeader">
              <p
                class="PlaygroundEditorTheme__paragraph PlaygroundEditorTheme__ltr"
                dir="ltr">
                <span data-lexical-text="true">bb</span>
              </p>
            </th>
          </tr>
          <tr>
            <th
              class="PlaygroundEditorTheme__tableCell PlaygroundEditorTheme__tableCellHeader">
              <p
                class="PlaygroundEditorTheme__paragraph PlaygroundEditorTheme__ltr"
                dir="ltr">
                <span data-lexical-text="true">d</span>
              </p>
            </th>
            <td class="PlaygroundEditorTheme__tableCell">
              <p
                class="PlaygroundEditorTheme__paragraph PlaygroundEditorTheme__ltr"
                dir="ltr">
                <span data-lexical-text="true">e</span>
              </p>
            </td>
          </tr>
        </table>
        <table class="PlaygroundEditorTheme__table">
          <tr>
            <th
              class="PlaygroundEditorTheme__tableCell PlaygroundEditorTheme__tableCellHeader">
              <p
                class="PlaygroundEditorTheme__paragraph PlaygroundEditorTheme__ltr"
                dir="ltr">
                <span data-lexical-text="true">a</span>
              </p>
            </th>
            <th
              class="PlaygroundEditorTheme__tableCell PlaygroundEditorTheme__tableCellHeader">
              <p
                class="PlaygroundEditorTheme__paragraph PlaygroundEditorTheme__ltr"
                dir="ltr">
                <span data-lexical-text="true">bb</span>
              </p>
            </th>
            <th
              class="PlaygroundEditorTheme__tableCell PlaygroundEditorTheme__tableCellHeader">
              <p
                class="PlaygroundEditorTheme__paragraph PlaygroundEditorTheme__ltr"
                dir="ltr">
                <span data-lexical-text="true">cc</span>
              </p>
            </th>
            <th
              class="PlaygroundEditorTheme__tableCell PlaygroundEditorTheme__tableCellHeader">
              <p class="PlaygroundEditorTheme__paragraph"><br /></p>
            </th>
            <th
              class="PlaygroundEditorTheme__tableCell PlaygroundEditorTheme__tableCellHeader">
              <p class="PlaygroundEditorTheme__paragraph"><br /></p>
            </th>
          </tr>
          <tr>
            <th
              class="PlaygroundEditorTheme__tableCell PlaygroundEditorTheme__tableCellHeader">
              <p
                class="PlaygroundEditorTheme__paragraph PlaygroundEditorTheme__ltr"
                dir="ltr">
                <span data-lexical-text="true">d</span>
              </p>
            </th>
            <td class="PlaygroundEditorTheme__tableCell">
              <p
                class="PlaygroundEditorTheme__paragraph PlaygroundEditorTheme__ltr"
                dir="ltr">
                <span data-lexical-text="true">e</span>
              </p>
            </td>
            <td class="PlaygroundEditorTheme__tableCell">
              <p
                class="PlaygroundEditorTheme__paragraph PlaygroundEditorTheme__ltr"
                dir="ltr">
                <span data-lexical-text="true">f</span>
              </p>
            </td>
            <td class="PlaygroundEditorTheme__tableCell">
              <p class="PlaygroundEditorTheme__paragraph"><br /></p>
            </td>
            <td class="PlaygroundEditorTheme__tableCell">
              <p class="PlaygroundEditorTheme__paragraph"><br /></p>
            </td>
          </tr>
          <tr>
            <th
              class="PlaygroundEditorTheme__tableCell PlaygroundEditorTheme__tableCellHeader">
              <p class="PlaygroundEditorTheme__paragraph"><br /></p>
            </th>
            <td class="PlaygroundEditorTheme__tableCell">
              <p class="PlaygroundEditorTheme__paragraph"><br /></p>
            </td>
            <td class="PlaygroundEditorTheme__tableCell">
              <p class="PlaygroundEditorTheme__paragraph"><br /></p>
            </td>
            <td class="PlaygroundEditorTheme__tableCell">
              <p class="PlaygroundEditorTheme__paragraph"><br /></p>
            </td>
            <td class="PlaygroundEditorTheme__tableCell">
              <p class="PlaygroundEditorTheme__paragraph"><br /></p>
            </td>
          </tr>
          <tr>
            <th
              class="PlaygroundEditorTheme__tableCell PlaygroundEditorTheme__tableCellHeader">
              <p class="PlaygroundEditorTheme__paragraph"><br /></p>
            </th>
            <td class="PlaygroundEditorTheme__tableCell">
              <p class="PlaygroundEditorTheme__paragraph"><br /></p>
            </td>
            <td class="PlaygroundEditorTheme__tableCell">
              <p class="PlaygroundEditorTheme__paragraph"><br /></p>
            </td>
            <td class="PlaygroundEditorTheme__tableCell">
              <p class="PlaygroundEditorTheme__paragraph"><br /></p>
            </td>
            <td class="PlaygroundEditorTheme__tableCell">
              <p class="PlaygroundEditorTheme__paragraph"><br /></p>
            </td>
          </tr>
          <tr>
            <th
              class="PlaygroundEditorTheme__tableCell PlaygroundEditorTheme__tableCellHeader">
              <p class="PlaygroundEditorTheme__paragraph"><br /></p>
            </th>
            <td class="PlaygroundEditorTheme__tableCell">
              <p class="PlaygroundEditorTheme__paragraph"><br /></p>
            </td>
            <td class="PlaygroundEditorTheme__tableCell">
              <p class="PlaygroundEditorTheme__paragraph"><br /></p>
            </td>
            <td class="PlaygroundEditorTheme__tableCell">
              <p class="PlaygroundEditorTheme__paragraph"><br /></p>
            </td>
            <td class="PlaygroundEditorTheme__tableCell">
              <p class="PlaygroundEditorTheme__paragraph"><br /></p>
            </td>
          </tr>
        </table>
        <p class="PlaygroundEditorTheme__paragraph"><br /></p>
      `,
      {ignoreClasses: true, ignoreSecondFrame: true},
    );
  });

  test(`Can clear text using Table selection`, async ({page}) => {
    await focusEditor(page);
    await insertTable(page);

    await fillTablePartiallyWithText(page);
    await selectCellsFromTableCords(page, {x: 0, y: 0}, {x: 1, y: 1});

    await page.keyboard.press('Backspace');

    // Check that the text was cleared.
    await assertHTML(
      page,
      html`
        <p><br /></p>
        <table>
          <tr>
            <th>
              <p><br /></p>
            </th>
            <th>
              <p><br /></p>
            </th>
            <th>
              <p dir="ltr">
                <span data-lexical-text="true">cc</span>
              </p>
            </th>
            <th>
              <p><br /></p>
            </th>
            <th>
              <p><br /></p>
            </th>
          </tr>
          <tr>
            <th>
              <p><br /></p>
            </th>
            <td>
              <p><br /></p>
            </td>
            <td>
              <p dir="ltr">
                <span data-lexical-text="true">f</span>
              </p>
            </td>
            <td>
              <p><br /></p>
            </td>
            <td>
              <p><br /></p>
            </td>
          </tr>
          <tr>
            <th>
              <p><br /></p>
            </th>
            <td>
              <p><br /></p>
            </td>
            <td>
              <p><br /></p>
            </td>
            <td>
              <p><br /></p>
            </td>
            <td>
              <p><br /></p>
            </td>
          </tr>
          <tr>
            <th>
              <p><br /></p>
            </th>
            <td>
              <p><br /></p>
            </td>
            <td>
              <p><br /></p>
            </td>
            <td>
              <p><br /></p>
            </td>
            <td>
              <p><br /></p>
            </td>
          </tr>
          <tr>
            <th>
              <p><br /></p>
            </th>
            <td>
              <p><br /></p>
            </td>
            <td>
              <p><br /></p>
            </td>
            <td>
              <p><br /></p>
            </td>
            <td>
              <p><br /></p>
            </td>
          </tr>
        </table>
        <p><br /></p>
      `,
      {ignoreClasses: true},
    );
  });

  test(`Range Selection is corrected when it contains a partial Table.`, async ({
    page,
<<<<<<< HEAD
  }) => {
=======
    isPlainText,
    isCollab,
  }) => {
    test.skip(isPlainText);
    test.fixme(
      isCollab,
      'Table selection styles are not properly synced to the right hand frame',
    );

>>>>>>> c963cfa8
    await focusEditor(page);
    await page.keyboard.type('Hello World');
    await insertTable(page);

    let p = page;

    if (IS_COLLAB) {
      await focusEditor(page);
      p = await page.frame('left');
    }

    await p.focus('div.ContentEditable__root > p:first-of-type');

    await page.keyboard.press('ArrowLeft');
    await page.keyboard.down('Shift');

    await repeat(3, async () => {
      await page.keyboard.press('ArrowRight');
    });

    await assertHTML(
      page,
      html`
        <p
          class="PlaygroundEditorTheme__paragraph PlaygroundEditorTheme__ltr"
          dir="ltr">
          <span data-lexical-text="true">Hello World</span>
        </p>
        <table class="PlaygroundEditorTheme__table disable-selection">
          <tr>
            <th
              class="PlaygroundEditorTheme__tableCell PlaygroundEditorTheme__tableCellHeader"
              style="background-color: rgb(172, 206, 247); caret-color: transparent;">
              <p class="PlaygroundEditorTheme__paragraph"><br /></p>
            </th>
            <th
              class="PlaygroundEditorTheme__tableCell PlaygroundEditorTheme__tableCellHeader"
              style="background-color: rgb(172, 206, 247); caret-color: transparent;">
              <p class="PlaygroundEditorTheme__paragraph"><br /></p>
            </th>
            <th
              class="PlaygroundEditorTheme__tableCell PlaygroundEditorTheme__tableCellHeader"
              style="background-color: rgb(172, 206, 247); caret-color: transparent;">
              <p class="PlaygroundEditorTheme__paragraph"><br /></p>
            </th>
            <th
              class="PlaygroundEditorTheme__tableCell PlaygroundEditorTheme__tableCellHeader"
              style="background-color: rgb(172, 206, 247); caret-color: transparent;">
              <p class="PlaygroundEditorTheme__paragraph"><br /></p>
            </th>
            <th
              class="PlaygroundEditorTheme__tableCell PlaygroundEditorTheme__tableCellHeader"
              style="background-color: rgb(172, 206, 247); caret-color: transparent;">
              <p class="PlaygroundEditorTheme__paragraph"><br /></p>
            </th>
          </tr>
          <tr>
            <th
              class="PlaygroundEditorTheme__tableCell PlaygroundEditorTheme__tableCellHeader"
              style="background-color: rgb(172, 206, 247); caret-color: transparent;">
              <p class="PlaygroundEditorTheme__paragraph"><br /></p>
            </th>
            <td
              class="PlaygroundEditorTheme__tableCell"
              style="background-color: rgb(172, 206, 247); caret-color: transparent;">
              <p class="PlaygroundEditorTheme__paragraph"><br /></p>
            </td>
            <td
              class="PlaygroundEditorTheme__tableCell"
              style="background-color: rgb(172, 206, 247); caret-color: transparent;">
              <p class="PlaygroundEditorTheme__paragraph"><br /></p>
            </td>
            <td
              class="PlaygroundEditorTheme__tableCell"
              style="background-color: rgb(172, 206, 247); caret-color: transparent;">
              <p class="PlaygroundEditorTheme__paragraph"><br /></p>
            </td>
            <td
              class="PlaygroundEditorTheme__tableCell"
              style="background-color: rgb(172, 206, 247); caret-color: transparent;">
              <p class="PlaygroundEditorTheme__paragraph"><br /></p>
            </td>
          </tr>
          <tr>
            <th
              class="PlaygroundEditorTheme__tableCell PlaygroundEditorTheme__tableCellHeader"
              style="background-color: rgb(172, 206, 247); caret-color: transparent;">
              <p class="PlaygroundEditorTheme__paragraph"><br /></p>
            </th>
            <td
              class="PlaygroundEditorTheme__tableCell"
              style="background-color: rgb(172, 206, 247); caret-color: transparent;">
              <p class="PlaygroundEditorTheme__paragraph"><br /></p>
            </td>
            <td
              class="PlaygroundEditorTheme__tableCell"
              style="background-color: rgb(172, 206, 247); caret-color: transparent;">
              <p class="PlaygroundEditorTheme__paragraph"><br /></p>
            </td>
            <td
              class="PlaygroundEditorTheme__tableCell"
              style="background-color: rgb(172, 206, 247); caret-color: transparent;">
              <p class="PlaygroundEditorTheme__paragraph"><br /></p>
            </td>
            <td
              class="PlaygroundEditorTheme__tableCell"
              style="background-color: rgb(172, 206, 247); caret-color: transparent;">
              <p class="PlaygroundEditorTheme__paragraph"><br /></p>
            </td>
          </tr>
          <tr>
            <th
              class="PlaygroundEditorTheme__tableCell PlaygroundEditorTheme__tableCellHeader"
              style="background-color: rgb(172, 206, 247); caret-color: transparent;">
              <p class="PlaygroundEditorTheme__paragraph"><br /></p>
            </th>
            <td
              class="PlaygroundEditorTheme__tableCell"
              style="background-color: rgb(172, 206, 247); caret-color: transparent;">
              <p class="PlaygroundEditorTheme__paragraph"><br /></p>
            </td>
            <td
              class="PlaygroundEditorTheme__tableCell"
              style="background-color: rgb(172, 206, 247); caret-color: transparent;">
              <p class="PlaygroundEditorTheme__paragraph"><br /></p>
            </td>
            <td
              class="PlaygroundEditorTheme__tableCell"
              style="background-color: rgb(172, 206, 247); caret-color: transparent;">
              <p class="PlaygroundEditorTheme__paragraph"><br /></p>
            </td>
            <td
              class="PlaygroundEditorTheme__tableCell"
              style="background-color: rgb(172, 206, 247); caret-color: transparent;">
              <p class="PlaygroundEditorTheme__paragraph"><br /></p>
            </td>
          </tr>
          <tr>
            <th
              class="PlaygroundEditorTheme__tableCell PlaygroundEditorTheme__tableCellHeader"
              style="background-color: rgb(172, 206, 247); caret-color: transparent;">
              <p class="PlaygroundEditorTheme__paragraph"><br /></p>
            </th>
            <td
              class="PlaygroundEditorTheme__tableCell"
              style="background-color: rgb(172, 206, 247); caret-color: transparent;">
              <p class="PlaygroundEditorTheme__paragraph"><br /></p>
            </td>
            <td
              class="PlaygroundEditorTheme__tableCell"
              style="background-color: rgb(172, 206, 247); caret-color: transparent;">
              <p class="PlaygroundEditorTheme__paragraph"><br /></p>
            </td>
            <td
              class="PlaygroundEditorTheme__tableCell"
              style="background-color: rgb(172, 206, 247); caret-color: transparent;">
              <p class="PlaygroundEditorTheme__paragraph"><br /></p>
            </td>
            <td
              class="PlaygroundEditorTheme__tableCell"
              style="background-color: rgb(172, 206, 247); caret-color: transparent;">
              <p class="PlaygroundEditorTheme__paragraph"><br /></p>
            </td>
          </tr>
        </table>
        <p class="PlaygroundEditorTheme__paragraph"><br /></p>
      `,
      {ignoreClasses: true},
    );
  });

  test(`Select All when document contains tables adds custom table styles.`, async ({
    page,
<<<<<<< HEAD
  }) => {
=======
    isPlainText,
    isCollab,
  }) => {
    test.skip(isPlainText);
    test.fixme(
      isCollab,
      'Table selection styles are not properly synced to the right hand frame',
    );

>>>>>>> c963cfa8
    await focusEditor(page);
    await page.keyboard.type('Hello World');
    await insertTable(page);

    await selectAll(page);

    await assertHTML(
      page,
      html`
        <p
          class="PlaygroundEditorTheme__paragraph PlaygroundEditorTheme__ltr"
          dir="ltr">
          <span data-lexical-text="true">Hello World</span>
        </p>
        <table class="PlaygroundEditorTheme__table disable-selection">
          <tr>
            <th
              class="PlaygroundEditorTheme__tableCell PlaygroundEditorTheme__tableCellHeader"
              style="background-color: rgb(172, 206, 247); caret-color: transparent;">
              <p class="PlaygroundEditorTheme__paragraph"><br /></p>
            </th>
            <th
              class="PlaygroundEditorTheme__tableCell PlaygroundEditorTheme__tableCellHeader"
              style="background-color: rgb(172, 206, 247); caret-color: transparent;">
              <p class="PlaygroundEditorTheme__paragraph"><br /></p>
            </th>
            <th
              class="PlaygroundEditorTheme__tableCell PlaygroundEditorTheme__tableCellHeader"
              style="background-color: rgb(172, 206, 247); caret-color: transparent;">
              <p class="PlaygroundEditorTheme__paragraph"><br /></p>
            </th>
            <th
              class="PlaygroundEditorTheme__tableCell PlaygroundEditorTheme__tableCellHeader"
              style="background-color: rgb(172, 206, 247); caret-color: transparent;">
              <p class="PlaygroundEditorTheme__paragraph"><br /></p>
            </th>
            <th
              class="PlaygroundEditorTheme__tableCell PlaygroundEditorTheme__tableCellHeader"
              style="background-color: rgb(172, 206, 247); caret-color: transparent;">
              <p class="PlaygroundEditorTheme__paragraph"><br /></p>
            </th>
          </tr>
          <tr>
            <th
              class="PlaygroundEditorTheme__tableCell PlaygroundEditorTheme__tableCellHeader"
              style="background-color: rgb(172, 206, 247); caret-color: transparent;">
              <p class="PlaygroundEditorTheme__paragraph"><br /></p>
            </th>
            <td
              class="PlaygroundEditorTheme__tableCell"
              style="background-color: rgb(172, 206, 247); caret-color: transparent;">
              <p class="PlaygroundEditorTheme__paragraph"><br /></p>
            </td>
            <td
              class="PlaygroundEditorTheme__tableCell"
              style="background-color: rgb(172, 206, 247); caret-color: transparent;">
              <p class="PlaygroundEditorTheme__paragraph"><br /></p>
            </td>
            <td
              class="PlaygroundEditorTheme__tableCell"
              style="background-color: rgb(172, 206, 247); caret-color: transparent;">
              <p class="PlaygroundEditorTheme__paragraph"><br /></p>
            </td>
            <td
              class="PlaygroundEditorTheme__tableCell"
              style="background-color: rgb(172, 206, 247); caret-color: transparent;">
              <p class="PlaygroundEditorTheme__paragraph"><br /></p>
            </td>
          </tr>
          <tr>
            <th
              class="PlaygroundEditorTheme__tableCell PlaygroundEditorTheme__tableCellHeader"
              style="background-color: rgb(172, 206, 247); caret-color: transparent;">
              <p class="PlaygroundEditorTheme__paragraph"><br /></p>
            </th>
            <td
              class="PlaygroundEditorTheme__tableCell"
              style="background-color: rgb(172, 206, 247); caret-color: transparent;">
              <p class="PlaygroundEditorTheme__paragraph"><br /></p>
            </td>
            <td
              class="PlaygroundEditorTheme__tableCell"
              style="background-color: rgb(172, 206, 247); caret-color: transparent;">
              <p class="PlaygroundEditorTheme__paragraph"><br /></p>
            </td>
            <td
              class="PlaygroundEditorTheme__tableCell"
              style="background-color: rgb(172, 206, 247); caret-color: transparent;">
              <p class="PlaygroundEditorTheme__paragraph"><br /></p>
            </td>
            <td
              class="PlaygroundEditorTheme__tableCell"
              style="background-color: rgb(172, 206, 247); caret-color: transparent;">
              <p class="PlaygroundEditorTheme__paragraph"><br /></p>
            </td>
          </tr>
          <tr>
            <th
              class="PlaygroundEditorTheme__tableCell PlaygroundEditorTheme__tableCellHeader"
              style="background-color: rgb(172, 206, 247); caret-color: transparent;">
              <p class="PlaygroundEditorTheme__paragraph"><br /></p>
            </th>
            <td
              class="PlaygroundEditorTheme__tableCell"
              style="background-color: rgb(172, 206, 247); caret-color: transparent;">
              <p class="PlaygroundEditorTheme__paragraph"><br /></p>
            </td>
            <td
              class="PlaygroundEditorTheme__tableCell"
              style="background-color: rgb(172, 206, 247); caret-color: transparent;">
              <p class="PlaygroundEditorTheme__paragraph"><br /></p>
            </td>
            <td
              class="PlaygroundEditorTheme__tableCell"
              style="background-color: rgb(172, 206, 247); caret-color: transparent;">
              <p class="PlaygroundEditorTheme__paragraph"><br /></p>
            </td>
            <td
              class="PlaygroundEditorTheme__tableCell"
              style="background-color: rgb(172, 206, 247); caret-color: transparent;">
              <p class="PlaygroundEditorTheme__paragraph"><br /></p>
            </td>
          </tr>
          <tr>
            <th
              class="PlaygroundEditorTheme__tableCell PlaygroundEditorTheme__tableCellHeader"
              style="background-color: rgb(172, 206, 247); caret-color: transparent;">
              <p class="PlaygroundEditorTheme__paragraph"><br /></p>
            </th>
            <td
              class="PlaygroundEditorTheme__tableCell"
              style="background-color: rgb(172, 206, 247); caret-color: transparent;">
              <p class="PlaygroundEditorTheme__paragraph"><br /></p>
            </td>
            <td
              class="PlaygroundEditorTheme__tableCell"
              style="background-color: rgb(172, 206, 247); caret-color: transparent;">
              <p class="PlaygroundEditorTheme__paragraph"><br /></p>
            </td>
            <td
              class="PlaygroundEditorTheme__tableCell"
              style="background-color: rgb(172, 206, 247); caret-color: transparent;">
              <p class="PlaygroundEditorTheme__paragraph"><br /></p>
            </td>
            <td
              class="PlaygroundEditorTheme__tableCell"
              style="background-color: rgb(172, 206, 247); caret-color: transparent;">
              <p class="PlaygroundEditorTheme__paragraph"><br /></p>
            </td>
          </tr>
        </table>
        <p class="PlaygroundEditorTheme__paragraph"><br /></p>
      `,
      {ignoreClasses: true},
    );
  });
});<|MERGE_RESOLUTION|>--- conflicted
+++ resolved
@@ -1197,19 +1197,13 @@
 
   test(`Range Selection is corrected when it contains a partial Table.`, async ({
     page,
-<<<<<<< HEAD
-  }) => {
-=======
-    isPlainText,
     isCollab,
   }) => {
-    test.skip(isPlainText);
     test.fixme(
       isCollab,
       'Table selection styles are not properly synced to the right hand frame',
     );
 
->>>>>>> c963cfa8
     await focusEditor(page);
     await page.keyboard.type('Hello World');
     await insertTable(page);
@@ -1383,19 +1377,13 @@
 
   test(`Select All when document contains tables adds custom table styles.`, async ({
     page,
-<<<<<<< HEAD
-  }) => {
-=======
-    isPlainText,
     isCollab,
   }) => {
-    test.skip(isPlainText);
     test.fixme(
       isCollab,
       'Table selection styles are not properly synced to the right hand frame',
     );
 
->>>>>>> c963cfa8
     await focusEditor(page);
     await page.keyboard.type('Hello World');
     await insertTable(page);
