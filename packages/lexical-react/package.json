--- conflicted
+++ resolved
@@ -8,31 +8,6 @@
     "rich-text"
   ],
   "license": "MIT",
-<<<<<<< HEAD
-  "version": "0.7.6",
-  "dependencies": {
-    "@lexical/clipboard": "0.7.6",
-    "@lexical/code": "0.7.6",
-    "@lexical/dragon": "0.7.6",
-    "@lexical/hashtag": "0.7.6",
-    "@lexical/history": "0.7.6",
-    "@lexical/link": "0.7.6",
-    "@lexical/list": "0.7.6",
-    "@lexical/mark": "0.7.6",
-    "@lexical/markdown": "0.7.6",
-    "@lexical/overflow": "0.7.6",
-    "@lexical/plain-text": "0.7.6",
-    "@lexical/rich-text": "0.7.6",
-    "@lexical/selection": "0.7.6",
-    "@lexical/table": "0.7.6",
-    "@lexical/text": "0.7.6",
-    "@lexical/utils": "0.7.6",
-    "@lexical/yjs": "0.7.6",
-    "react-error-boundary": "^3.1.4"
-  },
-  "peerDependencies": {
-    "lexical": "0.7.6",
-=======
   "version": "0.7.7",
   "dependencies": {
     "@lexical/clipboard": "0.7.7",
@@ -56,7 +31,6 @@
   },
   "peerDependencies": {
     "lexical": "0.7.7",
->>>>>>> e0acb6d7
     "react": ">=17.x",
     "react-dom": ">=17.x"
   },
