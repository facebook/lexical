--- conflicted
+++ resolved
@@ -1235,7 +1235,10 @@
   );
 }
 
-<<<<<<< HEAD
+export function $isRootOrShadowRoot(node: LexicalNode): boolean {
+  return $isRootNode(node) || ($isElementNode(node) && node.isShadowRoot());
+}
+
 export function $wrapNodeInElement(
   node: LexicalNode,
   createElementNode: () => ElementNode,
@@ -1244,8 +1247,4 @@
   node.replace(elementNode);
   elementNode.append(node);
   return elementNode;
-=======
-export function $isRootOrShadowRoot(node: LexicalNode): boolean {
-  return $isRootNode(node) || ($isElementNode(node) && node.isShadowRoot());
->>>>>>> 697a8996
 }