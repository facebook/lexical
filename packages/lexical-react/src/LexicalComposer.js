/**
 * Copyright (c) Meta Platforms, Inc. and affiliates.
 *
 * This source code is licensed under the MIT license found in the
 * LICENSE file in the root directory of this source tree.
 *
 * @flow strict
 */

import type {LexicalComposerContextType} from './LexicalComposerContext';
import type {EditorThemeClasses, LexicalEditor, LexicalNode} from 'lexical';

import {
  createLexicalComposerContext,
  LexicalComposerContext,
} from '@lexical/react/LexicalComposerContext';
import {createEditor} from 'lexical';
import React, {useContext, useMemo} from 'react';

type Props = {
  children: React$Node,
  initialConfig?: {
    editor?: LexicalEditor | null,
    namespace?: string,
    nodes?: Array<Class<LexicalNode>>,
    onError?: (Error) => void,
    theme?: EditorThemeClasses,
  },
};

export default function LexicalComposer({
  initialConfig = {},
  children,
}: Props): React$MixedElement {
  const parentContext = useContext(LexicalComposerContext);
  const composerContext = useMemo(
    () => {
      let composerTheme: void | EditorThemeClasses;
      let parentEditor;
      const {
        theme,
        namespace,
        editor: initialEditor,
        nodes,
        onError,
      } = initialConfig;

      if (theme != null) {
        composerTheme = theme;
      } else if (parentContext != null) {
        parentEditor = parentContext[0];
        const parentTheme = parentContext[1].getTheme();
        if (parentTheme != null) {
          composerTheme = parentTheme;
        }
      }

      const context: LexicalComposerContextType = createLexicalComposerContext(
        parentContext,
        composerTheme,
      );
      let editor = initialEditor || null;

      if (editor === null) {
        editor = createEditor<LexicalComposerContextType>({
          context,
          namespace,
          nodes,
          parentEditor,
<<<<<<< HEAD
          context,
          onError,
=======
          theme: composerTheme,
>>>>>>> 46bb40a5
        });
      }

      return [editor, context];
    },

    // We only do this for init
    // eslint-disable-next-line react-hooks/exhaustive-deps
    [],
  );

  return (
    <LexicalComposerContext.Provider value={composerContext}>
      {children}
    </LexicalComposerContext.Provider>
  );
}<|MERGE_RESOLUTION|>--- conflicted
+++ resolved
@@ -66,13 +66,9 @@
           context,
           namespace,
           nodes,
+          onError,
           parentEditor,
-<<<<<<< HEAD
-          context,
-          onError,
-=======
           theme: composerTheme,
->>>>>>> 46bb40a5
         });
       }
 
