--- conflicted
+++ resolved
@@ -6,62 +6,6 @@
  * LICENSE file in the root directory of this source tree.
  *
  */
-
-export type {
-  CommandListenerPriority,
-  CommandPayloadType,
-  EditableListener,
-  EditorConfig,
-  EditorThemeClasses,
-  IntentionallyMarkedAsDirtyElement,
-  Klass,
-  LexicalCommand,
-  LexicalEditor,
-  MutationListener,
-  NodeMutation,
-<<<<<<< HEAD
-  Proxies,
-  ReadOnlyListener,
-=======
->>>>>>> 5bff30d8
-  SerializedEditor,
-  Spread,
-} from './LexicalEditor';
-export type {EditorState, SerializedEditorState} from './LexicalEditorState';
-export type {EventHandler} from './LexicalEvents';
-export type {
-  DOMChildConversion,
-  DOMConversion,
-  DOMConversionFn,
-  DOMConversionMap,
-  DOMConversionOutput,
-  DOMExportOutput,
-  LexicalNode,
-  NodeKey,
-  NodeMap,
-  SerializedLexicalNode,
-} from './LexicalNode';
-export type {
-  BaseSelection,
-  ElementPointType as ElementPoint,
-  GridSelection,
-  GridSelectionShape,
-  NodeSelection,
-  Point,
-  RangeSelection,
-  TextPointType as TextPoint,
-} from './LexicalSelection';
-export type {
-  ElementFormatType,
-  SerializedElementNode,
-} from './nodes/LexicalElementNode';
-export type {SerializedGridCellNode} from './nodes/LexicalGridCellNode';
-export type {SerializedRootNode} from './nodes/LexicalRootNode';
-export type {
-  SerializedTextNode,
-  TextFormatType,
-  TextModeType,
-} from './nodes/LexicalTextNode';
 
 // TODO Move this somewhere else and/or recheck if we still need this
 export {
@@ -116,6 +60,37 @@
   COMMAND_PRIORITY_NORMAL,
   createEditor,
 } from './LexicalEditor';
+export type {
+  CommandListenerPriority,
+  CommandPayloadType,
+  EditableListener,
+  EditorConfig,
+  EditorThemeClasses,
+  IntentionallyMarkedAsDirtyElement,
+  Klass,
+  LexicalCommand,
+  LexicalEditor,
+  MutationListener,
+  NodeMutation,
+  Proxies,
+  ReadOnlyListener,
+  SerializedEditor,
+  Spread,
+} from './LexicalEditor';
+export type {EditorState, SerializedEditorState} from './LexicalEditorState';
+export type {EventHandler} from './LexicalEvents';
+export type {
+  DOMChildConversion,
+  DOMConversion,
+  DOMConversionFn,
+  DOMConversionMap,
+  DOMConversionOutput,
+  DOMExportOutput,
+  LexicalNode,
+  NodeKey,
+  NodeMap,
+  SerializedLexicalNode,
+} from './LexicalNode';
 export {$withNodeProxy} from './LexicalProxy';
 export {
   $createNodeSelection,
@@ -127,6 +102,16 @@
   $isRangeSelection,
   DEPRECATED_$createGridSelection,
   DEPRECATED_$isGridSelection,
+} from './LexicalSelection';
+export type {
+  BaseSelection,
+  ElementPointType as ElementPoint,
+  GridSelection,
+  GridSelectionShape,
+  NodeSelection,
+  Point,
+  RangeSelection,
+  TextPointType as TextPoint,
 } from './LexicalSelection';
 export {$parseSerializedNode} from './LexicalUpdates';
 export {
@@ -151,10 +136,15 @@
 } from './nodes/ChildgroupNode';
 export {$isDecoratorNode, DecoratorNode} from './nodes/LexicalDecoratorNode';
 export {$isElementNode, ElementNode} from './nodes/LexicalElementNode';
+export type {
+  ElementFormatType,
+  SerializedElementNode,
+} from './nodes/LexicalElementNode';
 export {
   DEPRECATED_$isGridCellNode,
   DEPRECATED_GridCellNode,
 } from './nodes/LexicalGridCellNode';
+export type {SerializedGridCellNode} from './nodes/LexicalGridCellNode';
 export {
   DEPRECATED_$isGridNode,
   DEPRECATED_GridNode,
@@ -163,17 +153,23 @@
   DEPRECATED_$isGridRowNode,
   DEPRECATED_GridRowNode,
 } from './nodes/LexicalGridRowNode';
-export type {SerializedLineBreakNode} from './nodes/LexicalLineBreakNode';
 export {
   $createLineBreakNode,
   $isLineBreakNode,
   LineBreakNode,
 } from './nodes/LexicalLineBreakNode';
-export type {SerializedParagraphNode} from './nodes/LexicalParagraphNode';
+export type {SerializedLineBreakNode} from './nodes/LexicalLineBreakNode';
 export {
   $createParagraphNode,
   $isParagraphNode,
   ParagraphNode,
 } from './nodes/LexicalParagraphNode';
+export type {SerializedParagraphNode} from './nodes/LexicalParagraphNode';
 export {$isRootNode, RootNode} from './nodes/LexicalRootNode';
-export {$createTextNode, $isTextNode, TextNode} from './nodes/LexicalTextNode';+export type {SerializedRootNode} from './nodes/LexicalRootNode';
+export {$createTextNode, $isTextNode, TextNode} from './nodes/LexicalTextNode';
+export type {
+  SerializedTextNode,
+  TextFormatType,
+  TextModeType,
+} from './nodes/LexicalTextNode';