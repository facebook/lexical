--- conflicted
+++ resolved
@@ -402,18 +402,7 @@
 
   const applyFormatText = useCallback(
     (formatType: TextFormatType) => {
-<<<<<<< HEAD
-      editor.update(() => {
-        log('applyFormatText');
-        const selection = $getSelection();
-        if (selection !== null) {
-          selection.formatText(formatType);
-        }
-      });
-=======
-      debugger
       editor.execCommand('formatText', formatType);
->>>>>>> 61244db0
     },
     [editor],
   );
