--- conflicted
+++ resolved
@@ -78,13 +78,7 @@
   | 'subscript'
   | 'superscript';
 
-<<<<<<< HEAD
 export type TextModeType = 'normal' | 'token' | 'segmented';
-=======
-export type TextDetailType = 'directionless' | 'unmergable';
-
-export type TextModeType = 'normal' | 'token' | 'segmented' | 'inert';
->>>>>>> 6343d71d
 
 export type TextMark = {end: null | number; id: string; start: null | number};
 
