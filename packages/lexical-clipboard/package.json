{
  "name": "@lexical/clipboard",
  "description": "This package provides the copy/paste functionality for Lexical.",
  "keywords": [
    "lexical",
    "editor",
    "rich-text",
    "copy",
    "paste"
  ],
  "license": "MIT",
<<<<<<< HEAD
  "version": "0.7.6",
  "main": "LexicalClipboard.js",
  "peerDependencies": {
    "lexical": "0.7.6"
  },
  "dependencies": {
    "@lexical/utils": "0.7.6",
    "@lexical/list": "0.7.6",
    "@lexical/selection": "0.7.6",
    "@lexical/html": "0.7.6"
=======
  "version": "0.7.7",
  "main": "LexicalClipboard.js",
  "peerDependencies": {
    "lexical": "0.7.7"
  },
  "dependencies": {
    "@lexical/utils": "0.7.7",
    "@lexical/list": "0.7.7",
    "@lexical/selection": "0.7.7",
    "@lexical/html": "0.7.7"
>>>>>>> e0acb6d7
  },
  "repository": {
    "type": "git",
    "url": "https://github.com/facebook/lexical",
    "directory": "packages/lexical-clipboard"
  }
}<|MERGE_RESOLUTION|>--- conflicted
+++ resolved
@@ -9,18 +9,6 @@
     "paste"
   ],
   "license": "MIT",
-<<<<<<< HEAD
-  "version": "0.7.6",
-  "main": "LexicalClipboard.js",
-  "peerDependencies": {
-    "lexical": "0.7.6"
-  },
-  "dependencies": {
-    "@lexical/utils": "0.7.6",
-    "@lexical/list": "0.7.6",
-    "@lexical/selection": "0.7.6",
-    "@lexical/html": "0.7.6"
-=======
   "version": "0.7.7",
   "main": "LexicalClipboard.js",
   "peerDependencies": {
@@ -31,7 +19,6 @@
     "@lexical/list": "0.7.7",
     "@lexical/selection": "0.7.7",
     "@lexical/html": "0.7.7"
->>>>>>> e0acb6d7
   },
   "repository": {
     "type": "git",
