--- conflicted
+++ resolved
@@ -101,17 +101,6 @@
     return $getRoot().updateFromJSON(serializedNode);
   }
 
-<<<<<<< HEAD
-  exportJSON(): SerializedRootNode {
-    return {
-      ...super.exportJSON(),
-      type: 'root',
-      version: 1,
-    };
-  }
-
-=======
->>>>>>> c415f7a0
   collapseAtStart(): true {
     return true;
   }
