--- conflicted
+++ resolved
@@ -76,11 +76,6 @@
 import {
   $flushMutations,
   $getNodeByKey,
-<<<<<<< HEAD
-=======
-  $isSelectionCapturedInDecorator,
-  $isTokenOrInert,
->>>>>>> 6343d71d
   $setSelection,
   $shouldPreventDefaultAndInsertText,
   $updateSelectedTextFromDOM,
