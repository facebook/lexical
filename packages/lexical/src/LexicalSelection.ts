/**
 * Copyright (c) Meta Platforms, Inc. and affiliates.
 *
 * This source code is licensed under the MIT license found in the
 * LICENSE file in the root directory of this source tree.
 *
 */

import type {LexicalEditor} from './LexicalEditor';
import type {EditorState} from './LexicalEditorState';
import type {NodeKey} from './LexicalNode';
import type {ElementNode} from './nodes/LexicalElementNode';
import type {TextFormatType} from './nodes/LexicalTextNode';

import invariant from 'shared/invariant';

import {
  $createLineBreakNode,
  $createParagraphNode,
  $createTextNode,
  $isDecoratorNode,
  $isElementNode,
  $isLineBreakNode,
  $isRootNode,
  $isTextNode,
  $setSelection,
  DEPRECATED_$isGridCellNode,
  DEPRECATED_$isGridNode,
  DEPRECATED_$isGridRowNode,
  DEPRECATED_GridCellNode,
  DEPRECATED_GridNode,
  DEPRECATED_GridRowNode,
  SELECTION_CHANGE_COMMAND,
  TextNode,
} from '.';
import {DOM_ELEMENT_TYPE, TEXT_TYPE_TO_FORMAT} from './LexicalConstants';
import {
  markCollapsedSelectionFormat,
  markSelectionChangeFromDOMUpdate,
} from './LexicalEvents';
import {getIsProcesssingMutations} from './LexicalMutations';
import {insertRangeAfter, LexicalNode} from './LexicalNode';
import {$normalizeSelection} from './LexicalNormalization';
import {
  getActiveEditor,
  getActiveEditorState,
  isCurrentlyReadOnlyMode,
} from './LexicalUpdates';
import {
  $findMatchingParent,
  $getAdjacentNode,
  $getAncestor,
  $getChildrenRecursively,
  $getCompositionKey,
  $getNearestRootOrShadowRoot,
  $getNodeByKey,
  $getRoot,
  $hasAncestor,
  $isTokenOrSegmented,
  $setCompositionKey,
  doesContainGrapheme,
  getDOMSelection,
  getDOMTextNode,
  getElementByKeyOrThrow,
  getNodeFromDOM,
  getTextNodeOffset,
  INTERNAL_$isBlock,
  isSelectionCapturedInDecoratorInput,
  isSelectionWithinEditor,
  removeDOMBlockCursorElement,
  scrollIntoViewIfNeeded,
  toggleTextFormatType,
} from './LexicalUtils';
import {$createTabNode, $isTabNode} from './nodes/LexicalTabNode';

export type TextPointType = {
  _selection: RangeSelection | GridSelection;
  getNode: () => TextNode;
  is: (point: PointType) => boolean;
  isBefore: (point: PointType) => boolean;
  key: NodeKey;
  offset: number;
  set: (key: NodeKey, offset: number, type: 'text' | 'element') => void;
  type: 'text';
};

export type ElementPointType = {
  _selection: RangeSelection | GridSelection;
  getNode: () => ElementNode;
  is: (point: PointType) => boolean;
  isBefore: (point: PointType) => boolean;
  key: NodeKey;
  offset: number;
  set: (key: NodeKey, offset: number, type: 'text' | 'element') => void;
  type: 'element';
};

export type PointType = TextPointType | ElementPointType;

export type GridMapValueType = {
  cell: DEPRECATED_GridCellNode;
  startRow: number;
  startColumn: number;
};
export type GridMapType = Array<Array<GridMapValueType>>;

export class Point {
  key: NodeKey;
  offset: number;
  type: 'text' | 'element';
  _selection: RangeSelection | GridSelection | null;

  constructor(key: NodeKey, offset: number, type: 'text' | 'element') {
    this._selection = null;
    this.key = key;
    this.offset = offset;
    this.type = type;
  }

  is(point: PointType): boolean {
    return (
      this.key === point.key &&
      this.offset === point.offset &&
      this.type === point.type
    );
  }

  isBefore(b: PointType): boolean {
    let aNode = this.getNode();
    let bNode = b.getNode();
    const aOffset = this.offset;
    const bOffset = b.offset;

    if ($isElementNode(aNode)) {
      const aNodeDescendant = aNode.getDescendantByIndex<ElementNode>(aOffset);
      aNode = aNodeDescendant != null ? aNodeDescendant : aNode;
    }
    if ($isElementNode(bNode)) {
      const bNodeDescendant = bNode.getDescendantByIndex<ElementNode>(bOffset);
      bNode = bNodeDescendant != null ? bNodeDescendant : bNode;
    }
    if (aNode === bNode) {
      return aOffset < bOffset;
    }
    return aNode.isBefore(bNode);
  }

  getNode(): LexicalNode {
    const key = this.key;
    const node = $getNodeByKey(key);
    if (node === null) {
      invariant(false, 'Point.getNode: node not found');
    }
    return node;
  }

  set(key: NodeKey, offset: number, type: 'text' | 'element'): void {
    const selection = this._selection;
    const oldKey = this.key;
    this.key = key;
    this.offset = offset;
    this.type = type;
    if (!isCurrentlyReadOnlyMode()) {
      if ($getCompositionKey() === oldKey) {
        $setCompositionKey(key);
      }
      if (selection !== null) {
        selection._cachedNodes = null;
        selection.dirty = true;
      }
    }
  }
}

function $createPoint(
  key: NodeKey,
  offset: number,
  type: 'text' | 'element',
): PointType {
  // @ts-expect-error: intentionally cast as we use a class for perf reasons
  return new Point(key, offset, type);
}

function selectPointOnNode(point: PointType, node: LexicalNode): void {
  let key = node.__key;
  let offset = point.offset;
  let type: 'element' | 'text' = 'element';
  if ($isTextNode(node)) {
    type = 'text';
    const textContentLength = node.getTextContentSize();
    if (offset > textContentLength) {
      offset = textContentLength;
    }
  } else if (!$isElementNode(node)) {
    const nextSibling = node.getNextSibling();
    if ($isTextNode(nextSibling)) {
      key = nextSibling.__key;
      offset = 0;
      type = 'text';
    } else {
      const parentNode = node.getParent();
      if (parentNode) {
        key = parentNode.__key;
        offset = node.getIndexWithinParent() + 1;
      }
    }
  }
  point.set(key, offset, type);
}

export function $moveSelectionPointToEnd(
  point: PointType,
  node: LexicalNode,
): void {
  if ($isElementNode(node)) {
    const lastNode = node.getLastDescendant();
    if ($isElementNode(lastNode) || $isTextNode(lastNode)) {
      selectPointOnNode(point, lastNode);
    } else {
      selectPointOnNode(point, node);
    }
  } else {
    selectPointOnNode(point, node);
  }
}

function $transferStartingElementPointToTextPoint(
  start: ElementPointType,
  end: PointType,
  format: number,
  style: string,
): void {
  const element = start.getNode();
  const placementNode = element.getChildAtIndex(start.offset);
  const textNode = $createTextNode();
  const target = $isRootNode(element)
    ? $createParagraphNode().append(textNode)
    : textNode;
  textNode.setFormat(format);
  textNode.setStyle(style);
  if (placementNode === null) {
    element.append(target);
  } else {
    placementNode.insertBefore(target);
  }
  // Transfer the element point to a text point.
  if (start.is(end)) {
    end.set(textNode.__key, 0, 'text');
  }
  start.set(textNode.__key, 0, 'text');
}

function $setPointValues(
  point: PointType,
  key: NodeKey,
  offset: number,
  type: 'text' | 'element',
): void {
  point.key = key;
  point.offset = offset;
  point.type = type;
}

export interface BaseSelection {
  clone(): BaseSelection;
  dirty: boolean;
  extract(): Array<LexicalNode>;
  getNodes(): Array<LexicalNode>;
  getTextContent(): string;
  insertRawText(text: string): void;
  is(selection: null | RangeSelection | NodeSelection | GridSelection): boolean;
}

export class NodeSelection implements BaseSelection {
  _nodes: Set<NodeKey>;
  dirty: boolean;
  _cachedNodes: null | Array<LexicalNode>;

  constructor(objects: Set<NodeKey>) {
    this.dirty = false;
    this._nodes = objects;
    this._cachedNodes = null;
  }

  is(
    selection: null | RangeSelection | NodeSelection | GridSelection,
  ): boolean {
    if (!$isNodeSelection(selection)) {
      return false;
    }
    const a: Set<NodeKey> = this._nodes;
    const b: Set<NodeKey> = selection._nodes;
    return a.size === b.size && Array.from(a).every((key) => b.has(key));
  }

  add(key: NodeKey): void {
    this.dirty = true;
    this._nodes.add(key);
    this._cachedNodes = null;
  }

  delete(key: NodeKey): void {
    this.dirty = true;
    this._nodes.delete(key);
    this._cachedNodes = null;
  }

  clear(): void {
    this.dirty = true;
    this._nodes.clear();
    this._cachedNodes = null;
  }

  has(key: NodeKey): boolean {
    return this._nodes.has(key);
  }

  clone(): NodeSelection {
    return new NodeSelection(new Set(this._nodes));
  }

  extract(): Array<LexicalNode> {
    return this.getNodes();
  }

  insertRawText(text: string): void {
    // Do nothing?
  }

  insertText(): void {
    // Do nothing?
  }

  insertNodes(nodes: Array<LexicalNode>) {
    const selectedNodes = this.getNodes();
    const selectedNodesLength = selectedNodes.length;
    const lastSelectedNode = selectedNodes[selectedNodesLength - 1];
    let selectionAtEnd: RangeSelection;
    // Insert nodes
    if ($isTextNode(lastSelectedNode)) {
      selectionAtEnd = lastSelectedNode.select();
    } else {
      const index = lastSelectedNode.getIndexWithinParent() + 1;
      selectionAtEnd = lastSelectedNode.getParentOrThrow().select(index, index);
    }
    selectionAtEnd.insertNodes(nodes);
    // Remove selected nodes
    for (let i = 0; i < selectedNodesLength; i++) {
      selectedNodes[i].remove();
    }
  }

  getNodes(): Array<LexicalNode> {
    const cachedNodes = this._cachedNodes;
    if (cachedNodes !== null) {
      return cachedNodes;
    }
    const objects = this._nodes;
    const nodes = [];
    for (const object of objects) {
      const node = $getNodeByKey(object);
      if (node !== null) {
        nodes.push(node);
      }
    }
    if (!isCurrentlyReadOnlyMode()) {
      this._cachedNodes = nodes;
    }
    return nodes;
  }

  getTextContent(): string {
    const nodes = this.getNodes();
    let textContent = '';
    for (let i = 0; i < nodes.length; i++) {
      textContent += nodes[i].getTextContent();
    }
    return textContent;
  }
}

export function $isRangeSelection(x: unknown): x is RangeSelection {
  return x instanceof RangeSelection;
}

export type GridSelectionShape = {
  fromX: number;
  fromY: number;
  toX: number;
  toY: number;
};

export function DEPRECATED_$getGridCellNodeRect(
  GridCellNode: DEPRECATED_GridCellNode,
): {
  rowIndex: number;
  columnIndex: number;
  rowSpan: number;
  colSpan: number;
} | null {
  const [CellNode, , GridNode] = DEPRECATED_$getNodeTriplet(GridCellNode);
  const rows = GridNode.getChildren();
  const rowCount = rows.length;
  const columnCount = rows[0].getChildren().length;

  // Create a matrix of the same size as the table to track the position of each cell
  const cellMatrix = new Array(rowCount);
  for (let i = 0; i < rowCount; i++) {
    cellMatrix[i] = new Array(columnCount);
  }

  for (let rowIndex = 0; rowIndex < rowCount; rowIndex++) {
    const row = rows[rowIndex];
    const cells = row.getChildren();
    let columnIndex = 0;

    for (let cellIndex = 0; cellIndex < cells.length; cellIndex++) {
      // Find the next available position in the matrix, skip the position of merged cells
      while (cellMatrix[rowIndex][columnIndex]) {
        columnIndex++;
      }

      const cell = cells[cellIndex];
      const rowSpan = cell.__rowSpan || 1;
      const colSpan = cell.__colSpan || 1;

      // Put the cell into the corresponding position in the matrix
      for (let i = 0; i < rowSpan; i++) {
        for (let j = 0; j < colSpan; j++) {
          cellMatrix[rowIndex + i][columnIndex + j] = cell;
        }
      }

      // Return to the original index, row span and column span of the cell.
      if (CellNode === cell) {
        return {
          colSpan,
          columnIndex,
          rowIndex,
          rowSpan,
        };
      }

      columnIndex += colSpan;
    }
  }

  return null;
}

export class GridSelection implements BaseSelection {
  gridKey: NodeKey;
  anchor: PointType;
  focus: PointType;
  dirty: boolean;
  _cachedNodes: Array<LexicalNode> | null;

  constructor(gridKey: NodeKey, anchor: PointType, focus: PointType) {
    this.gridKey = gridKey;
    this.anchor = anchor;
    this.focus = focus;
    this.dirty = false;
    this._cachedNodes = null;
    anchor._selection = this;
    focus._selection = this;
  }

  is(
    selection: null | RangeSelection | NodeSelection | GridSelection,
  ): boolean {
    if (!DEPRECATED_$isGridSelection(selection)) {
      return false;
    }
    return (
      this.gridKey === selection.gridKey &&
      this.anchor.is(selection.anchor) &&
      this.focus.is(selection.focus)
    );
  }

  set(gridKey: NodeKey, anchorCellKey: NodeKey, focusCellKey: NodeKey): void {
    this.dirty = true;
    this.gridKey = gridKey;
    this.anchor.key = anchorCellKey;
    this.focus.key = focusCellKey;
    this._cachedNodes = null;
  }

  clone(): GridSelection {
    return new GridSelection(this.gridKey, this.anchor, this.focus);
  }

  isCollapsed(): boolean {
    return false;
  }

  isBackward(): boolean {
    return this.focus.isBefore(this.anchor);
  }

  getCharacterOffsets(): [number, number] {
    return getCharacterOffsets(this);
  }

  extract(): Array<LexicalNode> {
    return this.getNodes();
  }

  insertRawText(text: string): void {
    // Do nothing?
  }

  insertText(): void {
    // Do nothing?
  }

  insertNodes(nodes: Array<LexicalNode>) {
    const focusNode = this.focus.getNode();
    const selection = $normalizeSelection(
      focusNode.select(0, focusNode.getChildrenSize()),
    );
    selection.insertNodes(nodes);
  }

  // TODO Deprecate this method. It's confusing when used with colspan|rowspan
  getShape(): GridSelectionShape {
    const anchorCellNode = $getNodeByKey(this.anchor.key);
    invariant(
      DEPRECATED_$isGridCellNode(anchorCellNode),
      'Expected GridSelection anchor to be (or a child of) GridCellNode',
    );
    const anchorCellNodeRect = DEPRECATED_$getGridCellNodeRect(anchorCellNode);
    invariant(
      anchorCellNodeRect !== null,
      'getCellRect: expected to find AnchorNode',
    );

    const focusCellNode = $getNodeByKey(this.focus.key);
    invariant(
      DEPRECATED_$isGridCellNode(focusCellNode),
      'Expected GridSelection focus to be (or a child of) GridCellNode',
    );
    const focusCellNodeRect = DEPRECATED_$getGridCellNodeRect(focusCellNode);
    invariant(
      focusCellNodeRect !== null,
      'getCellRect: expected to find focusCellNode',
    );

    const startX = Math.min(
      anchorCellNodeRect.columnIndex,
      focusCellNodeRect.columnIndex,
    );
    const stopX = Math.max(
      anchorCellNodeRect.columnIndex,
      focusCellNodeRect.columnIndex,
    );

    const startY = Math.min(
      anchorCellNodeRect.rowIndex,
      focusCellNodeRect.rowIndex,
    );
    const stopY = Math.max(
      anchorCellNodeRect.rowIndex,
      focusCellNodeRect.rowIndex,
    );

    return {
      fromX: Math.min(startX, stopX),
      fromY: Math.min(startY, stopY),
      toX: Math.max(startX, stopX),
      toY: Math.max(startY, stopY),
    };
  }

  getNodes(): Array<LexicalNode> {
    const cachedNodes = this._cachedNodes;
    if (cachedNodes !== null) {
      return cachedNodes;
    }

    const anchorNode = this.anchor.getNode();
    const focusNode = this.focus.getNode();
    const anchorCell = $findMatchingParent(
      anchorNode,
      DEPRECATED_$isGridCellNode,
    );
    // todo replace with triplet
    const focusCell = $findMatchingParent(
      focusNode,
      DEPRECATED_$isGridCellNode,
    );
    invariant(
      DEPRECATED_$isGridCellNode(anchorCell),
      'Expected GridSelection anchor to be (or a child of) GridCellNode',
    );
    invariant(
      DEPRECATED_$isGridCellNode(focusCell),
      'Expected GridSelection focus to be (or a child of) GridCellNode',
    );
    const anchorRow = anchorCell.getParent();
    invariant(
      DEPRECATED_$isGridRowNode(anchorRow),
      'Expected anchorCell to have a parent GridRowNode',
    );
    const gridNode = anchorRow.getParent();
    invariant(
      DEPRECATED_$isGridNode(gridNode),
      'Expected tableNode to have a parent GridNode',
    );

    const focusCellGrid = focusCell.getParents()[1];
    if (focusCellGrid !== gridNode) {
      if (!gridNode.isParentOf(focusCell)) {
        // focus is on higher Grid level than anchor
        const gridParent = gridNode.getParent();
        invariant(gridParent != null, 'Expected gridParent to have a parent');
        this.set(this.gridKey, gridParent.getKey(), focusCell.getKey());
      } else {
        // anchor is on higher Grid level than focus
        const focusCellParent = focusCellGrid.getParent();
        invariant(
          focusCellParent != null,
          'Expected focusCellParent to have a parent',
        );
        this.set(this.gridKey, focusCell.getKey(), focusCellParent.getKey());
      }
      return this.getNodes();
    }

    // TODO Mapping the whole Grid every time not efficient. We need to compute the entire state only
    // once (on load) and iterate on it as updates occur. However, to do this we need to have the
    // ability to store a state. Killing GridSelection and moving the logic to the plugin would make
    // this possible.
    const [map, cellAMap, cellBMap] = DEPRECATED_$computeGridMap(
      gridNode,
      anchorCell,
      focusCell,
    );

    let minColumn = Math.min(cellAMap.startColumn, cellBMap.startColumn);
    let minRow = Math.min(cellAMap.startRow, cellBMap.startRow);
    let maxColumn = Math.max(
      cellAMap.startColumn + cellAMap.cell.__colSpan - 1,
      cellBMap.startColumn + cellBMap.cell.__colSpan - 1,
    );
    let maxRow = Math.max(
      cellAMap.startRow + cellAMap.cell.__rowSpan - 1,
      cellBMap.startRow + cellBMap.cell.__rowSpan - 1,
    );
    let exploredMinColumn = minColumn;
    let exploredMinRow = minRow;
    let exploredMaxColumn = minColumn;
    let exploredMaxRow = minRow;
    function expandBoundary(mapValue: GridMapValueType): void {
      const {
        cell,
        startColumn: cellStartColumn,
        startRow: cellStartRow,
      } = mapValue;
      minColumn = Math.min(minColumn, cellStartColumn);
      minRow = Math.min(minRow, cellStartRow);
      maxColumn = Math.max(maxColumn, cellStartColumn + cell.__colSpan - 1);
      maxRow = Math.max(maxRow, cellStartRow + cell.__rowSpan - 1);
    }
    while (
      minColumn < exploredMinColumn ||
      minRow < exploredMinRow ||
      maxColumn > exploredMaxColumn ||
      maxRow > exploredMaxRow
    ) {
      if (minColumn < exploredMinColumn) {
        // Expand on the left
        const rowDiff = exploredMaxRow - exploredMinRow;
        const previousColumn = exploredMinColumn - 1;
        for (let i = 0; i <= rowDiff; i++) {
          expandBoundary(map[exploredMinRow + i][previousColumn]);
        }
        exploredMinColumn = previousColumn;
      }
      if (minRow < exploredMinRow) {
        // Expand on top
        const columnDiff = exploredMaxColumn - exploredMinColumn;
        const previousRow = exploredMinRow - 1;
        for (let i = 0; i <= columnDiff; i++) {
          expandBoundary(map[previousRow][exploredMinColumn + i]);
        }
        exploredMinRow = previousRow;
      }
      if (maxColumn > exploredMaxColumn) {
        // Expand on the right
        const rowDiff = exploredMaxRow - exploredMinRow;
        const nextColumn = exploredMaxColumn + 1;
        for (let i = 0; i <= rowDiff; i++) {
          expandBoundary(map[exploredMinRow + i][nextColumn]);
        }
        exploredMaxColumn = nextColumn;
      }
      if (maxRow > exploredMaxRow) {
        // Expand on the bottom
        const columnDiff = exploredMaxColumn - exploredMinColumn;
        const nextRow = exploredMaxRow + 1;
        for (let i = 0; i <= columnDiff; i++) {
          expandBoundary(map[nextRow][exploredMinColumn + i]);
        }
        exploredMaxRow = nextRow;
      }
    }

    const nodes: Array<LexicalNode> = [gridNode];
    let lastRow = null;
    for (let i = minRow; i <= maxRow; i++) {
      for (let j = minColumn; j <= maxColumn; j++) {
        const {cell} = map[i][j];
        const currentRow = cell.getParent();
        invariant(
          DEPRECATED_$isGridRowNode(currentRow),
          'Expected GridCellNode parent to be a GridRowNode',
        );
        if (currentRow !== lastRow) {
          nodes.push(currentRow);
        }
        nodes.push(cell, ...$getChildrenRecursively(cell));
        lastRow = currentRow;
      }
    }

    if (!isCurrentlyReadOnlyMode()) {
      this._cachedNodes = nodes;
    }
    return nodes;
  }

  getTextContent(): string {
    const nodes = this.getNodes();
    let textContent = '';
    for (let i = 0; i < nodes.length; i++) {
      textContent += nodes[i].getTextContent();
    }
    return textContent;
  }
}

export function DEPRECATED_$isGridSelection(x: unknown): x is GridSelection {
  return x instanceof GridSelection;
}

export class RangeSelection implements BaseSelection {
  anchor: PointType;
  focus: PointType;
  dirty: boolean;
  format: number;
  style: string;
  _cachedNodes: null | Array<LexicalNode>;

  constructor(
    anchor: PointType,
    focus: PointType,
    format: number,
    style: string,
  ) {
    this.anchor = anchor;
    this.focus = focus;
    this.dirty = false;
    this.format = format;
    this.style = style;
    this._cachedNodes = null;
    anchor._selection = this;
    focus._selection = this;
  }

  /**
   * Used to check if the provided selections is equal to this one by value,
   * inluding anchor, focus, format, and style properties.
   * @param selection - the Selection to compare this one to.
   * @returns true if the Selections are equal, false otherwise.
   */
  is(
    selection: null | RangeSelection | NodeSelection | GridSelection,
  ): boolean {
    if (!$isRangeSelection(selection)) {
      return false;
    }
    return (
      this.anchor.is(selection.anchor) &&
      this.focus.is(selection.focus) &&
      this.format === selection.format &&
      this.style === selection.style
    );
  }

  /**
   * Returns whether the Selection is "backwards", meaning the focus
   * logically precedes the anchor in the EditorState.
   * @returns true if the Selection is backwards, false otherwise.
   */
  isBackward(): boolean {
    return this.focus.isBefore(this.anchor);
  }

  /**
   * Returns whether the Selection is "collapsed", meaning the anchor and focus are
   * the same node and have the same offset.
   *
   * @returns true if the Selection is collapsed, false otherwise.
   */
  isCollapsed(): boolean {
    return this.anchor.is(this.focus);
  }

  /**
   * Gets all the nodes in the Selection. Uses caching to make it generally suitable
   * for use in hot paths.
   *
   * @returns an Array containing all the nodes in the Selection
   */
  getNodes(): Array<LexicalNode> {
    const cachedNodes = this._cachedNodes;
    if (cachedNodes !== null) {
      return cachedNodes;
    }
    const anchor = this.anchor;
    const focus = this.focus;
    const isBefore = anchor.isBefore(focus);
    const firstPoint = isBefore ? anchor : focus;
    const lastPoint = isBefore ? focus : anchor;
    let firstNode = firstPoint.getNode();
    let lastNode = lastPoint.getNode();
    const startOffset = firstPoint.offset;
    const endOffset = lastPoint.offset;

    if ($isElementNode(firstNode)) {
      const firstNodeDescendant =
        firstNode.getDescendantByIndex<ElementNode>(startOffset);
      firstNode = firstNodeDescendant != null ? firstNodeDescendant : firstNode;
    }
    if ($isElementNode(lastNode)) {
      let lastNodeDescendant =
        lastNode.getDescendantByIndex<ElementNode>(endOffset);
      // We don't want to over-select, as node selection infers the child before
      // the last descendant, not including that descendant.
      if (
        lastNodeDescendant !== null &&
        lastNodeDescendant !== firstNode &&
        lastNode.getChildAtIndex(endOffset) === lastNodeDescendant
      ) {
        lastNodeDescendant = lastNodeDescendant.getPreviousSibling();
      }
      lastNode = lastNodeDescendant != null ? lastNodeDescendant : lastNode;
    }

    let nodes: Array<LexicalNode>;

    if (firstNode.is(lastNode)) {
      if ($isElementNode(firstNode) && firstNode.getChildrenSize() > 0) {
        nodes = [];
      } else {
        nodes = [firstNode];
      }
    } else {
      nodes = firstNode.getNodesBetween(lastNode);
    }
    if (!isCurrentlyReadOnlyMode()) {
      this._cachedNodes = nodes;
    }
    return nodes;
  }

  /**
   * Sets this Selection to be of type "text" at the provided anchor and focus values.
   *
   * @param anchorNode - the anchor node to set on the Selection
   * @param anchorOffset - the offset to set on the Selection
   * @param focusNode - the focus node to set on the Selection
   * @param focusOffset - the focus offset to set on the Selection
   */
  setTextNodeRange(
    anchorNode: TextNode,
    anchorOffset: number,
    focusNode: TextNode,
    focusOffset: number,
  ): void {
    $setPointValues(this.anchor, anchorNode.__key, anchorOffset, 'text');
    $setPointValues(this.focus, focusNode.__key, focusOffset, 'text');
    this._cachedNodes = null;
    this.dirty = true;
  }

  /**
   * Gets the (plain) text content of all the nodes in the selection.
   *
   * @returns a string representing the text content of all the nodes in the Selection
   */
  getTextContent(): string {
    const nodes = this.getNodes();
    if (nodes.length === 0) {
      return '';
    }
    const firstNode = nodes[0];
    const lastNode = nodes[nodes.length - 1];
    const anchor = this.anchor;
    const focus = this.focus;
    const isBefore = anchor.isBefore(focus);
    const [anchorOffset, focusOffset] = getCharacterOffsets(this);
    let textContent = '';
    let prevWasElement = true;
    for (let i = 0; i < nodes.length; i++) {
      const node = nodes[i];
      if ($isElementNode(node) && !node.isInline()) {
        if (!prevWasElement) {
          textContent += '\n';
        }
        if (node.isEmpty()) {
          prevWasElement = false;
        } else {
          prevWasElement = true;
        }
      } else {
        prevWasElement = false;
        if ($isTextNode(node)) {
          let text = node.getTextContent();
          if (node === firstNode) {
            if (node === lastNode) {
              if (
                anchor.type !== 'element' ||
                focus.type !== 'element' ||
                focus.offset === anchor.offset
              ) {
                text =
                  anchorOffset < focusOffset
                    ? text.slice(anchorOffset, focusOffset)
                    : text.slice(focusOffset, anchorOffset);
              }
            } else {
              text = isBefore
                ? text.slice(anchorOffset)
                : text.slice(focusOffset);
            }
          } else if (node === lastNode) {
            text = isBefore
              ? text.slice(0, focusOffset)
              : text.slice(0, anchorOffset);
          }
          textContent += text;
        } else if (
          ($isDecoratorNode(node) || $isLineBreakNode(node)) &&
          (node !== lastNode || !this.isCollapsed())
        ) {
          textContent += node.getTextContent();
        }
      }
    }
    return textContent;
  }

  /**
   * Attempts to map a DOM selection range onto this Lexical Selection,
   * setting the anchor, focus, and type accordingly
   *
   * @param range a DOM Selection range conforming to the StaticRange interface.
   */
  applyDOMRange(range: StaticRange): void {
    const editor = getActiveEditor();
    const currentEditorState = editor.getEditorState();
    const lastSelection = currentEditorState._selection;
    const resolvedSelectionPoints = internalResolveSelectionPoints(
      range.startContainer,
      range.startOffset,
      range.endContainer,
      range.endOffset,
      editor,
      lastSelection,
    );
    if (resolvedSelectionPoints === null) {
      return;
    }
    const [anchorPoint, focusPoint] = resolvedSelectionPoints;
    $setPointValues(
      this.anchor,
      anchorPoint.key,
      anchorPoint.offset,
      anchorPoint.type,
    );
    $setPointValues(
      this.focus,
      focusPoint.key,
      focusPoint.offset,
      focusPoint.type,
    );
    this._cachedNodes = null;
  }

  /**
   * Creates a new RangeSelection, copying over all the property values from this one.
   *
   * @returns a new RangeSelection with the same property values as this one.
   */
  clone(): RangeSelection {
    const anchor = this.anchor;
    const focus = this.focus;
    const selection = new RangeSelection(
      $createPoint(anchor.key, anchor.offset, anchor.type),
      $createPoint(focus.key, focus.offset, focus.type),
      this.format,
      this.style,
    );
    return selection;
  }

  /**
   * Toggles the provided format on all the TextNodes in the Selection.
   *
   * @param format a string TextFormatType to toggle on the TextNodes in the selection
   */
  toggleFormat(format: TextFormatType): void {
    this.format = toggleTextFormatType(this.format, format, null);
    this.dirty = true;
  }

  /**
   * Sets the value of the style property on the Selection
   *
   * @param style - the style to set at the value of the style property.
   */
  setStyle(style: string): void {
    this.style = style;
    this.dirty = true;
  }

  /**
   * Returns whether the provided TextFormatType is present on the Selection. This will be true if any node in the Selection
   * has the specified format.
   *
   * @param type the TextFormatType to check for.
   * @returns true if the provided format is currently toggled on on the Selection, false otherwise.
   */
  hasFormat(type: TextFormatType): boolean {
    const formatFlag = TEXT_TYPE_TO_FORMAT[type];
    return (this.format & formatFlag) !== 0;
  }

  /**
   * Attempts to insert the provided text into the EditorState at the current Selection.
   * converts tabs, newlines, and carriage returns into LexicalNodes.
   *
   * @param text the text to insert into the Selection
   */
  insertRawText(text: string): void {
    const parts = text.split(/(\r?\n|\t)/);
    const nodes = [];
    const length = parts.length;
    for (let i = 0; i < length; i++) {
      const part = parts[i];
      if (part === '\n' || part === '\r\n') {
        nodes.push($createLineBreakNode());
      } else if (part === '\t') {
        nodes.push($createTabNode());
      } else {
        nodes.push($createTextNode(part));
      }
    }
    this.insertNodes(nodes);
  }

  /**
   * Attempts to insert the provided text into the EditorState at the current Selection as a new
   * Lexical TextNode, according to a series of insertion heuristics based on the selection type and position.
   *
   * @param text the text to insert into the Selection
   */
  insertText(text: string): void {
    const anchor = this.anchor;
    const focus = this.focus;
    const isBefore = this.isCollapsed() || anchor.isBefore(focus);
    const format = this.format;
    const style = this.style;
    if (isBefore && anchor.type === 'element') {
      $transferStartingElementPointToTextPoint(anchor, focus, format, style);
    } else if (!isBefore && focus.type === 'element') {
      $transferStartingElementPointToTextPoint(focus, anchor, format, style);
    }
    const selectedNodes = this.getNodes();
    const selectedNodesLength = selectedNodes.length;
    const firstPoint = isBefore ? anchor : focus;
    const endPoint = isBefore ? focus : anchor;
    const startOffset = firstPoint.offset;
    const endOffset = endPoint.offset;
    let firstNode: TextNode = selectedNodes[0] as TextNode;

    if (!$isTextNode(firstNode)) {
      invariant(false, 'insertText: first node is not a text node');
    }
    const firstNodeText = firstNode.getTextContent();
    const firstNodeTextLength = firstNodeText.length;
    const firstNodeParent = firstNode.getParentOrThrow();
    const lastIndex = selectedNodesLength - 1;
    let lastNode = selectedNodes[lastIndex];

    if (
      this.isCollapsed() &&
      startOffset === firstNodeTextLength &&
      (firstNode.isSegmented() ||
        firstNode.isToken() ||
        !firstNode.canInsertTextAfter() ||
        (!firstNodeParent.canInsertTextAfter() &&
          firstNode.getNextSibling() === null))
    ) {
      let nextSibling = firstNode.getNextSibling<TextNode>();
      if (
        !$isTextNode(nextSibling) ||
        !nextSibling.canInsertTextBefore() ||
        $isTokenOrSegmented(nextSibling)
      ) {
        nextSibling = $createTextNode();
        nextSibling.setFormat(format);
        if (!firstNodeParent.canInsertTextAfter()) {
          firstNodeParent.insertAfter(nextSibling);
        } else {
          firstNode.insertAfter(nextSibling);
        }
      }
      nextSibling.select(0, 0);
      firstNode = nextSibling;
      if (text !== '') {
        this.insertText(text);
        return;
      }
    } else if (
      this.isCollapsed() &&
      startOffset === 0 &&
      (firstNode.isSegmented() ||
        firstNode.isToken() ||
        !firstNode.canInsertTextBefore() ||
        (!firstNodeParent.canInsertTextBefore() &&
          firstNode.getPreviousSibling() === null))
    ) {
      let prevSibling = firstNode.getPreviousSibling<TextNode>();
      if (!$isTextNode(prevSibling) || $isTokenOrSegmented(prevSibling)) {
        prevSibling = $createTextNode();
        prevSibling.setFormat(format);
        if (!firstNodeParent.canInsertTextBefore()) {
          firstNodeParent.insertBefore(prevSibling);
        } else {
          firstNode.insertBefore(prevSibling);
        }
      }
      prevSibling.select();
      firstNode = prevSibling;
      if (text !== '') {
        this.insertText(text);
        return;
      }
    } else if (firstNode.isSegmented() && startOffset !== firstNodeTextLength) {
      const textNode = $createTextNode(firstNode.getTextContent());
      textNode.setFormat(format);
      firstNode.replace(textNode);
      firstNode = textNode;
    } else if (!this.isCollapsed() && text !== '') {
      // When the firstNode or lastNode parents are elements that
      // do not allow text to be inserted before or after, we first
      // clear the content. Then we normalize selection, then insert
      // the new content.
      const lastNodeParent = lastNode.getParent();

      if (
        !firstNodeParent.canInsertTextBefore() ||
        !firstNodeParent.canInsertTextAfter() ||
        ($isElementNode(lastNodeParent) &&
          (!lastNodeParent.canInsertTextBefore() ||
            !lastNodeParent.canInsertTextAfter()))
      ) {
        this.insertText('');
        normalizeSelectionPointsForBoundaries(this.anchor, this.focus, null);
        this.insertText(text);
        return;
      }
    }

    if (selectedNodesLength === 1) {
      if (firstNode.isToken()) {
        const textNode = $createTextNode(text);
        textNode.select();
        firstNode.replace(textNode);
        return;
      }
      const firstNodeFormat = firstNode.getFormat();
      const firstNodeStyle = firstNode.getStyle();

      if (
        startOffset === endOffset &&
        (firstNodeFormat !== format || firstNodeStyle !== style)
      ) {
        if (firstNode.getTextContent() === '') {
          firstNode.setFormat(format);
          firstNode.setStyle(style);
        } else {
          const textNode = $createTextNode(text);
          textNode.setFormat(format);
          textNode.setStyle(style);
          textNode.select();
          if (startOffset === 0) {
            firstNode.insertBefore(textNode, false);
          } else {
            const [targetNode] = firstNode.splitText(startOffset);
            targetNode.insertAfter(textNode, false);
          }
          // When composing, we need to adjust the anchor offset so that
          // we correctly replace that right range.
          if (textNode.isComposing() && this.anchor.type === 'text') {
            this.anchor.offset -= text.length;
          }
          return;
        }
      } else if ($isTabNode(firstNode)) {
        // We don't need to check for delCount because there is only the entire selected node case
        // that can hit here for content size 1 and with canInsertTextBeforeAfter false
        const textNode = $createTextNode(text);
        textNode.setFormat(format);
        textNode.setStyle(style);
        textNode.select();
        firstNode.replace(textNode);
        return;
      }
      const delCount = endOffset - startOffset;

      firstNode = firstNode.spliceText(startOffset, delCount, text, true);
      if (firstNode.getTextContent() === '') {
        firstNode.remove();
      } else if (this.anchor.type === 'text') {
        if (firstNode.isComposing()) {
          // When composing, we need to adjust the anchor offset so that
          // we correctly replace that right range.
          this.anchor.offset -= text.length;
        } else {
          this.format = firstNodeFormat;
          this.style = firstNodeStyle;
        }
      }
    } else {
      const markedNodeKeysForKeep = new Set([
        ...firstNode.getParentKeys(),
        ...lastNode.getParentKeys(),
      ]);

      // We have to get the parent elements before the next section,
      // as in that section we might mutate the lastNode.
      const firstElement = $isElementNode(firstNode)
        ? firstNode
        : firstNode.getParentOrThrow();
      let lastElement = $isElementNode(lastNode)
        ? lastNode
        : lastNode.getParentOrThrow();
      let lastElementChild = lastNode;

      // If the last element is inline, we should instead look at getting
      // the nodes of its parent, rather than itself. This behavior will
      // then better match how text node insertions work. We will need to
      // also update the last element's child accordingly as we do this.
      if (!firstElement.is(lastElement) && lastElement.isInline()) {
        // Keep traversing till we have a non-inline element parent.
        do {
          lastElementChild = lastElement;
          lastElement = lastElement.getParentOrThrow();
        } while (lastElement.isInline());
      }

      // Handle mutations to the last node.
      if (
        (endPoint.type === 'text' &&
          (endOffset !== 0 || lastNode.getTextContent() === '')) ||
        (endPoint.type === 'element' &&
          lastNode.getIndexWithinParent() < endOffset)
      ) {
        if (
          $isTextNode(lastNode) &&
          !lastNode.isToken() &&
          endOffset !== lastNode.getTextContentSize()
        ) {
          if (lastNode.isSegmented()) {
            const textNode = $createTextNode(lastNode.getTextContent());
            lastNode.replace(textNode);
            lastNode = textNode;
          }
          // root node selections only select whole nodes, so no text splice is necessary
          if (!$isRootNode(endPoint.getNode()) && endPoint.type === 'text') {
            lastNode = (lastNode as TextNode).spliceText(0, endOffset, '');
          }
          markedNodeKeysForKeep.add(lastNode.__key);
        } else {
          const lastNodeParent = lastNode.getParentOrThrow();
          if (
            !lastNodeParent.canBeEmpty() &&
            lastNodeParent.getChildrenSize() === 1
          ) {
            lastNodeParent.remove();
          } else {
            lastNode.remove();
          }
        }
      } else {
        markedNodeKeysForKeep.add(lastNode.__key);
      }

      // Either move the remaining nodes of the last parent to after
      // the first child, or remove them entirely. If the last parent
      // is the same as the first parent, this logic also works.
      const lastNodeChildren = lastElement.getChildren();
      const selectedNodesSet = new Set(selectedNodes);
      const firstAndLastElementsAreEqual = firstElement.is(lastElement);

      // We choose a target to insert all nodes after. In the case of having
      // and inline starting parent element with a starting node that has no
      // siblings, we should insert after the starting parent element, otherwise
      // we will incorrectly merge into the starting parent element.
      // TODO: should we keep on traversing parents if we're inside another
      // nested inline element?
      const insertionTarget =
        firstElement.isInline() && firstNode.getNextSibling() === null
          ? firstElement
          : firstNode;

      for (let i = lastNodeChildren.length - 1; i >= 0; i--) {
        const lastNodeChild = lastNodeChildren[i];

        if (
          lastNodeChild.is(firstNode) ||
          ($isElementNode(lastNodeChild) && lastNodeChild.isParentOf(firstNode))
        ) {
          break;
        }

        if (lastNodeChild.isAttached()) {
          if (
            !selectedNodesSet.has(lastNodeChild) ||
            lastNodeChild.is(lastElementChild)
          ) {
            if (!firstAndLastElementsAreEqual) {
              insertionTarget.insertAfter(lastNodeChild, false);
            }
          } else {
            lastNodeChild.remove();
          }
        }
      }

      if (!firstAndLastElementsAreEqual) {
        // Check if we have already moved out all the nodes of the
        // last parent, and if so, traverse the parent tree and mark
        // them all as being able to deleted too.
        let parent: ElementNode | null = lastElement;
        let lastRemovedParent = null;

        while (parent !== null) {
          const children = parent.getChildren();
          const childrenLength = children.length;
          if (
            childrenLength === 0 ||
            children[childrenLength - 1].is(lastRemovedParent)
          ) {
            markedNodeKeysForKeep.delete(parent.__key);
            lastRemovedParent = parent;
          }
          parent = parent.getParent();
        }
      }

      // Ensure we do splicing after moving of nodes, as splicing
      // can have side-effects (in the case of hashtags).
      if (!firstNode.isToken()) {
        firstNode = firstNode.spliceText(
          startOffset,
          firstNodeTextLength - startOffset,
          text,
          true,
        );
        if (firstNode.getTextContent() === '') {
          firstNode.remove();
        } else if (firstNode.isComposing() && this.anchor.type === 'text') {
          // When composing, we need to adjust the anchor offset so that
          // we correctly replace that right range.
          this.anchor.offset -= text.length;
        }
      } else if (startOffset === firstNodeTextLength) {
        firstNode.select();
      } else {
        const textNode = $createTextNode(text);
        textNode.select();
        firstNode.replace(textNode);
      }

      // Remove all selected nodes that haven't already been removed.
      for (let i = 1; i < selectedNodesLength; i++) {
        const selectedNode = selectedNodes[i];
        const key = selectedNode.__key;
        if (!markedNodeKeysForKeep.has(key)) {
          selectedNode.remove();
        }
      }
    }
  }

  /**
   * Removes the text in the Selection, adjusting the EditorState accordingly.
   */
  removeText(): void {
    this.insertText('');
  }

  /**
   * Applies the provided format to the TextNodes in the Selection, splitting or
   * merging nodes as necessary.
   *
   * @param formatType the format type to apply to the nodes in the Selection.
   */
  formatText(formatType: TextFormatType): void {
    if (this.isCollapsed()) {
      this.toggleFormat(formatType);
      // When changing format, we should stop composition
      $setCompositionKey(null);
      return;
    }

    const selectedNodes = this.getNodes();
    const selectedTextNodes: Array<TextNode> = [];
    for (const selectedNode of selectedNodes) {
      if ($isTextNode(selectedNode)) {
        selectedTextNodes.push(selectedNode);
      }
    }

    const selectedTextNodesLength = selectedTextNodes.length;
    if (selectedTextNodesLength === 0) {
      this.toggleFormat(formatType);
      // When changing format, we should stop composition
      $setCompositionKey(null);
      return;
    }

    const anchor = this.anchor;
    const focus = this.focus;
    const isBackward = this.isBackward();
    const startPoint = isBackward ? focus : anchor;
    const endPoint = isBackward ? anchor : focus;

    let firstIndex = 0;
    let firstNode = selectedTextNodes[0];
    let startOffset = startPoint.type === 'element' ? 0 : startPoint.offset;

    // In case selection started at the end of text node use next text node
    if (
      startPoint.type === 'text' &&
      startOffset === firstNode.getTextContentSize()
    ) {
      firstIndex = 1;
      firstNode = selectedTextNodes[1];
      startOffset = 0;
    }

    if (firstNode == null) {
      return;
    }

    const firstNextFormat = firstNode.getFormatFlags(formatType, null);

    const lastIndex = selectedTextNodesLength - 1;
    let lastNode = selectedTextNodes[lastIndex];
    const endOffset =
      endPoint.type === 'text'
        ? endPoint.offset
        : lastNode.getTextContentSize();

    // Single node selected
    if (firstNode.is(lastNode)) {
      // No actual text is selected, so do nothing.
      if (startOffset === endOffset) {
        return;
      }
      // The entire node is selected, so just format it
      if (startOffset === 0 && endOffset === firstNode.getTextContentSize()) {
        firstNode.setFormat(firstNextFormat);
      } else {
        // Node is partially selected, so split it into two nodes
        // add style the selected one.
        const splitNodes = firstNode.splitText(startOffset, endOffset);
        const replacement = startOffset === 0 ? splitNodes[0] : splitNodes[1];
        replacement.setFormat(firstNextFormat);

        // Update selection only if starts/ends on text node
        if (startPoint.type === 'text') {
          startPoint.set(replacement.__key, 0, 'text');
        }
        if (endPoint.type === 'text') {
          endPoint.set(replacement.__key, endOffset - startOffset, 'text');
        }
      }

      this.format = firstNextFormat;

      return;
    }
    // Multiple nodes selected
    // The entire first node isn't selected, so split it
    if (startOffset !== 0) {
      [, firstNode as TextNode] = firstNode.splitText(startOffset);
      startOffset = 0;
    }
    firstNode.setFormat(firstNextFormat);

    const lastNextFormat = lastNode.getFormatFlags(formatType, firstNextFormat);
    // If the offset is 0, it means no actual characters are selected,
    // so we skip formatting the last node altogether.
    if (endOffset > 0) {
      if (endOffset !== lastNode.getTextContentSize()) {
        [lastNode as TextNode] = lastNode.splitText(endOffset);
      }
      lastNode.setFormat(lastNextFormat);
    }

    // Process all text nodes in between
    for (let i = firstIndex + 1; i < lastIndex; i++) {
      const textNode = selectedTextNodes[i];
      if (!textNode.isToken()) {
        const nextFormat = textNode.getFormatFlags(formatType, lastNextFormat);
        textNode.setFormat(nextFormat);
      }
    }

    // Update selection only if starts/ends on text node
    if (startPoint.type === 'text') {
      startPoint.set(firstNode.__key, startOffset, 'text');
    }
    if (endPoint.type === 'text') {
      endPoint.set(lastNode.__key, endOffset, 'text');
    }

    this.format = firstNextFormat | lastNextFormat;
  }

  /**
   * Attempts to "intelligently" insert an arbitrary list of Lexical nodes into the EditorState at the
   * current Selection according to a set of heuristics that determine how surrounding nodes
   * should be changed, replaced, or moved to accomodate the incoming ones.
   *
   * @param nodes - the nodes to insert
   */
  insertNodes(nodes: Array<LexicalNode>): void {
    if (nodes.length === 0) {
      return;
    }
    if (this.anchor.key === 'root') {
      this.insertParagraph();
      const selection = $getSelection();
      invariant(
        $isRangeSelection(selection),
        'Expected RangeSelection after insertParagraph',
      );
      return selection.insertNodes(nodes);
    }
    const firstBlock = $getAncestor(this.anchor.getNode(), INTERNAL_$isBlock)!;
    const last = nodes[nodes.length - 1]!;
    const nodeToSelect = $isElementNode(last)
      ? last.getLastDescendant() || last
      : last;

    // CASE 1: insert inside a code block
    if ('__language' in firstBlock) {
      if ('__language' in nodes[0]) {
        this.insertText(nodes[0].getTextContent());
      } else {
        const index = removeTextAndSplitBlock(this);
        firstBlock.splice(index, 0, nodes);
        nodeToSelect.selectEnd();
      }
      return;
    }

    // CASE 2: All elements of the array are inline
    const notInline = (node: LexicalNode) =>
      ($isElementNode(node) || $isDecoratorNode(node)) && !node.isInline();

<<<<<<< HEAD
    let currentBlock = firstBlock;
    for (const node of nodes) {
      if (node === firstNotInline && isMergeable(node)) {
        currentBlock.append(...node.getChildren());
      } else if (notInline(node)) {
        currentBlock = currentBlock.insertAfter(node) as ElementNode;
=======
    const last = nodes[nodes.length - 1]!;
    const nodeToSelect = $isElementNode(last)
      ? last.getLastDescendant() || last
      : last;
    const nodeToSelectSize = nodeToSelect.getTextContentSize();
    function restoreSelection() {
      if (nodeToSelect.select) {
        nodeToSelect.select(nodeToSelectSize, nodeToSelectSize);
>>>>>>> edbb1e4c
      } else {
        nodeToSelect.selectNext(0, 0);
      }
    }
    if (!nodes.some(notInline)) {
      const index = removeTextAndSplitBlock(this);
      firstBlock.splice(index, 0, nodes);
      restoreSelection();
      return;
    }

    // CASE 3: At least 1 element of the array is not inline
    const blocks = $wrapInlineNodes(nodes).getChildren();
    const isLI = (node: LexicalNode) =>
      '__value' in node && '__checked' in node;
    const isMergeable = (node: LexicalNode) =>
      $isElementNode(node) &&
      INTERNAL_$isBlock(node) &&
      !node.isEmpty() &&
      $isElementNode(firstBlock) &&
      (!firstBlock.isEmpty() || isLI(firstBlock));

    const shouldInsert = !$isElementNode(firstBlock) || !firstBlock.isEmpty();
    const insertedParagraph = shouldInsert ? this.insertParagraph() : null;
    const lastToInsert = blocks[blocks.length - 1];
    let firstToInsert = blocks[0];
    if (isMergeable(firstToInsert)) {
      firstBlock.append(...firstToInsert.getChildren());
      firstToInsert = blocks[1];
    }
    if (firstToInsert) {
      insertRangeAfter(firstBlock, firstToInsert);
    }
    const lastInsertedBlock = $getAncestor(nodeToSelect, INTERNAL_$isBlock)!;

    if (
      insertedParagraph &&
      $isElementNode(lastToInsert) &&
      (isLI(insertedParagraph) || INTERNAL_$isBlock(lastToInsert))
    ) {
      lastInsertedBlock.append(...insertedParagraph.getChildren());
      insertedParagraph.remove();
    }
    if ($isElementNode(firstBlock) && firstBlock.isEmpty()) {
      firstBlock.remove();
    }

<<<<<<< HEAD
    nodeToSelect.selectEnd();
=======
    restoreSelection();
>>>>>>> edbb1e4c

    // To understand this take a look at the test "can wrap post-linebreak nodes into new element"
    const lastChild = $isElementNode(firstBlock)
      ? firstBlock.getLastChild()
      : null;
    if ($isLineBreakNode(lastChild) && lastToInsert !== firstBlock) {
      lastChild.remove();
    }
  }

  /**
   * Inserts a new ParagraphNode into the EditorState at the current Selection
   *
   * @returns the newly inserted node.
   */
  insertParagraph(): ElementNode | null {
    if (this.anchor.key === 'root') {
      const paragraph = $createParagraphNode();
      $getRoot().splice(this.anchor.offset, 0, [paragraph]);
      paragraph.select();
      return paragraph;
    }
    const index = removeTextAndSplitBlock(this);
    const block = $getAncestor(this.anchor.getNode(), INTERNAL_$isBlock)!;
    const firstToAppend = block.getChildAtIndex(index);
    const nodesToInsert = firstToAppend
      ? [firstToAppend, ...firstToAppend.getNextSiblings()]
      : [];
    const newBlock = block.insertNewAfter(this, false) as ElementNode | null;
    if (newBlock) {
      newBlock.append(...nodesToInsert);
      newBlock.selectStart();
      return newBlock;
    }
    // if newBlock is null, it means that block is of type CodeNode.
    return null;
  }

  /**
   * Inserts a logical linebreak, which may be a new LineBreakNode or a new ParagraphNode, into the EditorState at the
   * current Selection.
   */
  insertLineBreak(selectStart?: boolean): void {
    const lineBreak = $createLineBreakNode();
    this.insertNodes([lineBreak]);
    // this is used in MacOS with the command 'ctrl-O' (openLineBreak)
    if (selectStart) {
      const parent = lineBreak.getParentOrThrow();
      const index = lineBreak.getIndexWithinParent();
      parent.select(index, index);
    }
  }

  /**
   * Returns the character-based offsets of the Selection, accounting for non-text Points
   * by using the children size or text content.
   *
   * @returns the character offsets for the Selection
   */
  getCharacterOffsets(): [number, number] {
    return getCharacterOffsets(this);
  }

  /**
   * Extracts the nodes in the Selection, splitting nodes where necessary
   * to get offset-level precision.
   *
   * @returns The nodes in the Selection
   */
  extract(): Array<LexicalNode> {
    const selectedNodes = this.getNodes();
    const selectedNodesLength = selectedNodes.length;
    const lastIndex = selectedNodesLength - 1;
    const anchor = this.anchor;
    const focus = this.focus;
    let firstNode = selectedNodes[0];
    let lastNode = selectedNodes[lastIndex];
    const [anchorOffset, focusOffset] = getCharacterOffsets(this);

    if (selectedNodesLength === 0) {
      return [];
    } else if (selectedNodesLength === 1) {
      if ($isTextNode(firstNode) && !this.isCollapsed()) {
        const startOffset =
          anchorOffset > focusOffset ? focusOffset : anchorOffset;
        const endOffset =
          anchorOffset > focusOffset ? anchorOffset : focusOffset;
        const splitNodes = firstNode.splitText(startOffset, endOffset);
        const node = startOffset === 0 ? splitNodes[0] : splitNodes[1];
        return node != null ? [node] : [];
      }
      return [firstNode];
    }
    const isBefore = anchor.isBefore(focus);

    if ($isTextNode(firstNode)) {
      const startOffset = isBefore ? anchorOffset : focusOffset;
      if (startOffset === firstNode.getTextContentSize()) {
        selectedNodes.shift();
      } else if (startOffset !== 0) {
        [, firstNode] = firstNode.splitText(startOffset);
        selectedNodes[0] = firstNode;
      }
    }
    if ($isTextNode(lastNode)) {
      const lastNodeText = lastNode.getTextContent();
      const lastNodeTextLength = lastNodeText.length;
      const endOffset = isBefore ? focusOffset : anchorOffset;
      if (endOffset === 0) {
        selectedNodes.pop();
      } else if (endOffset !== lastNodeTextLength) {
        [lastNode] = lastNode.splitText(endOffset);
        selectedNodes[lastIndex] = lastNode;
      }
    }
    return selectedNodes;
  }

  /**
   * Modifies the Selection according to the parameters and a set of heuristics that account for
   * various node types. Can be used to safely move or extend selection by one logical "unit" without
   * dealing explicitly with all the possible node types.
   *
   * @param alter the type of modification to perform
   * @param isBackward whether or not selection is backwards
   * @param granularity the granularity at which to apply the modification
   */
  modify(
    alter: 'move' | 'extend',
    isBackward: boolean,
    granularity: 'character' | 'word' | 'lineboundary',
  ): void {
    const focus = this.focus;
    const anchor = this.anchor;
    const collapse = alter === 'move';

    // Handle the selection movement around decorators.
    const possibleNode = $getAdjacentNode(focus, isBackward);
    if ($isDecoratorNode(possibleNode) && !possibleNode.isIsolated()) {
      // Make it possible to move selection from range selection to
      // node selection on the node.
      if (collapse && possibleNode.isKeyboardSelectable()) {
        const nodeSelection = $createNodeSelection();
        nodeSelection.add(possibleNode.__key);
        $setSelection(nodeSelection);
        return;
      }
      const sibling = isBackward
        ? possibleNode.getPreviousSibling()
        : possibleNode.getNextSibling();

      if (!$isTextNode(sibling)) {
        const parent = possibleNode.getParentOrThrow();
        let offset;
        let elementKey;

        if ($isElementNode(sibling)) {
          elementKey = sibling.__key;
          offset = isBackward ? sibling.getChildrenSize() : 0;
        } else {
          offset = possibleNode.getIndexWithinParent();
          elementKey = parent.__key;
          if (!isBackward) {
            offset++;
          }
        }
        focus.set(elementKey, offset, 'element');
        if (collapse) {
          anchor.set(elementKey, offset, 'element');
        }
        return;
      } else {
        const siblingKey = sibling.__key;
        const offset = isBackward ? sibling.getTextContent().length : 0;
        focus.set(siblingKey, offset, 'text');
        if (collapse) {
          anchor.set(siblingKey, offset, 'text');
        }
        return;
      }
    }
    const editor = getActiveEditor();
    const domSelection = getDOMSelection(editor._window);

    if (!domSelection) {
      return;
    }
    const blockCursorElement = editor._blockCursorElement;
    const rootElement = editor._rootElement;
    // Remove the block cursor element if it exists. This will ensure selection
    // works as intended. If we leave it in the DOM all sorts of strange bugs
    // occur. :/
    if (
      rootElement !== null &&
      blockCursorElement !== null &&
      $isElementNode(possibleNode) &&
      !possibleNode.isInline() &&
      !possibleNode.canBeEmpty()
    ) {
      removeDOMBlockCursorElement(blockCursorElement, editor, rootElement);
    }
    // We use the DOM selection.modify API here to "tell" us what the selection
    // will be. We then use it to update the Lexical selection accordingly. This
    // is much more reliable than waiting for a beforeinput and using the ranges
    // from getTargetRanges(), and is also better than trying to do it ourselves
    // using Intl.Segmenter or other workarounds that struggle with word segments
    // and line segments (especially with word wrapping and non-Roman languages).
    moveNativeSelection(
      domSelection,
      alter,
      isBackward ? 'backward' : 'forward',
      granularity,
    );
    // Guard against no ranges
    if (domSelection.rangeCount > 0) {
      const range = domSelection.getRangeAt(0);
      // Apply the DOM selection to our Lexical selection.
      const anchorNode = this.anchor.getNode();
      const root = $isRootNode(anchorNode)
        ? anchorNode
        : $getNearestRootOrShadowRoot(anchorNode);
      this.applyDOMRange(range);
      this.dirty = true;
      if (!collapse) {
        // Validate selection; make sure that the new extended selection respects shadow roots
        const nodes = this.getNodes();
        const validNodes = [];
        let shrinkSelection = false;
        for (let i = 0; i < nodes.length; i++) {
          const nextNode = nodes[i];
          if ($hasAncestor(nextNode, root)) {
            validNodes.push(nextNode);
          } else {
            shrinkSelection = true;
          }
        }
        if (shrinkSelection && validNodes.length > 0) {
          // validNodes length check is a safeguard against an invalid selection; as getNodes()
          // will return an empty array in this case
          if (isBackward) {
            const firstValidNode = validNodes[0];
            if ($isElementNode(firstValidNode)) {
              firstValidNode.selectStart();
            } else {
              firstValidNode.getParentOrThrow().selectStart();
            }
          } else {
            const lastValidNode = validNodes[validNodes.length - 1];
            if ($isElementNode(lastValidNode)) {
              lastValidNode.selectEnd();
            } else {
              lastValidNode.getParentOrThrow().selectEnd();
            }
          }
        }

        // Because a range works on start and end, we might need to flip
        // the anchor and focus points to match what the DOM has, not what
        // the range has specifically.
        if (
          domSelection.anchorNode !== range.startContainer ||
          domSelection.anchorOffset !== range.startOffset
        ) {
          $swapPoints(this);
        }
      }
    }
  }

  /**
   * Performs one logical character deletion operation on the EditorState based on the current Selection.
   * Handles different node types.
   *
   * @param isBackward whether or not the selection is backwards.
   */
  deleteCharacter(isBackward: boolean): void {
    const wasCollapsed = this.isCollapsed();
    if (this.isCollapsed()) {
      const anchor = this.anchor;
      const focus = this.focus;
      let anchorNode: TextNode | ElementNode | null = anchor.getNode();
      if (
        !isBackward &&
        // Delete forward handle case
        ((anchor.type === 'element' &&
          $isElementNode(anchorNode) &&
          anchor.offset === anchorNode.getChildrenSize()) ||
          (anchor.type === 'text' &&
            anchor.offset === anchorNode.getTextContentSize()))
      ) {
        const parent = anchorNode.getParent();
        const nextSibling =
          anchorNode.getNextSibling() ||
          (parent === null ? null : parent.getNextSibling());

        if ($isElementNode(nextSibling) && nextSibling.isShadowRoot()) {
          return;
        }
      }
      // Handle the deletion around decorators.
      const possibleNode = $getAdjacentNode(focus, isBackward);
      if ($isDecoratorNode(possibleNode) && !possibleNode.isIsolated()) {
        // Make it possible to move selection from range selection to
        // node selection on the node.
        if (
          possibleNode.isKeyboardSelectable() &&
          $isElementNode(anchorNode) &&
          anchorNode.getChildrenSize() === 0
        ) {
          anchorNode.remove();
          const nodeSelection = $createNodeSelection();
          nodeSelection.add(possibleNode.__key);
          $setSelection(nodeSelection);
        } else {
          possibleNode.remove();
          const editor = getActiveEditor();
          editor.dispatchCommand(SELECTION_CHANGE_COMMAND, undefined);
        }
        return;
      } else if (
        !isBackward &&
        $isElementNode(possibleNode) &&
        $isElementNode(anchorNode) &&
        anchorNode.isEmpty()
      ) {
        anchorNode.remove();
        possibleNode.selectStart();
        return;
      }
      this.modify('extend', isBackward, 'character');

      if (!this.isCollapsed()) {
        const focusNode = focus.type === 'text' ? focus.getNode() : null;
        anchorNode = anchor.type === 'text' ? anchor.getNode() : null;

        if (focusNode !== null && focusNode.isSegmented()) {
          const offset = focus.offset;
          const textContentSize = focusNode.getTextContentSize();
          if (
            focusNode.is(anchorNode) ||
            (isBackward && offset !== textContentSize) ||
            (!isBackward && offset !== 0)
          ) {
            $removeSegment(focusNode, isBackward, offset);
            return;
          }
        } else if (anchorNode !== null && anchorNode.isSegmented()) {
          const offset = anchor.offset;
          const textContentSize = anchorNode.getTextContentSize();
          if (
            anchorNode.is(focusNode) ||
            (isBackward && offset !== 0) ||
            (!isBackward && offset !== textContentSize)
          ) {
            $removeSegment(anchorNode, isBackward, offset);
            return;
          }
        }
        $updateCaretSelectionForUnicodeCharacter(this, isBackward);
      } else if (isBackward && anchor.offset === 0) {
        // Special handling around rich text nodes
        const element =
          anchor.type === 'element'
            ? anchor.getNode()
            : anchor.getNode().getParentOrThrow();
        if (element.collapseAtStart(this)) {
          return;
        }
      }
    }
    this.removeText();
    if (
      isBackward &&
      !wasCollapsed &&
      this.isCollapsed() &&
      this.anchor.type === 'element' &&
      this.anchor.offset === 0
    ) {
      const anchorNode = this.anchor.getNode();
      if (
        anchorNode.isEmpty() &&
        $isRootNode(anchorNode.getParent()) &&
        anchorNode.getIndexWithinParent() === 0
      ) {
        anchorNode.collapseAtStart(this);
      }
    }
  }

  /**
   * Performs one logical line deletion operation on the EditorState based on the current Selection.
   * Handles different node types.
   *
   * @param isBackward whether or not the selection is backwards.
   */
  deleteLine(isBackward: boolean): void {
    if (this.isCollapsed()) {
      if (this.anchor.type === 'text') {
        this.modify('extend', isBackward, 'lineboundary');
      }

      // If selection is extended to cover text edge then extend it one character more
      // to delete its parent element. Otherwise text content will be deleted but empty
      // parent node will remain
      const endPoint = isBackward ? this.focus : this.anchor;
      if (endPoint.offset === 0) {
        this.modify('extend', isBackward, 'character');
      }
    }
    this.removeText();
  }

  /**
   * Performs one logical word deletion operation on the EditorState based on the current Selection.
   * Handles different node types.
   *
   * @param isBackward whether or not the selection is backwards.
   */
  deleteWord(isBackward: boolean): void {
    if (this.isCollapsed()) {
      this.modify('extend', isBackward, 'word');
    }
    this.removeText();
  }
}

export function $isNodeSelection(x: unknown): x is NodeSelection {
  return x instanceof NodeSelection;
}

function getCharacterOffset(point: PointType): number {
  const offset = point.offset;
  if (point.type === 'text') {
    return offset;
  }

  const parent = point.getNode();
  return offset === parent.getChildrenSize()
    ? parent.getTextContent().length
    : 0;
}

function getCharacterOffsets(
  selection: RangeSelection | GridSelection,
): [number, number] {
  const anchor = selection.anchor;
  const focus = selection.focus;
  if (
    anchor.type === 'element' &&
    focus.type === 'element' &&
    anchor.key === focus.key &&
    anchor.offset === focus.offset
  ) {
    return [0, 0];
  }
  return [getCharacterOffset(anchor), getCharacterOffset(focus)];
}

function $swapPoints(selection: RangeSelection): void {
  const focus = selection.focus;
  const anchor = selection.anchor;
  const anchorKey = anchor.key;
  const anchorOffset = anchor.offset;
  const anchorType = anchor.type;

  $setPointValues(anchor, focus.key, focus.offset, focus.type);
  $setPointValues(focus, anchorKey, anchorOffset, anchorType);
  selection._cachedNodes = null;
}

function moveNativeSelection(
  domSelection: Selection,
  alter: 'move' | 'extend',
  direction: 'backward' | 'forward' | 'left' | 'right',
  granularity: 'character' | 'word' | 'lineboundary',
): void {
  // Selection.modify() method applies a change to the current selection or cursor position,
  // but is still non-standard in some browsers.
  domSelection.modify(alter, direction, granularity);
}

function $updateCaretSelectionForUnicodeCharacter(
  selection: RangeSelection,
  isBackward: boolean,
): void {
  const anchor = selection.anchor;
  const focus = selection.focus;
  const anchorNode = anchor.getNode();
  const focusNode = focus.getNode();

  if (
    anchorNode === focusNode &&
    anchor.type === 'text' &&
    focus.type === 'text'
  ) {
    // Handling of multibyte characters
    const anchorOffset = anchor.offset;
    const focusOffset = focus.offset;
    const isBefore = anchorOffset < focusOffset;
    const startOffset = isBefore ? anchorOffset : focusOffset;
    const endOffset = isBefore ? focusOffset : anchorOffset;
    const characterOffset = endOffset - 1;

    if (startOffset !== characterOffset) {
      const text = anchorNode.getTextContent().slice(startOffset, endOffset);
      if (!doesContainGrapheme(text)) {
        if (isBackward) {
          focus.offset = characterOffset;
        } else {
          anchor.offset = characterOffset;
        }
      }
    }
  } else {
    // TODO Handling of multibyte characters
  }
}

function $removeSegment(
  node: TextNode,
  isBackward: boolean,
  offset: number,
): void {
  const textNode = node;
  const textContent = textNode.getTextContent();
  const split = textContent.split(/(?=\s)/g);
  const splitLength = split.length;
  let segmentOffset = 0;
  let restoreOffset: number | undefined = 0;

  for (let i = 0; i < splitLength; i++) {
    const text = split[i];
    const isLast = i === splitLength - 1;
    restoreOffset = segmentOffset;
    segmentOffset += text.length;

    if (
      (isBackward && segmentOffset === offset) ||
      segmentOffset > offset ||
      isLast
    ) {
      split.splice(i, 1);
      if (isLast) {
        restoreOffset = undefined;
      }
      break;
    }
  }
  const nextTextContent = split.join('').trim();

  if (nextTextContent === '') {
    textNode.remove();
  } else {
    textNode.setTextContent(nextTextContent);
    textNode.select(restoreOffset, restoreOffset);
  }
}

function shouldResolveAncestor(
  resolvedElement: ElementNode,
  resolvedOffset: number,
  lastPoint: null | PointType,
): boolean {
  const parent = resolvedElement.getParent();
  return (
    lastPoint === null ||
    parent === null ||
    !parent.canBeEmpty() ||
    parent !== lastPoint.getNode()
  );
}

function internalResolveSelectionPoint(
  dom: Node,
  offset: number,
  lastPoint: null | PointType,
  editor: LexicalEditor,
): null | PointType {
  let resolvedOffset = offset;
  let resolvedNode: TextNode | LexicalNode | null;
  // If we have selection on an element, we will
  // need to figure out (using the offset) what text
  // node should be selected.

  if (dom.nodeType === DOM_ELEMENT_TYPE) {
    // Resolve element to a ElementNode, or TextNode, or null
    let moveSelectionToEnd = false;
    // Given we're moving selection to another node, selection is
    // definitely dirty.
    // We use the anchor to find which child node to select
    const childNodes = dom.childNodes;
    const childNodesLength = childNodes.length;
    // If the anchor is the same as length, then this means we
    // need to select the very last text node.
    if (resolvedOffset === childNodesLength) {
      moveSelectionToEnd = true;
      resolvedOffset = childNodesLength - 1;
    }
    let childDOM = childNodes[resolvedOffset];
    let hasBlockCursor = false;
    if (childDOM === editor._blockCursorElement) {
      childDOM = childNodes[resolvedOffset + 1];
      hasBlockCursor = true;
    } else if (editor._blockCursorElement !== null) {
      resolvedOffset--;
    }
    resolvedNode = getNodeFromDOM(childDOM);

    if ($isTextNode(resolvedNode)) {
      resolvedOffset = getTextNodeOffset(resolvedNode, moveSelectionToEnd);
    } else {
      let resolvedElement = getNodeFromDOM(dom);
      // Ensure resolvedElement is actually a element.
      if (resolvedElement === null) {
        return null;
      }
      if ($isElementNode(resolvedElement)) {
        let child = resolvedElement.getChildAtIndex(resolvedOffset);
        if (
          $isElementNode(child) &&
          shouldResolveAncestor(child, resolvedOffset, lastPoint)
        ) {
          const descendant = moveSelectionToEnd
            ? child.getLastDescendant()
            : child.getFirstDescendant();
          if (descendant === null) {
            resolvedElement = child;
            resolvedOffset = 0;
          } else {
            child = descendant;
            resolvedElement = $isElementNode(child)
              ? child
              : child.getParentOrThrow();
          }
        }
        if ($isTextNode(child)) {
          resolvedNode = child;
          resolvedElement = null;
          resolvedOffset = getTextNodeOffset(child, moveSelectionToEnd);
        } else if (
          child !== resolvedElement &&
          moveSelectionToEnd &&
          !hasBlockCursor
        ) {
          resolvedOffset++;
        }
      } else {
        const index = resolvedElement.getIndexWithinParent();
        // When selecting decorators, there can be some selection issues when using resolvedOffset,
        // and instead we should be checking if we're using the offset
        if (
          offset === 0 &&
          $isDecoratorNode(resolvedElement) &&
          getNodeFromDOM(dom) === resolvedElement
        ) {
          resolvedOffset = index;
        } else {
          resolvedOffset = index + 1;
        }
        resolvedElement = resolvedElement.getParentOrThrow();
      }
      if ($isElementNode(resolvedElement)) {
        return $createPoint(resolvedElement.__key, resolvedOffset, 'element');
      }
    }
  } else {
    // TextNode or null
    resolvedNode = getNodeFromDOM(dom);
  }
  if (!$isTextNode(resolvedNode)) {
    return null;
  }
  return $createPoint(resolvedNode.__key, resolvedOffset, 'text');
}

function resolveSelectionPointOnBoundary(
  point: TextPointType,
  isBackward: boolean,
  isCollapsed: boolean,
): void {
  const offset = point.offset;
  const node = point.getNode();

  if (offset === 0) {
    const prevSibling = node.getPreviousSibling();
    const parent = node.getParent();

    if (!isBackward) {
      if (
        $isElementNode(prevSibling) &&
        !isCollapsed &&
        prevSibling.isInline()
      ) {
        point.key = prevSibling.__key;
        point.offset = prevSibling.getChildrenSize();
        // @ts-expect-error: intentional
        point.type = 'element';
      } else if ($isTextNode(prevSibling)) {
        point.key = prevSibling.__key;
        point.offset = prevSibling.getTextContent().length;
      }
    } else if (
      (isCollapsed || !isBackward) &&
      prevSibling === null &&
      $isElementNode(parent) &&
      parent.isInline()
    ) {
      const parentSibling = parent.getPreviousSibling();
      if ($isTextNode(parentSibling)) {
        point.key = parentSibling.__key;
        point.offset = parentSibling.getTextContent().length;
      }
    }
  } else if (offset === node.getTextContent().length) {
    const nextSibling = node.getNextSibling();
    const parent = node.getParent();

    if (isBackward && $isElementNode(nextSibling) && nextSibling.isInline()) {
      point.key = nextSibling.__key;
      point.offset = 0;
      // @ts-expect-error: intentional
      point.type = 'element';
    } else if (
      (isCollapsed || isBackward) &&
      nextSibling === null &&
      $isElementNode(parent) &&
      parent.isInline() &&
      !parent.canInsertTextAfter()
    ) {
      const parentSibling = parent.getNextSibling();
      if ($isTextNode(parentSibling)) {
        point.key = parentSibling.__key;
        point.offset = 0;
      }
    }
  }
}

function normalizeSelectionPointsForBoundaries(
  anchor: PointType,
  focus: PointType,
  lastSelection: null | RangeSelection | NodeSelection | GridSelection,
): void {
  if (anchor.type === 'text' && focus.type === 'text') {
    const isBackward = anchor.isBefore(focus);
    const isCollapsed = anchor.is(focus);

    // Attempt to normalize the offset to the previous sibling if we're at the
    // start of a text node and the sibling is a text node or inline element.
    resolveSelectionPointOnBoundary(anchor, isBackward, isCollapsed);
    resolveSelectionPointOnBoundary(focus, !isBackward, isCollapsed);

    if (isCollapsed) {
      focus.key = anchor.key;
      focus.offset = anchor.offset;
      focus.type = anchor.type;
    }
    const editor = getActiveEditor();

    if (
      editor.isComposing() &&
      editor._compositionKey !== anchor.key &&
      $isRangeSelection(lastSelection)
    ) {
      const lastAnchor = lastSelection.anchor;
      const lastFocus = lastSelection.focus;
      $setPointValues(
        anchor,
        lastAnchor.key,
        lastAnchor.offset,
        lastAnchor.type,
      );
      $setPointValues(focus, lastFocus.key, lastFocus.offset, lastFocus.type);
    }
  }
}

function internalResolveSelectionPoints(
  anchorDOM: null | Node,
  anchorOffset: number,
  focusDOM: null | Node,
  focusOffset: number,
  editor: LexicalEditor,
  lastSelection: null | RangeSelection | NodeSelection | GridSelection,
): null | [PointType, PointType] {
  if (
    anchorDOM === null ||
    focusDOM === null ||
    !isSelectionWithinEditor(editor, anchorDOM, focusDOM)
  ) {
    return null;
  }
  const resolvedAnchorPoint = internalResolveSelectionPoint(
    anchorDOM,
    anchorOffset,
    $isRangeSelection(lastSelection) ? lastSelection.anchor : null,
    editor,
  );
  if (resolvedAnchorPoint === null) {
    return null;
  }
  const resolvedFocusPoint = internalResolveSelectionPoint(
    focusDOM,
    focusOffset,
    $isRangeSelection(lastSelection) ? lastSelection.focus : null,
    editor,
  );
  if (resolvedFocusPoint === null) {
    return null;
  }
  if (
    resolvedAnchorPoint.type === 'element' &&
    resolvedFocusPoint.type === 'element'
  ) {
    const anchorNode = getNodeFromDOM(anchorDOM);
    const focusNode = getNodeFromDOM(focusDOM);
    // Ensure if we're selecting the content of a decorator that we
    // return null for this point, as it's not in the controlled scope
    // of Lexical.
    if ($isDecoratorNode(anchorNode) && $isDecoratorNode(focusNode)) {
      return null;
    }
  }

  // Handle normalization of selection when it is at the boundaries.
  normalizeSelectionPointsForBoundaries(
    resolvedAnchorPoint,
    resolvedFocusPoint,
    lastSelection,
  );

  return [resolvedAnchorPoint, resolvedFocusPoint];
}

export function $isBlockElementNode(
  node: LexicalNode | null | undefined,
): node is ElementNode {
  return $isElementNode(node) && !node.isInline();
}

// This is used to make a selection when the existing
// selection is null, i.e. forcing selection on the editor
// when it current exists outside the editor.

export function internalMakeRangeSelection(
  anchorKey: NodeKey,
  anchorOffset: number,
  focusKey: NodeKey,
  focusOffset: number,
  anchorType: 'text' | 'element',
  focusType: 'text' | 'element',
): RangeSelection {
  const editorState = getActiveEditorState();
  const selection = new RangeSelection(
    $createPoint(anchorKey, anchorOffset, anchorType),
    $createPoint(focusKey, focusOffset, focusType),
    0,
    '',
  );
  selection.dirty = true;
  editorState._selection = selection;
  return selection;
}

export function $createRangeSelection(): RangeSelection {
  const anchor = $createPoint('root', 0, 'element');
  const focus = $createPoint('root', 0, 'element');
  return new RangeSelection(anchor, focus, 0, '');
}

export function $createNodeSelection(): NodeSelection {
  return new NodeSelection(new Set());
}

export function DEPRECATED_$createGridSelection(): GridSelection {
  const anchor = $createPoint('root', 0, 'element');
  const focus = $createPoint('root', 0, 'element');
  return new GridSelection('root', anchor, focus);
}

export function internalCreateSelection(
  editor: LexicalEditor,
): null | RangeSelection | NodeSelection | GridSelection {
  const currentEditorState = editor.getEditorState();
  const lastSelection = currentEditorState._selection;
  const domSelection = getDOMSelection(editor._window);

  if (
    $isNodeSelection(lastSelection) ||
    DEPRECATED_$isGridSelection(lastSelection)
  ) {
    return lastSelection.clone();
  }

  return internalCreateRangeSelection(lastSelection, domSelection, editor);
}

export function internalCreateRangeSelection(
  lastSelection: null | RangeSelection | NodeSelection | GridSelection,
  domSelection: Selection | null,
  editor: LexicalEditor,
): null | RangeSelection {
  const windowObj = editor._window;
  if (windowObj === null) {
    return null;
  }
  // When we create a selection, we try to use the previous
  // selection where possible, unless an actual user selection
  // change has occurred. When we do need to create a new selection
  // we validate we can have text nodes for both anchor and focus
  // nodes. If that holds true, we then return that selection
  // as a mutable object that we use for the editor state for this
  // update cycle. If a selection gets changed, and requires a
  // update to native DOM selection, it gets marked as "dirty".
  // If the selection changes, but matches with the existing
  // DOM selection, then we only need to sync it. Otherwise,
  // we generally bail out of doing an update to selection during
  // reconciliation unless there are dirty nodes that need
  // reconciling.

  const windowEvent = windowObj.event;
  const eventType = windowEvent ? windowEvent.type : undefined;
  const isSelectionChange = eventType === 'selectionchange';
  const useDOMSelection =
    !getIsProcesssingMutations() &&
    (isSelectionChange ||
      eventType === 'beforeinput' ||
      eventType === 'compositionstart' ||
      eventType === 'compositionend' ||
      (eventType === 'click' &&
        windowEvent &&
        (windowEvent as InputEvent).detail === 3) ||
      eventType === 'drop' ||
      eventType === undefined);
  let anchorDOM, focusDOM, anchorOffset, focusOffset;

  if (!$isRangeSelection(lastSelection) || useDOMSelection) {
    if (domSelection === null) {
      return null;
    }
    anchorDOM = domSelection.anchorNode;
    focusDOM = domSelection.focusNode;
    anchorOffset = domSelection.anchorOffset;
    focusOffset = domSelection.focusOffset;
    if (
      isSelectionChange &&
      $isRangeSelection(lastSelection) &&
      !isSelectionWithinEditor(editor, anchorDOM, focusDOM)
    ) {
      return lastSelection.clone();
    }
  } else {
    return lastSelection.clone();
  }
  // Let's resolve the text nodes from the offsets and DOM nodes we have from
  // native selection.
  const resolvedSelectionPoints = internalResolveSelectionPoints(
    anchorDOM,
    anchorOffset,
    focusDOM,
    focusOffset,
    editor,
    lastSelection,
  );
  if (resolvedSelectionPoints === null) {
    return null;
  }
  const [resolvedAnchorPoint, resolvedFocusPoint] = resolvedSelectionPoints;
  return new RangeSelection(
    resolvedAnchorPoint,
    resolvedFocusPoint,
    !$isRangeSelection(lastSelection) ? 0 : lastSelection.format,
    !$isRangeSelection(lastSelection) ? '' : lastSelection.style,
  );
}

export function $getSelection():
  | null
  | RangeSelection
  | NodeSelection
  | GridSelection {
  const editorState = getActiveEditorState();
  return editorState._selection;
}

export function $getPreviousSelection():
  | null
  | RangeSelection
  | NodeSelection
  | GridSelection {
  const editor = getActiveEditor();
  return editor._editorState._selection;
}

export function $updateElementSelectionOnCreateDeleteNode(
  selection: RangeSelection,
  parentNode: LexicalNode,
  nodeOffset: number,
  times = 1,
): void {
  const anchor = selection.anchor;
  const focus = selection.focus;
  const anchorNode = anchor.getNode();
  const focusNode = focus.getNode();
  if (!parentNode.is(anchorNode) && !parentNode.is(focusNode)) {
    return;
  }
  const parentKey = parentNode.__key;
  // Single node. We shift selection but never redimension it
  if (selection.isCollapsed()) {
    const selectionOffset = anchor.offset;
    if (
      (nodeOffset <= selectionOffset && times > 0) ||
      (nodeOffset < selectionOffset && times < 0)
    ) {
      const newSelectionOffset = Math.max(0, selectionOffset + times);
      anchor.set(parentKey, newSelectionOffset, 'element');
      focus.set(parentKey, newSelectionOffset, 'element');
      // The new selection might point to text nodes, try to resolve them
      $updateSelectionResolveTextNodes(selection);
    }
  } else {
    // Multiple nodes selected. We shift or redimension selection
    const isBackward = selection.isBackward();
    const firstPoint = isBackward ? focus : anchor;
    const firstPointNode = firstPoint.getNode();
    const lastPoint = isBackward ? anchor : focus;
    const lastPointNode = lastPoint.getNode();
    if (parentNode.is(firstPointNode)) {
      const firstPointOffset = firstPoint.offset;
      if (
        (nodeOffset <= firstPointOffset && times > 0) ||
        (nodeOffset < firstPointOffset && times < 0)
      ) {
        firstPoint.set(
          parentKey,
          Math.max(0, firstPointOffset + times),
          'element',
        );
      }
    }
    if (parentNode.is(lastPointNode)) {
      const lastPointOffset = lastPoint.offset;
      if (
        (nodeOffset <= lastPointOffset && times > 0) ||
        (nodeOffset < lastPointOffset && times < 0)
      ) {
        lastPoint.set(
          parentKey,
          Math.max(0, lastPointOffset + times),
          'element',
        );
      }
    }
  }
  // The new selection might point to text nodes, try to resolve them
  $updateSelectionResolveTextNodes(selection);
}

function $updateSelectionResolveTextNodes(selection: RangeSelection): void {
  const anchor = selection.anchor;
  const anchorOffset = anchor.offset;
  const focus = selection.focus;
  const focusOffset = focus.offset;
  const anchorNode = anchor.getNode();
  const focusNode = focus.getNode();
  if (selection.isCollapsed()) {
    if (!$isElementNode(anchorNode)) {
      return;
    }
    const childSize = anchorNode.getChildrenSize();
    const anchorOffsetAtEnd = anchorOffset >= childSize;
    const child = anchorOffsetAtEnd
      ? anchorNode.getChildAtIndex(childSize - 1)
      : anchorNode.getChildAtIndex(anchorOffset);
    if ($isTextNode(child)) {
      let newOffset = 0;
      if (anchorOffsetAtEnd) {
        newOffset = child.getTextContentSize();
      }
      anchor.set(child.__key, newOffset, 'text');
      focus.set(child.__key, newOffset, 'text');
    }
    return;
  }
  if ($isElementNode(anchorNode)) {
    const childSize = anchorNode.getChildrenSize();
    const anchorOffsetAtEnd = anchorOffset >= childSize;
    const child = anchorOffsetAtEnd
      ? anchorNode.getChildAtIndex(childSize - 1)
      : anchorNode.getChildAtIndex(anchorOffset);
    if ($isTextNode(child)) {
      let newOffset = 0;
      if (anchorOffsetAtEnd) {
        newOffset = child.getTextContentSize();
      }
      anchor.set(child.__key, newOffset, 'text');
    }
  }
  if ($isElementNode(focusNode)) {
    const childSize = focusNode.getChildrenSize();
    const focusOffsetAtEnd = focusOffset >= childSize;
    const child = focusOffsetAtEnd
      ? focusNode.getChildAtIndex(childSize - 1)
      : focusNode.getChildAtIndex(focusOffset);
    if ($isTextNode(child)) {
      let newOffset = 0;
      if (focusOffsetAtEnd) {
        newOffset = child.getTextContentSize();
      }
      focus.set(child.__key, newOffset, 'text');
    }
  }
}

export function applySelectionTransforms(
  nextEditorState: EditorState,
  editor: LexicalEditor,
): void {
  const prevEditorState = editor.getEditorState();
  const prevSelection = prevEditorState._selection;
  const nextSelection = nextEditorState._selection;
  if ($isRangeSelection(nextSelection)) {
    const anchor = nextSelection.anchor;
    const focus = nextSelection.focus;
    let anchorNode;

    if (anchor.type === 'text') {
      anchorNode = anchor.getNode();
      anchorNode.selectionTransform(prevSelection, nextSelection);
    }
    if (focus.type === 'text') {
      const focusNode = focus.getNode();
      if (anchorNode !== focusNode) {
        focusNode.selectionTransform(prevSelection, nextSelection);
      }
    }
  }
}

export function moveSelectionPointToSibling(
  point: PointType,
  node: LexicalNode,
  parent: ElementNode,
  prevSibling: LexicalNode | null,
  nextSibling: LexicalNode | null,
): void {
  let siblingKey = null;
  let offset = 0;
  let type: 'text' | 'element' | null = null;
  if (prevSibling !== null) {
    siblingKey = prevSibling.__key;
    if ($isTextNode(prevSibling)) {
      offset = prevSibling.getTextContentSize();
      type = 'text';
    } else if ($isElementNode(prevSibling)) {
      offset = prevSibling.getChildrenSize();
      type = 'element';
    }
  } else {
    if (nextSibling !== null) {
      siblingKey = nextSibling.__key;
      if ($isTextNode(nextSibling)) {
        type = 'text';
      } else if ($isElementNode(nextSibling)) {
        type = 'element';
      }
    }
  }
  if (siblingKey !== null && type !== null) {
    point.set(siblingKey, offset, type);
  } else {
    offset = node.getIndexWithinParent();
    if (offset === -1) {
      // Move selection to end of parent
      offset = parent.getChildrenSize();
    }
    point.set(parent.__key, offset, 'element');
  }
}

export function adjustPointOffsetForMergedSibling(
  point: PointType,
  isBefore: boolean,
  key: NodeKey,
  target: TextNode,
  textLength: number,
): void {
  if (point.type === 'text') {
    point.key = key;
    if (!isBefore) {
      point.offset += textLength;
    }
  } else if (point.offset > target.getIndexWithinParent()) {
    point.offset -= 1;
  }
}

export function updateDOMSelection(
  prevSelection: RangeSelection | NodeSelection | GridSelection | null,
  nextSelection: RangeSelection | NodeSelection | GridSelection | null,
  editor: LexicalEditor,
  domSelection: Selection,
  tags: Set<string>,
  rootElement: HTMLElement,
  nodeCount: number,
): void {
  const anchorDOMNode = domSelection.anchorNode;
  const focusDOMNode = domSelection.focusNode;
  const anchorOffset = domSelection.anchorOffset;
  const focusOffset = domSelection.focusOffset;
  const activeElement = document.activeElement;

  // TODO: make this not hard-coded, and add another config option
  // that makes this configurable.
  if (
    (tags.has('collaboration') && activeElement !== rootElement) ||
    (activeElement !== null &&
      isSelectionCapturedInDecoratorInput(activeElement))
  ) {
    return;
  }

  if (!$isRangeSelection(nextSelection)) {
    // We don't remove selection if the prevSelection is null because
    // of editor.setRootElement(). If this occurs on init when the
    // editor is already focused, then this can cause the editor to
    // lose focus.
    if (
      prevSelection !== null &&
      isSelectionWithinEditor(editor, anchorDOMNode, focusDOMNode)
    ) {
      domSelection.removeAllRanges();
    }

    return;
  }

  const anchor = nextSelection.anchor;
  const focus = nextSelection.focus;
  const anchorKey = anchor.key;
  const focusKey = focus.key;
  const anchorDOM = getElementByKeyOrThrow(editor, anchorKey);
  const focusDOM = getElementByKeyOrThrow(editor, focusKey);
  const nextAnchorOffset = anchor.offset;
  const nextFocusOffset = focus.offset;
  const nextFormat = nextSelection.format;
  const nextStyle = nextSelection.style;
  const isCollapsed = nextSelection.isCollapsed();
  let nextAnchorNode: HTMLElement | Text | null = anchorDOM;
  let nextFocusNode: HTMLElement | Text | null = focusDOM;
  let anchorFormatOrStyleChanged = false;

  if (anchor.type === 'text') {
    nextAnchorNode = getDOMTextNode(anchorDOM);
    const anchorNode = anchor.getNode();
    anchorFormatOrStyleChanged =
      anchorNode.getFormat() !== nextFormat ||
      anchorNode.getStyle() !== nextStyle;
  } else if (
    $isRangeSelection(prevSelection) &&
    prevSelection.anchor.type === 'text'
  ) {
    anchorFormatOrStyleChanged = true;
  }

  if (focus.type === 'text') {
    nextFocusNode = getDOMTextNode(focusDOM);
  }

  // If we can't get an underlying text node for selection, then
  // we should avoid setting selection to something incorrect.
  if (nextAnchorNode === null || nextFocusNode === null) {
    return;
  }

  if (
    isCollapsed &&
    (prevSelection === null ||
      anchorFormatOrStyleChanged ||
      ($isRangeSelection(prevSelection) &&
        (prevSelection.format !== nextFormat ||
          prevSelection.style !== nextStyle)))
  ) {
    markCollapsedSelectionFormat(
      nextFormat,
      nextStyle,
      nextAnchorOffset,
      anchorKey,
      performance.now(),
    );
  }

  // Diff against the native DOM selection to ensure we don't do
  // an unnecessary selection update. We also skip this check if
  // we're moving selection to within an element, as this can
  // sometimes be problematic around scrolling.
  if (
    anchorOffset === nextAnchorOffset &&
    focusOffset === nextFocusOffset &&
    anchorDOMNode === nextAnchorNode &&
    focusDOMNode === nextFocusNode && // Badly interpreted range selection when collapsed - #1482
    !(domSelection.type === 'Range' && isCollapsed)
  ) {
    // If the root element does not have focus, ensure it has focus
    if (activeElement === null || !rootElement.contains(activeElement)) {
      rootElement.focus({
        preventScroll: true,
      });
    }
    if (anchor.type !== 'element') {
      return;
    }
  }

  // Apply the updated selection to the DOM. Note: this will trigger
  // a "selectionchange" event, although it will be asynchronous.
  try {
    domSelection.setBaseAndExtent(
      nextAnchorNode,
      nextAnchorOffset,
      nextFocusNode,
      nextFocusOffset,
    );
  } catch (error) {
    // If we encounter an error, continue. This can sometimes
    // occur with FF and there's no good reason as to why it
    // should happen.
  }
  if (
    !tags.has('skip-scroll-into-view') &&
    nextSelection.isCollapsed() &&
    rootElement !== null &&
    rootElement === document.activeElement
  ) {
    const selectionTarget: null | Range | HTMLElement | Text =
      nextSelection instanceof RangeSelection &&
      nextSelection.anchor.type === 'element'
        ? (nextAnchorNode.childNodes[nextAnchorOffset] as HTMLElement | Text) ||
          null
        : domSelection.rangeCount > 0
        ? domSelection.getRangeAt(0)
        : null;
    if (selectionTarget !== null) {
      let selectionRect: DOMRect;
      if (selectionTarget instanceof Text) {
        const range = document.createRange();
        range.selectNode(selectionTarget);
        selectionRect = range.getBoundingClientRect();
      } else {
        selectionRect = selectionTarget.getBoundingClientRect();
      }
      scrollIntoViewIfNeeded(editor, selectionRect, rootElement);
    }
  }

  markSelectionChangeFromDOMUpdate();
}

export function $insertNodes(nodes: Array<LexicalNode>) {
  let selection = $getSelection() || $getPreviousSelection();

  if (selection === null) {
    selection = $getRoot().selectEnd();
  }
  selection.insertNodes(nodes);
}

export function $getTextContent(): string {
  const selection = $getSelection();
  if (selection === null) {
    return '';
  }
  return selection.getTextContent();
}

export function DEPRECATED_$computeGridMap(
  grid: DEPRECATED_GridNode,
  cellA: DEPRECATED_GridCellNode,
  cellB: DEPRECATED_GridCellNode,
): [GridMapType, GridMapValueType, GridMapValueType] {
  const tableMap: GridMapType = [];
  let cellAValue: null | GridMapValueType = null;
  let cellBValue: null | GridMapValueType = null;
  function write(
    startRow: number,
    startColumn: number,
    cell: DEPRECATED_GridCellNode,
  ) {
    const value = {
      cell,
      startColumn,
      startRow,
    };
    const rowSpan = cell.__rowSpan;
    const colSpan = cell.__colSpan;
    for (let i = 0; i < rowSpan; i++) {
      if (tableMap[startRow + i] === undefined) {
        tableMap[startRow + i] = [];
      }
      for (let j = 0; j < colSpan; j++) {
        tableMap[startRow + i][startColumn + j] = value;
      }
    }
    if (cellA.is(cell)) {
      cellAValue = value;
    }
    if (cellB.is(cell)) {
      cellBValue = value;
    }
  }
  function isEmpty(row: number, column: number) {
    return tableMap[row] === undefined || tableMap[row][column] === undefined;
  }

  const gridChildren = grid.getChildren();
  for (let i = 0; i < gridChildren.length; i++) {
    const row = gridChildren[i];
    invariant(
      DEPRECATED_$isGridRowNode(row),
      'Expected GridNode children to be GridRowNode',
    );
    const rowChildren = row.getChildren();
    let j = 0;
    for (const cell of rowChildren) {
      invariant(
        DEPRECATED_$isGridCellNode(cell),
        'Expected GridRowNode children to be GridCellNode',
      );
      while (!isEmpty(i, j)) {
        j++;
      }
      write(i, j, cell);
      j += cell.__colSpan;
    }
  }
  invariant(cellAValue !== null, 'Anchor not found in Grid');
  invariant(cellBValue !== null, 'Focus not found in Grid');
  return [tableMap, cellAValue, cellBValue];
}

export function DEPRECATED_$getNodeTriplet(
  source: PointType | LexicalNode | DEPRECATED_GridCellNode,
): [DEPRECATED_GridCellNode, DEPRECATED_GridRowNode, DEPRECATED_GridNode] {
  let cell: DEPRECATED_GridCellNode;
  if (source instanceof DEPRECATED_GridCellNode) {
    cell = source;
  } else if (source instanceof LexicalNode) {
    const cell_ = $findMatchingParent(source, DEPRECATED_$isGridCellNode);
    invariant(
      DEPRECATED_$isGridCellNode(cell_),
      'Expected to find a parent GridCellNode',
    );
    cell = cell_;
  } else {
    const cell_ = $findMatchingParent(
      source.getNode(),
      DEPRECATED_$isGridCellNode,
    );
    invariant(
      DEPRECATED_$isGridCellNode(cell_),
      'Expected to find a parent GridCellNode',
    );
    cell = cell_;
  }
  const row = cell.getParent();
  invariant(
    DEPRECATED_$isGridRowNode(row),
    'Expected GridCellNode to have a parent GridRowNode',
  );
  const grid = row.getParent();
  invariant(
    DEPRECATED_$isGridNode(grid),
    'Expected GridRowNode to have a parent GridNode',
  );
  return [cell, row, grid];
}

function removeTextAndSplitBlock(selection: RangeSelection): number {
  if (!selection.isCollapsed()) {
    selection.removeText();
  }
  const point = selection.anchor;
  const pointNode = point.getNode();
  if (!$isTextNode(pointNode)) {
    return point.offset;
  }
  const pointParent = pointNode.getParent();

  if (!pointParent) {
    const paragraph = $createParagraphNode();
    $getRoot().append(paragraph);
    paragraph.select();
    return 0;
  }

  const split = pointNode.splitText(point.offset);
  if (split.length === 0) {
    return 0;
  }
  const x = point.offset === 0 ? 0 : 1;
  const index = split[0].getIndexWithinParent() + x;

  if (!pointParent.isInline() || index === 0) {
    return index;
  }

  const firstToAppend = pointParent.getChildAtIndex(index);
  if (firstToAppend) {
    const newBlock = pointParent.insertNewAfter(selection) as ElementNode;
    newBlock.append(firstToAppend, ...firstToAppend.getNextSiblings());
  }
  return pointParent.getIndexWithinParent() + x;
}

function $wrapInlineNodes(nodes: LexicalNode[]) {
  // We temporarily insert the topLevelNodes into an arbitrary ElementNode,
  // since insertAfter does not work on nodes that have no parent (TO-DO: fix that).
  const virtualRoot = $createParagraphNode();

  let currentBlock = null;
  for (let i = 0; i < nodes.length; i++) {
    const node = nodes[i];

    const isLineBreakNode = $isLineBreakNode(node);

    if (
      isLineBreakNode ||
      ($isDecoratorNode(node) && node.isInline()) ||
      ($isElementNode(node) && node.isInline()) ||
      $isTextNode(node) ||
      node.isParentRequired()
    ) {
      if (currentBlock === null) {
        currentBlock = node.createParentElementNode();
        virtualRoot.append(currentBlock);
        // In the case of LineBreakNode, we just need to
        // add an empty ParagraphNode to the topLevelBlocks.
        if (isLineBreakNode) {
          continue;
        }
      }

      if (currentBlock !== null) {
        currentBlock.append(node);
      }
    } else {
      virtualRoot.append(node);
      currentBlock = null;
    }
  }

  return virtualRoot;
}<|MERGE_RESOLUTION|>--- conflicted
+++ resolved
@@ -1557,9 +1557,6 @@
     }
     const firstBlock = $getAncestor(this.anchor.getNode(), INTERNAL_$isBlock)!;
     const last = nodes[nodes.length - 1]!;
-    const nodeToSelect = $isElementNode(last)
-      ? last.getLastDescendant() || last
-      : last;
 
     // CASE 1: insert inside a code block
     if ('__language' in firstBlock) {
@@ -1568,7 +1565,7 @@
       } else {
         const index = removeTextAndSplitBlock(this);
         firstBlock.splice(index, 0, nodes);
-        nodeToSelect.selectEnd();
+        last.selectEnd();
       }
       return;
     }
@@ -1577,31 +1574,13 @@
     const notInline = (node: LexicalNode) =>
       ($isElementNode(node) || $isDecoratorNode(node)) && !node.isInline();
 
-<<<<<<< HEAD
-    let currentBlock = firstBlock;
-    for (const node of nodes) {
-      if (node === firstNotInline && isMergeable(node)) {
-        currentBlock.append(...node.getChildren());
-      } else if (notInline(node)) {
-        currentBlock = currentBlock.insertAfter(node) as ElementNode;
-=======
-    const last = nodes[nodes.length - 1]!;
     const nodeToSelect = $isElementNode(last)
       ? last.getLastDescendant() || last
       : last;
-    const nodeToSelectSize = nodeToSelect.getTextContentSize();
-    function restoreSelection() {
-      if (nodeToSelect.select) {
-        nodeToSelect.select(nodeToSelectSize, nodeToSelectSize);
->>>>>>> edbb1e4c
-      } else {
-        nodeToSelect.selectNext(0, 0);
-      }
-    }
     if (!nodes.some(notInline)) {
       const index = removeTextAndSplitBlock(this);
       firstBlock.splice(index, 0, nodes);
-      restoreSelection();
+      nodeToSelect.selectEnd();
       return;
     }
 
@@ -1641,11 +1620,7 @@
       firstBlock.remove();
     }
 
-<<<<<<< HEAD
     nodeToSelect.selectEnd();
-=======
-    restoreSelection();
->>>>>>> edbb1e4c
 
     // To understand this take a look at the test "can wrap post-linebreak nodes into new element"
     const lastChild = $isElementNode(firstBlock)
