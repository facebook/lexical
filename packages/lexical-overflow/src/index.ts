/**
 * Copyright (c) Meta Platforms, Inc. and affiliates.
 *
 * This source code is licensed under the MIT license found in the
 * LICENSE file in the root directory of this source tree.
 *
 */

import type {
  EditorConfig,
  LexicalNode,
  RangeSelection,
  SerializedElementNode,
} from 'lexical';

import {$applyNodeReplacement, ElementNode} from 'lexical';
import invariant from 'shared/invariant';

export type SerializedOverflowNode = SerializedElementNode;

/** @noInheritDoc */
export class OverflowNode extends ElementNode {
  static getType(): string {
    return 'overflow';
  }

  static clone(node: OverflowNode): OverflowNode {
    return new OverflowNode(node.__key);
  }

  static importJSON(serializedNode: SerializedOverflowNode): OverflowNode {
    return $createOverflowNode().updateFromJSON(serializedNode);
  }

  static importDOM(): null {
    return null;
  }

<<<<<<< HEAD
  exportJSON(): SerializedElementNode {
    return {
      ...super.exportJSON(),
      type: 'overflow',
    };
=======
  constructor(key?: NodeKey) {
    super(key);
    this.__type = 'overflow';
>>>>>>> c415f7a0
  }

  createDOM(config: EditorConfig): HTMLElement {
    const div = document.createElement('span');
    const className = config.theme.characterLimit;
    if (typeof className === 'string') {
      div.className = className;
    }
    return div;
  }

  updateDOM(prevNode: this, dom: HTMLElement): boolean {
    return false;
  }

  insertNewAfter(
    selection: RangeSelection,
    restoreSelection = true,
  ): null | LexicalNode {
    const parent = this.getParentOrThrow();
    return parent.insertNewAfter(selection, restoreSelection);
  }

  excludeFromCopy(): boolean {
    return true;
  }

  static transform(): (node: LexicalNode) => void {
    return (node: LexicalNode) => {
      invariant($isOverflowNode(node), 'node is not a OverflowNode');
      if (node.isEmpty()) {
        node.remove();
      }
    };
  }
}

export function $createOverflowNode(): OverflowNode {
  return $applyNodeReplacement(new OverflowNode());
}

export function $isOverflowNode(
  node: LexicalNode | null | undefined,
): node is OverflowNode {
  return node instanceof OverflowNode;
}<|MERGE_RESOLUTION|>--- conflicted
+++ resolved
@@ -34,19 +34,6 @@
 
   static importDOM(): null {
     return null;
-  }
-
-<<<<<<< HEAD
-  exportJSON(): SerializedElementNode {
-    return {
-      ...super.exportJSON(),
-      type: 'overflow',
-    };
-=======
-  constructor(key?: NodeKey) {
-    super(key);
-    this.__type = 'overflow';
->>>>>>> c415f7a0
   }
 
   createDOM(config: EditorConfig): HTMLElement {
