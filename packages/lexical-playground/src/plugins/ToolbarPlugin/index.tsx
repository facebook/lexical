/**
 * Copyright (c) Meta Platforms, Inc. and affiliates.
 *
 * This source code is licensed under the MIT license found in the
 * LICENSE file in the root directory of this source tree.
 *
 */

import {
  $createCodeNode,
  $isCodeNode,
  CODE_LANGUAGE_FRIENDLY_NAME_MAP,
  CODE_LANGUAGE_MAP,
  getLanguageFriendlyName,
} from '@lexical/code';
import {$isLinkNode, TOGGLE_LINK_COMMAND} from '@lexical/link';
import {
  $isListNode,
  INSERT_CHECK_LIST_COMMAND,
  INSERT_ORDERED_LIST_COMMAND,
  INSERT_UNORDERED_LIST_COMMAND,
  ListNode,
  REMOVE_LIST_COMMAND,
} from '@lexical/list';
import {INSERT_EMBED_COMMAND} from '@lexical/react/LexicalAutoEmbedPlugin';
import {useLexicalComposerContext} from '@lexical/react/LexicalComposerContext';
import {$isDecoratorBlockNode} from '@lexical/react/LexicalDecoratorBlockNode';
import {INSERT_HORIZONTAL_RULE_COMMAND} from '@lexical/react/LexicalHorizontalRuleNode';
import {
  $createHeadingNode,
  $createQuoteNode,
  $isHeadingNode,
  $isQuoteNode,
  HeadingTagType,
} from '@lexical/rich-text';
import {
  $getSelectionStyleValueForProperty,
  $isParentElementRTL,
  $patchStyleText,
  $setBlocksType,
} from '@lexical/selection';
import {$isTableNode} from '@lexical/table';
import {
  $findMatchingParent,
  $getNearestBlockElementAncestorOrThrow,
  $getNearestNodeOfType,
  mergeRegister,
} from '@lexical/utils';
import {
  $createParagraphNode,
  $getNodeByKey,
  $getRoot,
  $getSelection,
  $isElementNode,
  $isRangeSelection,
  $isRootOrShadowRoot,
  $isTextNode,
  CAN_REDO_COMMAND,
  CAN_UNDO_COMMAND,
  COMMAND_PRIORITY_CRITICAL,
  COMMAND_PRIORITY_NORMAL,
  ElementFormatType,
  FORMAT_ELEMENT_COMMAND,
  FORMAT_TEXT_COMMAND,
  INDENT_CONTENT_COMMAND,
  KEY_MODIFIER_COMMAND,
  LexicalEditor,
  NodeKey,
  OUTDENT_CONTENT_COMMAND,
  REDO_COMMAND,
  SELECTION_CHANGE_COMMAND,
  UNDO_COMMAND,
} from 'lexical';
import {Dispatch, useCallback, useEffect, useState} from 'react';
import * as React from 'react';
import {IS_APPLE} from 'shared/environment';

import useModal from '../../hooks/useModal';
import catTypingGif from '../../images/cat-typing.gif';
import {$createStickyNode} from '../../nodes/StickyNode';
import DropDown, {DropDownItem} from '../../ui/DropDown';
import DropdownColorPicker from '../../ui/DropdownColorPicker';
import {getSelectedNode} from '../../utils/getSelectedNode';
import {sanitizeUrl} from '../../utils/url';
import {EmbedConfigs} from '../AutoEmbedPlugin';
import {INSERT_COLLAPSIBLE_COMMAND} from '../CollapsiblePlugin';
import {InsertEquationDialog} from '../EquationsPlugin';
import {INSERT_EXCALIDRAW_COMMAND} from '../ExcalidrawPlugin';
import {
  INSERT_IMAGE_COMMAND,
  InsertImageDialog,
  InsertImagePayload,
} from '../ImagesPlugin';
import {InsertInlineImageDialog} from '../InlineImagePlugin';
import InsertLayoutDialog from '../LayoutPlugin/InsertLayoutDialog';
import {INSERT_PAGE_BREAK} from '../PageBreakPlugin';
import {InsertPollDialog} from '../PollPlugin';
import {InsertTableDialog} from '../TablePlugin';
import FontSize from './fontSize';

const blockTypeToBlockName = {
  bullet: 'Bulleted List',
  check: 'Check List',
  code: 'Code Block',
  h1: 'Heading 1',
  h2: 'Heading 2',
  h3: 'Heading 3',
  h4: 'Heading 4',
  h5: 'Heading 5',
  h6: 'Heading 6',
  number: 'Numbered List',
  paragraph: 'Normal',
  quote: 'Quote',
};

const rootTypeToRootName = {
  root: 'Root',
  table: 'Table',
};

function getCodeLanguageOptions(): [string, string][] {
  const options: [string, string][] = [];

  for (const [lang, friendlyName] of Object.entries(
    CODE_LANGUAGE_FRIENDLY_NAME_MAP,
  )) {
    options.push([lang, friendlyName]);
  }

  return options;
}

const CODE_LANGUAGE_OPTIONS = getCodeLanguageOptions();

const FONT_FAMILY_OPTIONS: [string, string][] = [
  ['Arial', 'Arial'],
  ['Courier New', 'Courier New'],
  ['Georgia', 'Georgia'],
  ['Times New Roman', 'Times New Roman'],
  ['Trebuchet MS', 'Trebuchet MS'],
  ['Verdana', 'Verdana'],
];

const FONT_SIZE_OPTIONS: [string, string][] = [
  ['10px', '10px'],
  ['11px', '11px'],
  ['12px', '12px'],
  ['13px', '13px'],
  ['14px', '14px'],
  ['15px', '15px'],
  ['16px', '16px'],
  ['17px', '17px'],
  ['18px', '18px'],
  ['19px', '19px'],
  ['20px', '20px'],
];

const ELEMENT_FORMAT_OPTIONS: {
  [key in Exclude<ElementFormatType, ''>]: {
    icon: string;
    iconRTL: string;
    name: string;
  };
} = {
  center: {
    icon: 'center-align',
    iconRTL: 'center-align',
    name: 'Center Align',
  },
  end: {
    icon: 'right-align',
    iconRTL: 'left-align',
    name: 'End Align',
  },
  justify: {
    icon: 'justify-align',
    iconRTL: 'justify-align',
    name: 'Justify Align',
  },
  left: {
    icon: 'left-align',
    iconRTL: 'left-align',
    name: 'Left Align',
  },
  right: {
    icon: 'right-align',
    iconRTL: 'left-align',
    name: 'Right Align',
  },
  start: {
    icon: 'left-align',
    iconRTL: 'right-align',
    name: 'Start Align',
  },
};

function dropDownActiveClass(active: boolean) {
  if (active) return 'active dropdown-item-active';
  else return '';
}

function BlockFormatDropDown({
  editor,
  blockType,
  rootType,
  disabled = false,
}: {
  blockType: keyof typeof blockTypeToBlockName;
  rootType: keyof typeof rootTypeToRootName;
  editor: LexicalEditor;
  disabled?: boolean;
}): JSX.Element {
  const formatParagraph = () => {
    editor.update(() => {
      const selection = $getSelection();
      $setBlocksType(selection, () => $createParagraphNode());
    });
  };

  const formatHeading = (headingSize: HeadingTagType) => {
    if (blockType !== headingSize) {
      editor.update(() => {
        const selection = $getSelection();
        $setBlocksType(selection, () => $createHeadingNode(headingSize));
      });
    }
  };

  const formatBulletList = () => {
    if (blockType !== 'bullet') {
      editor.dispatchCommand(INSERT_UNORDERED_LIST_COMMAND, undefined);
    } else {
      editor.dispatchCommand(REMOVE_LIST_COMMAND, undefined);
    }
  };

  const formatCheckList = () => {
    if (blockType !== 'check') {
      editor.dispatchCommand(INSERT_CHECK_LIST_COMMAND, undefined);
    } else {
      editor.dispatchCommand(REMOVE_LIST_COMMAND, undefined);
    }
  };

  const formatNumberedList = () => {
    if (blockType !== 'number') {
      editor.dispatchCommand(INSERT_ORDERED_LIST_COMMAND, undefined);
    } else {
      editor.dispatchCommand(REMOVE_LIST_COMMAND, undefined);
    }
  };

  const formatQuote = () => {
    if (blockType !== 'quote') {
      editor.update(() => {
        const selection = $getSelection();
        $setBlocksType(selection, () => $createQuoteNode());
      });
    }
  };

  const formatCode = () => {
    if (blockType !== 'code') {
      editor.update(() => {
        let selection = $getSelection();

        if (selection !== null) {
          if (selection.isCollapsed()) {
            $setBlocksType(selection, () => $createCodeNode());
          } else {
            const textContent = selection.getTextContent();
            const codeNode = $createCodeNode();
            selection.insertNodes([codeNode]);
            selection = $getSelection();
            if ($isRangeSelection(selection))
              selection.insertRawText(textContent);
          }
        }
      });
    }
  };

  return (
    <DropDown
      disabled={disabled}
      buttonClassName="toolbar-item block-controls"
      buttonIconClassName={'icon block-type ' + blockType}
      buttonLabel={blockTypeToBlockName[blockType]}
      buttonAriaLabel="Formatting options for text style">
      <DropDownItem
        className={'item ' + dropDownActiveClass(blockType === 'paragraph')}
        onClick={formatParagraph}>
        <i className="icon paragraph" />
        <span className="text">Normal</span>
      </DropDownItem>
      <DropDownItem
        className={'item ' + dropDownActiveClass(blockType === 'h1')}
        onClick={() => formatHeading('h1')}>
        <i className="icon h1" />
        <span className="text">Heading 1</span>
      </DropDownItem>
      <DropDownItem
        className={'item ' + dropDownActiveClass(blockType === 'h2')}
        onClick={() => formatHeading('h2')}>
        <i className="icon h2" />
        <span className="text">Heading 2</span>
      </DropDownItem>
      <DropDownItem
        className={'item ' + dropDownActiveClass(blockType === 'h3')}
        onClick={() => formatHeading('h3')}>
        <i className="icon h3" />
        <span className="text">Heading 3</span>
      </DropDownItem>
      <DropDownItem
        className={'item ' + dropDownActiveClass(blockType === 'bullet')}
        onClick={formatBulletList}>
        <i className="icon bullet-list" />
        <span className="text">Bullet List</span>
      </DropDownItem>
      <DropDownItem
        className={'item ' + dropDownActiveClass(blockType === 'number')}
        onClick={formatNumberedList}>
        <i className="icon numbered-list" />
        <span className="text">Numbered List</span>
      </DropDownItem>
      <DropDownItem
        className={'item ' + dropDownActiveClass(blockType === 'check')}
        onClick={formatCheckList}>
        <i className="icon check-list" />
        <span className="text">Check List</span>
      </DropDownItem>
      <DropDownItem
        className={'item ' + dropDownActiveClass(blockType === 'quote')}
        onClick={formatQuote}>
        <i className="icon quote" />
        <span className="text">Quote</span>
      </DropDownItem>
      <DropDownItem
        className={'item ' + dropDownActiveClass(blockType === 'code')}
        onClick={formatCode}>
        <i className="icon code" />
        <span className="text">Code Block</span>
      </DropDownItem>
    </DropDown>
  );
}

function Divider(): JSX.Element {
  return <div className="divider" />;
}

function FontDropDown({
  editor,
  value,
  style,
  disabled = false,
}: {
  editor: LexicalEditor;
  value: string;
  style: string;
  disabled?: boolean;
}): JSX.Element {
  const handleClick = useCallback(
    (option: string) => {
      editor.update(() => {
        const selection = $getSelection();
        if (selection !== null) {
          $patchStyleText(selection, {
            [style]: option,
          });
        }
      });
    },
    [editor, style],
  );

  const buttonAriaLabel =
    style === 'font-family'
      ? 'Formatting options for font family'
      : 'Formatting options for font size';

  return (
    <DropDown
      disabled={disabled}
      buttonClassName={'toolbar-item ' + style}
      buttonLabel={value}
      buttonIconClassName={
        style === 'font-family' ? 'icon block-type font-family' : ''
      }
      buttonAriaLabel={buttonAriaLabel}>
      {(style === 'font-family' ? FONT_FAMILY_OPTIONS : FONT_SIZE_OPTIONS).map(
        ([option, text]) => (
          <DropDownItem
            className={`item ${dropDownActiveClass(value === option)} ${
              style === 'font-size' ? 'fontsize-item' : ''
            }`}
            onClick={() => handleClick(option)}
            key={option}>
            <span className="text">{text}</span>
          </DropDownItem>
        ),
      )}
    </DropDown>
  );
}

function ElementFormatDropdown({
  editor,
  value,
  isRTL,
  disabled = false,
}: {
  editor: LexicalEditor;
  value: ElementFormatType;
  isRTL: boolean;
  disabled: boolean;
}) {
  const formatOption = ELEMENT_FORMAT_OPTIONS[value || 'left'];

  return (
    <DropDown
      disabled={disabled}
      buttonLabel={formatOption.name}
      buttonIconClassName={`icon ${
        isRTL ? formatOption.iconRTL : formatOption.icon
      }`}
      buttonClassName="toolbar-item spaced alignment"
      buttonAriaLabel="Formatting options for text alignment">
      <DropDownItem
        onClick={() => {
          editor.dispatchCommand(FORMAT_ELEMENT_COMMAND, 'left');
        }}
        className="item">
        <i className="icon left-align" />
        <span className="text">Left Align</span>
      </DropDownItem>
      <DropDownItem
        onClick={() => {
          editor.dispatchCommand(FORMAT_ELEMENT_COMMAND, 'center');
        }}
        className="item">
        <i className="icon center-align" />
        <span className="text">Center Align</span>
      </DropDownItem>
      <DropDownItem
        onClick={() => {
          editor.dispatchCommand(FORMAT_ELEMENT_COMMAND, 'right');
        }}
        className="item">
        <i className="icon right-align" />
        <span className="text">Right Align</span>
      </DropDownItem>
      <DropDownItem
        onClick={() => {
          editor.dispatchCommand(FORMAT_ELEMENT_COMMAND, 'justify');
        }}
        className="item">
        <i className="icon justify-align" />
        <span className="text">Justify Align</span>
      </DropDownItem>
      <DropDownItem
        onClick={() => {
          editor.dispatchCommand(FORMAT_ELEMENT_COMMAND, 'start');
        }}
        className="item">
        <i
          className={`icon ${
            isRTL
              ? ELEMENT_FORMAT_OPTIONS.start.iconRTL
              : ELEMENT_FORMAT_OPTIONS.start.icon
          }`}
        />
        <span className="text">Start Align</span>
      </DropDownItem>
      <DropDownItem
        onClick={() => {
          editor.dispatchCommand(FORMAT_ELEMENT_COMMAND, 'end');
        }}
        className="item">
        <i
          className={`icon ${
            isRTL
              ? ELEMENT_FORMAT_OPTIONS.end.iconRTL
              : ELEMENT_FORMAT_OPTIONS.end.icon
          }`}
        />
        <span className="text">End Align</span>
      </DropDownItem>
      <Divider />
      <DropDownItem
        onClick={() => {
          editor.dispatchCommand(OUTDENT_CONTENT_COMMAND, undefined);
        }}
        className="item">
        <i className={'icon ' + (isRTL ? 'indent' : 'outdent')} />
        <span className="text">Outdent</span>
      </DropDownItem>
      <DropDownItem
        onClick={() => {
          editor.dispatchCommand(INDENT_CONTENT_COMMAND, undefined);
        }}
        className="item">
        <i className={'icon ' + (isRTL ? 'outdent' : 'indent')} />
        <span className="text">Indent</span>
      </DropDownItem>
    </DropDown>
  );
}

export default function ToolbarPlugin({
  setIsLinkEditMode,
}: {
  setIsLinkEditMode: Dispatch<boolean>;
}): JSX.Element {
  const [editor] = useLexicalComposerContext();
  const [activeEditor, setActiveEditor] = useState(editor);
  const [blockType, setBlockType] =
    useState<keyof typeof blockTypeToBlockName>('paragraph');
  const [rootType, setRootType] =
    useState<keyof typeof rootTypeToRootName>('root');
  const [selectedElementKey, setSelectedElementKey] = useState<NodeKey | null>(
    null,
  );
  const [fontSize, setFontSize] = useState<string>('15px');
  const [fontColor, setFontColor] = useState<string>('#000');
  const [bgColor, setBgColor] = useState<string>('#fff');
  const [fontFamily, setFontFamily] = useState<string>('Arial');
  const [elementFormat, setElementFormat] = useState<ElementFormatType>('left');
  const [isLink, setIsLink] = useState(false);
  const [isBold, setIsBold] = useState(false);
  const [isItalic, setIsItalic] = useState(false);
  const [isUnderline, setIsUnderline] = useState(false);
  const [isStrikethrough, setIsStrikethrough] = useState(false);
  const [isSubscript, setIsSubscript] = useState(false);
  const [isSuperscript, setIsSuperscript] = useState(false);
  const [isCode, setIsCode] = useState(false);
  const [canUndo, setCanUndo] = useState(false);
  const [canRedo, setCanRedo] = useState(false);
  const [modal, showModal] = useModal();
  const [isRTL, setIsRTL] = useState(false);
  const [codeLanguage, setCodeLanguage] = useState<string>('');
  const [isEditable, setIsEditable] = useState(() => editor.isEditable());

  const $updateToolbar = useCallback(() => {
    const selection = $getSelection();
    if ($isRangeSelection(selection)) {
      const anchorNode = selection.anchor.getNode();
      let element =
        anchorNode.getKey() === 'root'
          ? anchorNode
          : $findMatchingParent(anchorNode, (e) => {
              const parent = e.getParent();
              return parent !== null && $isRootOrShadowRoot(parent);
            });

      if (element === null) {
        element = anchorNode.getTopLevelElementOrThrow();
      }

      const elementKey = element.getKey();
      const elementDOM = activeEditor.getElementByKey(elementKey);

      // Update text format
      setIsBold(selection.hasFormat('bold'));
      setIsItalic(selection.hasFormat('italic'));
      setIsUnderline(selection.hasFormat('underline'));
      setIsStrikethrough(selection.hasFormat('strikethrough'));
      setIsSubscript(selection.hasFormat('subscript'));
      setIsSuperscript(selection.hasFormat('superscript'));
      setIsCode(selection.hasFormat('code'));
      setIsRTL($isParentElementRTL(selection));

      // Update links
      const node = getSelectedNode(selection);
      const parent = node.getParent();
      if ($isLinkNode(parent) || $isLinkNode(node)) {
        setIsLink(true);
      } else {
        setIsLink(false);
      }

      const tableNode = $findMatchingParent(node, $isTableNode);
      if ($isTableNode(tableNode)) {
        setRootType('table');
      } else {
        setRootType('root');
      }

      if (elementDOM !== null) {
        setSelectedElementKey(elementKey);
        if ($isListNode(element)) {
          const parentList = $getNearestNodeOfType<ListNode>(
            anchorNode,
            ListNode,
          );
          const type = parentList
            ? parentList.getListType()
            : element.getListType();
          setBlockType(type);
        } else {
          const type = $isHeadingNode(element)
            ? element.getTag()
            : element.getType();
          if (type in blockTypeToBlockName) {
            setBlockType(type as keyof typeof blockTypeToBlockName);
          }
          if ($isCodeNode(element)) {
            const language =
              element.getLanguage() as keyof typeof CODE_LANGUAGE_MAP;
            setCodeLanguage(
              language ? CODE_LANGUAGE_MAP[language] || language : '',
            );
            return;
          }
        }
      }
      // Handle buttons
      setFontSize(
        $getSelectionStyleValueForProperty(selection, 'font-size', '15px'),
      );
      setFontColor(
        $getSelectionStyleValueForProperty(selection, 'color', '#000'),
      );
      setBgColor(
        $getSelectionStyleValueForProperty(
          selection,
          'background-color',
          '#fff',
        ),
      );
      setFontFamily(
        $getSelectionStyleValueForProperty(selection, 'font-family', 'Arial'),
      );
      let matchingParent;
      if ($isLinkNode(parent)) {
        // If node is a link, we need to fetch the parent paragraph node to set format
        matchingParent = $findMatchingParent(
          node,
          (parentNode) => $isElementNode(parentNode) && !parentNode.isInline(),
        );
      }

      // If matchingParent is a valid node, pass it's format type
      setElementFormat(
        $isElementNode(matchingParent)
          ? matchingParent.getFormatType()
          : $isElementNode(node)
          ? node.getFormatType()
          : parent?.getFormatType() || 'left',
      );
    }
  }, [activeEditor]);

  useEffect(() => {
    return editor.registerCommand(
      SELECTION_CHANGE_COMMAND,
      (_payload, newEditor) => {
        $updateToolbar();
        setActiveEditor(newEditor);
        return false;
      },
      COMMAND_PRIORITY_CRITICAL,
    );
  }, [editor, $updateToolbar]);

  useEffect(() => {
    return mergeRegister(
      editor.registerEditableListener((editable) => {
        setIsEditable(editable);
      }),
      activeEditor.registerUpdateListener(({editorState}) => {
        editorState.read(() => {
          $updateToolbar();
        });
      }),
      activeEditor.registerCommand<boolean>(
        CAN_UNDO_COMMAND,
        (payload) => {
          setCanUndo(payload);
          return false;
        },
        COMMAND_PRIORITY_CRITICAL,
      ),
      activeEditor.registerCommand<boolean>(
        CAN_REDO_COMMAND,
        (payload) => {
          setCanRedo(payload);
          return false;
        },
        COMMAND_PRIORITY_CRITICAL,
      ),
    );
  }, [$updateToolbar, activeEditor, editor]);

  useEffect(() => {
    return activeEditor.registerCommand(
      KEY_MODIFIER_COMMAND,
      (payload) => {
        const event: KeyboardEvent = payload;
        const {code, ctrlKey, metaKey} = event;

        if (code === 'KeyK' && (ctrlKey || metaKey)) {
          event.preventDefault();
          let url: string | null;
          if (!isLink) {
            setIsLinkEditMode(true);
            url = sanitizeUrl('https://');
          } else {
            setIsLinkEditMode(false);
            url = null;
          }
          return activeEditor.dispatchCommand(TOGGLE_LINK_COMMAND, url);
        }
        return false;
      },
      COMMAND_PRIORITY_NORMAL,
    );
  }, [activeEditor, isLink, setIsLinkEditMode]);

  const applyStyleText = useCallback(
<<<<<<< HEAD
    (styles: Record<string, string>) => {
      activeEditor.update(() => {
        const selection = $getSelection();
        if (selection !== null) {
          $patchStyleText(selection, styles);
        }
      });
=======
    (styles: Record<string, string>, skipHistoryStack?: boolean) => {
      activeEditor.update(
        () => {
          const selection = $getSelection();
          if ($INTERNAL_isPointSelection(selection)) {
            $patchStyleText(selection, styles);
          }
        },
        skipHistoryStack ? {tag: 'historic'} : {},
      );
>>>>>>> a89223e5
    },
    [activeEditor],
  );

  const clearFormatting = useCallback(() => {
    activeEditor.update(() => {
      const selection = $getSelection();
      if ($isRangeSelection(selection)) {
        const anchor = selection.anchor;
        const focus = selection.focus;
        const nodes = selection.getNodes();

        if (anchor.key === focus.key && anchor.offset === focus.offset) {
          return;
        }

        nodes.forEach((node, idx) => {
          // We split the first and last node by the selection
          // So that we don't format unselected text inside those nodes
          if ($isTextNode(node)) {
            // Use a separate variable to ensure TS does not lose the refinement
            let textNode = node;
            if (idx === 0 && anchor.offset !== 0) {
              textNode = textNode.splitText(anchor.offset)[1] || textNode;
            }
            if (idx === nodes.length - 1) {
              textNode = textNode.splitText(focus.offset)[0] || textNode;
            }

            if (textNode.__style !== '') {
              textNode.setStyle('');
            }
            if (textNode.__format !== 0) {
              textNode.setFormat(0);
              $getNearestBlockElementAncestorOrThrow(textNode).setFormat('');
            }
            node = textNode;
          } else if ($isHeadingNode(node) || $isQuoteNode(node)) {
            node.replace($createParagraphNode(), true);
          } else if ($isDecoratorBlockNode(node)) {
            node.setFormat('');
          }
        });
      }
    });
  }, [activeEditor]);

  const onFontColorSelect = useCallback(
    (value: string, skipHistoryStack: boolean) => {
      applyStyleText({color: value}, skipHistoryStack);
    },
    [applyStyleText],
  );

  const onBgColorSelect = useCallback(
    (value: string, skipHistoryStack: boolean) => {
      applyStyleText({'background-color': value}, skipHistoryStack);
    },
    [applyStyleText],
  );

  const insertLink = useCallback(() => {
    if (!isLink) {
      editor.dispatchCommand(TOGGLE_LINK_COMMAND, sanitizeUrl('https://'));
    } else {
      editor.dispatchCommand(TOGGLE_LINK_COMMAND, null);
    }
  }, [editor, isLink]);

  const onCodeLanguageSelect = useCallback(
    (value: string) => {
      activeEditor.update(() => {
        if (selectedElementKey !== null) {
          const node = $getNodeByKey(selectedElementKey);
          if ($isCodeNode(node)) {
            node.setLanguage(value);
          }
        }
      });
    },
    [activeEditor, selectedElementKey],
  );
  const insertGifOnClick = (payload: InsertImagePayload) => {
    activeEditor.dispatchCommand(INSERT_IMAGE_COMMAND, payload);
  };

  return (
    <div className="toolbar">
      <button
        disabled={!canUndo || !isEditable}
        onClick={() => {
          activeEditor.dispatchCommand(UNDO_COMMAND, undefined);
        }}
        title={IS_APPLE ? 'Undo (⌘Z)' : 'Undo (Ctrl+Z)'}
        type="button"
        className="toolbar-item spaced"
        aria-label="Undo">
        <i className="format undo" />
      </button>
      <button
        disabled={!canRedo || !isEditable}
        onClick={() => {
          activeEditor.dispatchCommand(REDO_COMMAND, undefined);
        }}
        title={IS_APPLE ? 'Redo (⌘Y)' : 'Redo (Ctrl+Y)'}
        type="button"
        className="toolbar-item"
        aria-label="Redo">
        <i className="format redo" />
      </button>
      <Divider />
      {blockType in blockTypeToBlockName && activeEditor === editor && (
        <>
          <BlockFormatDropDown
            disabled={!isEditable}
            blockType={blockType}
            rootType={rootType}
            editor={editor}
          />
          <Divider />
        </>
      )}
      {blockType === 'code' ? (
        <DropDown
          disabled={!isEditable}
          buttonClassName="toolbar-item code-language"
          buttonLabel={getLanguageFriendlyName(codeLanguage)}
          buttonAriaLabel="Select language">
          {CODE_LANGUAGE_OPTIONS.map(([value, name]) => {
            return (
              <DropDownItem
                className={`item ${dropDownActiveClass(
                  value === codeLanguage,
                )}`}
                onClick={() => onCodeLanguageSelect(value)}
                key={value}>
                <span className="text">{name}</span>
              </DropDownItem>
            );
          })}
        </DropDown>
      ) : (
        <>
          <FontDropDown
            disabled={!isEditable}
            style={'font-family'}
            value={fontFamily}
            editor={editor}
          />
          <Divider />
          <FontSize
            selectionFontSize={fontSize.slice(0, -2)}
            editor={editor}
            disabled={!isEditable}
          />
          <Divider />
          <button
            disabled={!isEditable}
            onClick={() => {
              activeEditor.dispatchCommand(FORMAT_TEXT_COMMAND, 'bold');
            }}
            className={'toolbar-item spaced ' + (isBold ? 'active' : '')}
            title={IS_APPLE ? 'Bold (⌘B)' : 'Bold (Ctrl+B)'}
            type="button"
            aria-label={`Format text as bold. Shortcut: ${
              IS_APPLE ? '⌘B' : 'Ctrl+B'
            }`}>
            <i className="format bold" />
          </button>
          <button
            disabled={!isEditable}
            onClick={() => {
              activeEditor.dispatchCommand(FORMAT_TEXT_COMMAND, 'italic');
            }}
            className={'toolbar-item spaced ' + (isItalic ? 'active' : '')}
            title={IS_APPLE ? 'Italic (⌘I)' : 'Italic (Ctrl+I)'}
            type="button"
            aria-label={`Format text as italics. Shortcut: ${
              IS_APPLE ? '⌘I' : 'Ctrl+I'
            }`}>
            <i className="format italic" />
          </button>
          <button
            disabled={!isEditable}
            onClick={() => {
              activeEditor.dispatchCommand(FORMAT_TEXT_COMMAND, 'underline');
            }}
            className={'toolbar-item spaced ' + (isUnderline ? 'active' : '')}
            title={IS_APPLE ? 'Underline (⌘U)' : 'Underline (Ctrl+U)'}
            type="button"
            aria-label={`Format text to underlined. Shortcut: ${
              IS_APPLE ? '⌘U' : 'Ctrl+U'
            }`}>
            <i className="format underline" />
          </button>
          <button
            disabled={!isEditable}
            onClick={() => {
              activeEditor.dispatchCommand(FORMAT_TEXT_COMMAND, 'code');
            }}
            className={'toolbar-item spaced ' + (isCode ? 'active' : '')}
            title="Insert code block"
            type="button"
            aria-label="Insert code block">
            <i className="format code" />
          </button>
          <button
            disabled={!isEditable}
            onClick={insertLink}
            className={'toolbar-item spaced ' + (isLink ? 'active' : '')}
            aria-label="Insert link"
            title="Insert link"
            type="button">
            <i className="format link" />
          </button>
          <DropdownColorPicker
            disabled={!isEditable}
            buttonClassName="toolbar-item color-picker"
            buttonAriaLabel="Formatting text color"
            buttonIconClassName="icon font-color"
            color={fontColor}
            onChange={onFontColorSelect}
            title="text color"
          />
          <DropdownColorPicker
            disabled={!isEditable}
            buttonClassName="toolbar-item color-picker"
            buttonAriaLabel="Formatting background color"
            buttonIconClassName="icon bg-color"
            color={bgColor}
            onChange={onBgColorSelect}
            title="bg color"
          />
          <DropDown
            disabled={!isEditable}
            buttonClassName="toolbar-item spaced"
            buttonLabel=""
            buttonAriaLabel="Formatting options for additional text styles"
            buttonIconClassName="icon dropdown-more">
            <DropDownItem
              onClick={() => {
                activeEditor.dispatchCommand(
                  FORMAT_TEXT_COMMAND,
                  'strikethrough',
                );
              }}
              className={'item ' + dropDownActiveClass(isStrikethrough)}
              title="Strikethrough"
              aria-label="Format text with a strikethrough">
              <i className="icon strikethrough" />
              <span className="text">Strikethrough</span>
            </DropDownItem>
            <DropDownItem
              onClick={() => {
                activeEditor.dispatchCommand(FORMAT_TEXT_COMMAND, 'subscript');
              }}
              className={'item ' + dropDownActiveClass(isSubscript)}
              title="Subscript"
              aria-label="Format text with a subscript">
              <i className="icon subscript" />
              <span className="text">Subscript</span>
            </DropDownItem>
            <DropDownItem
              onClick={() => {
                activeEditor.dispatchCommand(
                  FORMAT_TEXT_COMMAND,
                  'superscript',
                );
              }}
              className={'item ' + dropDownActiveClass(isSuperscript)}
              title="Superscript"
              aria-label="Format text with a superscript">
              <i className="icon superscript" />
              <span className="text">Superscript</span>
            </DropDownItem>
            <DropDownItem
              onClick={clearFormatting}
              className="item"
              title="Clear text formatting"
              aria-label="Clear all text formatting">
              <i className="icon clear" />
              <span className="text">Clear Formatting</span>
            </DropDownItem>
          </DropDown>
          <Divider />
          {rootType === 'table' && (
            <>
              <DropDown
                disabled={!isEditable}
                buttonClassName="toolbar-item spaced"
                buttonLabel="Table"
                buttonAriaLabel="Open table toolkit"
                buttonIconClassName="icon table secondary">
                <DropDownItem
                  onClick={() => {
                    /**/
                  }}
                  className="item">
                  <span className="text">TODO</span>
                </DropDownItem>
              </DropDown>
              <Divider />
            </>
          )}
          <DropDown
            disabled={!isEditable}
            buttonClassName="toolbar-item spaced"
            buttonLabel="Insert"
            buttonAriaLabel="Insert specialized editor node"
            buttonIconClassName="icon plus">
            <DropDownItem
              onClick={() => {
                activeEditor.dispatchCommand(
                  INSERT_HORIZONTAL_RULE_COMMAND,
                  undefined,
                );
              }}
              className="item">
              <i className="icon horizontal-rule" />
              <span className="text">Horizontal Rule</span>
            </DropDownItem>
            <DropDownItem
              onClick={() => {
                activeEditor.dispatchCommand(INSERT_PAGE_BREAK, undefined);
              }}
              className="item">
              <i className="icon page-break" />
              <span className="text">Page Break</span>
            </DropDownItem>
            <DropDownItem
              onClick={() => {
                showModal('Insert Image', (onClose) => (
                  <InsertImageDialog
                    activeEditor={activeEditor}
                    onClose={onClose}
                  />
                ));
              }}
              className="item">
              <i className="icon image" />
              <span className="text">Image</span>
            </DropDownItem>
            <DropDownItem
              onClick={() => {
                showModal('Insert Inline Image', (onClose) => (
                  <InsertInlineImageDialog
                    activeEditor={activeEditor}
                    onClose={onClose}
                  />
                ));
              }}
              className="item">
              <i className="icon image" />
              <span className="text">Inline Image</span>
            </DropDownItem>
            <DropDownItem
              onClick={() =>
                insertGifOnClick({
                  altText: 'Cat typing on a laptop',
                  src: catTypingGif,
                })
              }
              className="item">
              <i className="icon gif" />
              <span className="text">GIF</span>
            </DropDownItem>
            <DropDownItem
              onClick={() => {
                activeEditor.dispatchCommand(
                  INSERT_EXCALIDRAW_COMMAND,
                  undefined,
                );
              }}
              className="item">
              <i className="icon diagram-2" />
              <span className="text">Excalidraw</span>
            </DropDownItem>
            <DropDownItem
              onClick={() => {
                showModal('Insert Table', (onClose) => (
                  <InsertTableDialog
                    activeEditor={activeEditor}
                    onClose={onClose}
                  />
                ));
              }}
              className="item">
              <i className="icon table" />
              <span className="text">Table</span>
            </DropDownItem>
            <DropDownItem
              onClick={() => {
                showModal('Insert Poll', (onClose) => (
                  <InsertPollDialog
                    activeEditor={activeEditor}
                    onClose={onClose}
                  />
                ));
              }}
              className="item">
              <i className="icon poll" />
              <span className="text">Poll</span>
            </DropDownItem>
            <DropDownItem
              onClick={() => {
                showModal('Insert Columns Layout', (onClose) => (
                  <InsertLayoutDialog
                    activeEditor={activeEditor}
                    onClose={onClose}
                  />
                ));
              }}
              className="item">
              <i className="icon columns" />
              <span className="text">Columns Layout</span>
            </DropDownItem>

            <DropDownItem
              onClick={() => {
                showModal('Insert Equation', (onClose) => (
                  <InsertEquationDialog
                    activeEditor={activeEditor}
                    onClose={onClose}
                  />
                ));
              }}
              className="item">
              <i className="icon equation" />
              <span className="text">Equation</span>
            </DropDownItem>
            <DropDownItem
              onClick={() => {
                editor.update(() => {
                  const root = $getRoot();
                  const stickyNode = $createStickyNode(0, 0);
                  root.append(stickyNode);
                });
              }}
              className="item">
              <i className="icon sticky" />
              <span className="text">Sticky Note</span>
            </DropDownItem>
            <DropDownItem
              onClick={() => {
                editor.dispatchCommand(INSERT_COLLAPSIBLE_COMMAND, undefined);
              }}
              className="item">
              <i className="icon caret-right" />
              <span className="text">Collapsible container</span>
            </DropDownItem>
            {EmbedConfigs.map((embedConfig) => (
              <DropDownItem
                key={embedConfig.type}
                onClick={() => {
                  activeEditor.dispatchCommand(
                    INSERT_EMBED_COMMAND,
                    embedConfig.type,
                  );
                }}
                className="item">
                {embedConfig.icon}
                <span className="text">{embedConfig.contentName}</span>
              </DropDownItem>
            ))}
          </DropDown>
        </>
      )}
      <Divider />
      <ElementFormatDropdown
        disabled={!isEditable}
        value={elementFormat}
        editor={editor}
        isRTL={isRTL}
      />

      {modal}
    </div>
  );
}<|MERGE_RESOLUTION|>--- conflicted
+++ resolved
@@ -718,26 +718,16 @@
   }, [activeEditor, isLink, setIsLinkEditMode]);
 
   const applyStyleText = useCallback(
-<<<<<<< HEAD
-    (styles: Record<string, string>) => {
-      activeEditor.update(() => {
-        const selection = $getSelection();
-        if (selection !== null) {
-          $patchStyleText(selection, styles);
-        }
-      });
-=======
     (styles: Record<string, string>, skipHistoryStack?: boolean) => {
       activeEditor.update(
         () => {
           const selection = $getSelection();
-          if ($INTERNAL_isPointSelection(selection)) {
+          if (selection !== null) {
             $patchStyleText(selection, styles);
           }
         },
         skipHistoryStack ? {tag: 'historic'} : {},
       );
->>>>>>> a89223e5
     },
     [activeEditor],
   );
