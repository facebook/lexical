/**
 * Copyright (c) Meta Platforms, Inc. and affiliates.
 *
 * This source code is licensed under the MIT license found in the
 * LICENSE file in the root directory of this source tree.
 *
 */

import type {DOMConversionMap, NodeKey} from '../LexicalNode';

import invariant from 'shared/invariant';

import {IS_UNMERGEABLE} from '../LexicalConstants';
import {EditorConfig} from '../LexicalEditor';
import {LexicalNode} from '../LexicalNode';
import {$applyNodeReplacement, getCachedClassNameArray} from '../LexicalUtils';
import {
  SerializedTextNode,
  TextDetailType,
  TextModeType,
  TextNode,
} from './LexicalTextNode';

export type SerializedTabNode = SerializedTextNode;

/** @noInheritDoc */
export class TabNode extends TextNode {
  static getType(): string {
    return 'tab';
  }

  static clone(node: TabNode): TabNode {
    return new TabNode(node.__key);
  }

  constructor(key?: NodeKey) {
    super('\t', key);
    this.__detail = IS_UNMERGEABLE;
  }

  static importDOM(): DOMConversionMap | null {
    return null;
  }

  createDOM(config: EditorConfig): HTMLElement {
    const dom = super.createDOM(config);
    const classNames = getCachedClassNameArray(config.theme, 'tab');

    if (classNames !== undefined) {
      const domClassList = dom.classList;
      domClassList.add(...classNames);
    }
    return dom;
  }

  static importJSON(serializedTabNode: SerializedTabNode): TabNode {
    return $createTabNode().updateFromJSON(serializedTabNode);
  }

<<<<<<< HEAD
  exportJSON(): SerializedTabNode {
    return {
      ...super.exportJSON(),
      type: 'tab',
      version: 1,
    };
  }

  setTextContent(text: string): this {
    invariant(
      text === '\t' || text === '',
      'TabNode does not support setTextContent',
    );
    return super.setTextContent(text);
=======
  setTextContent(_text: string): this {
    invariant(false, 'TabNode does not support setTextContent');
>>>>>>> c415f7a0
  }

  setDetail(detail: TextDetailType | number): this {
    invariant(detail === IS_UNMERGEABLE, 'TabNode does not support setDetail');
    return this;
  }

  setMode(type: TextModeType): this {
    invariant(type !== 'normal', 'TabNode does not support setMode');
    return this;
  }

  canInsertTextBefore(): boolean {
    return false;
  }

  canInsertTextAfter(): boolean {
    return false;
  }
}

export function $createTabNode(): TabNode {
  return $applyNodeReplacement(new TabNode());
}

export function $isTabNode(
  node: LexicalNode | null | undefined,
): node is TabNode {
  return node instanceof TabNode;
}<|MERGE_RESOLUTION|>--- conflicted
+++ resolved
@@ -57,25 +57,12 @@
     return $createTabNode().updateFromJSON(serializedTabNode);
   }
 
-<<<<<<< HEAD
-  exportJSON(): SerializedTabNode {
-    return {
-      ...super.exportJSON(),
-      type: 'tab',
-      version: 1,
-    };
-  }
-
   setTextContent(text: string): this {
     invariant(
       text === '\t' || text === '',
       'TabNode does not support setTextContent',
     );
     return super.setTextContent(text);
-=======
-  setTextContent(_text: string): this {
-    invariant(false, 'TabNode does not support setTextContent');
->>>>>>> c415f7a0
   }
 
   setDetail(detail: TextDetailType | number): this {
