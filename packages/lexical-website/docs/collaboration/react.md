--- conflicted
+++ resolved
@@ -76,19 +76,6 @@
   );
 
   return (
-<<<<<<< HEAD
-    <LexicalComposer initialConfig={initialConfig}>
-      <RichTextPlugin
-        contentEditable={<ContentEditable className="editor-input" />}
-        placeholder={<div className="editor-placeholder">Enter some rich text...</div>}
-        ErrorBoundary={LexicalErrorBoundary}
-      />
-      <CollaborationPlugin
-        id="lexical/react-rich-collab"
-        providerFactory={providerFactory}
-      />
-    </LexicalComposer>
-=======
     <LexicalCollaboration>
       <LexicalComposer initialConfig={initialConfig}>
         <RichTextPlugin
@@ -99,16 +86,9 @@
         <CollaborationPlugin
           id="lexical/react-rich-collab"
           providerFactory={providerFactory}
-          // Optional initial editor state in case collaborative Y.Doc won't
-          // have any existing data on server. Then it'll use this value to populate editor.
-          // It accepts same type of values as LexicalComposer editorState
-          // prop (json string, state object, or a function)
-          initialEditorState={$initialEditorState}
-          shouldBootstrap={true}
         />
       </LexicalComposer>
     <LexicalCollaboration>
->>>>>>> a278e96f
   );
 }
 ```
