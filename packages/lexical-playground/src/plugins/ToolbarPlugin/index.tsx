--- conflicted
+++ resolved
@@ -404,86 +404,7 @@
   );
 }
 
-<<<<<<< HEAD
-export default function ToolbarPlugin({
-  setIsLinkEditMode,
-}: {
-  setIsLinkEditMode: Dispatch<boolean>;
-}): JSX.Element {
-=======
-function ElementFormatDropdown({
-  editor,
-  value,
-  isRTL,
-  disabled = false,
-}: {
-  editor: LexicalEditor;
-  value: ElementFormatType;
-  isRTL: boolean;
-  disabled: boolean;
-}) {
-  return (
-    <DropDown
-      disabled={disabled}
-      buttonLabel={ELEMENT_FORMAT_OPTIONS[value].name}
-      buttonIconClassName={`icon ${ELEMENT_FORMAT_OPTIONS[value].icon}`}
-      buttonClassName="toolbar-item spaced alignment"
-      buttonAriaLabel="Formatting options for text alignment">
-      <DropDownItem
-        onClick={() => {
-          editor.dispatchCommand(FORMAT_ELEMENT_COMMAND, 'left');
-        }}
-        className="item">
-        <i className="icon left-align" />
-        <span className="text">Left Align</span>
-      </DropDownItem>
-      <DropDownItem
-        onClick={() => {
-          editor.dispatchCommand(FORMAT_ELEMENT_COMMAND, 'center');
-        }}
-        className="item">
-        <i className="icon center-align" />
-        <span className="text">Center Align</span>
-      </DropDownItem>
-      <DropDownItem
-        onClick={() => {
-          editor.dispatchCommand(FORMAT_ELEMENT_COMMAND, 'right');
-        }}
-        className="item">
-        <i className="icon right-align" />
-        <span className="text">Right Align</span>
-      </DropDownItem>
-      <DropDownItem
-        onClick={() => {
-          editor.dispatchCommand(FORMAT_ELEMENT_COMMAND, 'justify');
-        }}
-        className="item">
-        <i className="icon justify-align" />
-        <span className="text">Justify Align</span>
-      </DropDownItem>
-      <Divider />
-      <DropDownItem
-        onClick={() => {
-          editor.dispatchCommand(OUTDENT_CONTENT_COMMAND, undefined);
-        }}
-        className="item">
-        <i className={'icon ' + (isRTL ? 'indent' : 'outdent')} />
-        <span className="text">Outdent</span>
-      </DropDownItem>
-      <DropDownItem
-        onClick={() => {
-          editor.dispatchCommand(INDENT_CONTENT_COMMAND, undefined);
-        }}
-        className="item">
-        <i className={'icon ' + (isRTL ? 'outdent' : 'indent')} />
-        <span className="text">Indent</span>
-      </DropDownItem>
-    </DropDown>
-  );
-}
-
 export default function ToolbarPlugin(): JSX.Element {
->>>>>>> 02f01f16
   const [editor] = useLexicalComposerContext();
   const [activeEditor, setActiveEditor] = useState(editor);
   const [blockType, setBlockType] =
@@ -1166,12 +1087,63 @@
         </>
       )}
       <Divider />
-      <ElementFormatDropdown
+      <DropDown
         disabled={!isEditable}
-        value={elementFormat}
-        editor={editor}
-        isRTL={isRTL}
-      />
+        buttonLabel="Align"
+        buttonIconClassName="icon left-align"
+        buttonClassName="toolbar-item spaced alignment"
+        buttonAriaLabel="Formatting options for text alignment">
+        <DropDownItem
+          onClick={() => {
+            activeEditor.dispatchCommand(FORMAT_ELEMENT_COMMAND, 'left');
+          }}
+          className="item">
+          <i className="icon left-align" />
+          <span className="text">Left Align</span>
+        </DropDownItem>
+        <DropDownItem
+          onClick={() => {
+            activeEditor.dispatchCommand(FORMAT_ELEMENT_COMMAND, 'center');
+          }}
+          className="item">
+          <i className="icon center-align" />
+          <span className="text">Center Align</span>
+        </DropDownItem>
+        <DropDownItem
+          onClick={() => {
+            activeEditor.dispatchCommand(FORMAT_ELEMENT_COMMAND, 'right');
+          }}
+          className="item">
+          <i className="icon right-align" />
+          <span className="text">Right Align</span>
+        </DropDownItem>
+        <DropDownItem
+          onClick={() => {
+            activeEditor.dispatchCommand(FORMAT_ELEMENT_COMMAND, 'justify');
+          }}
+          className="item">
+          <i className="icon justify-align" />
+          <span className="text">Justify Align</span>
+        </DropDownItem>
+        <Divider />
+        <DropDownItem
+          onClick={() => {
+            activeEditor.dispatchCommand(OUTDENT_CONTENT_COMMAND, undefined);
+          }}
+          className="item">
+          <i className={'icon ' + (isRTL ? 'indent' : 'outdent')} />
+          <span className="text">Outdent</span>
+        </DropDownItem>
+        <DropDownItem
+          onClick={() => {
+            activeEditor.dispatchCommand(INDENT_CONTENT_COMMAND, undefined);
+          }}
+          className="item">
+          <i className={'icon ' + (isRTL ? 'outdent' : 'indent')} />
+          <span className="text">Indent</span>
+        </DropDownItem>
+      </DropDown>
+
 
       {modal}
     </div>
