/**
 * Copyright (c) Meta Platforms, Inc. and affiliates.
 *
 * This source code is licensed under the MIT license found in the
 * LICENSE file in the root directory of this source tree.
 *
 */

import type {LexicalEditor} from './LexicalEditor';
import type {EditorState} from './LexicalEditorState';
import type {NodeKey} from './LexicalNode';
import type {ElementNode} from './nodes/LexicalElementNode';
import type {TextFormatType} from './nodes/LexicalTextNode';

import invariant from 'shared/invariant';

import {
  $createLineBreakNode,
  $createParagraphNode,
  $createTextNode,
  $isDecoratorNode,
  $isElementNode,
  $isLineBreakNode,
  $isRootNode,
  $isTextNode,
  $setSelection,
  DEPRECATED_$isGridCellNode,
  DEPRECATED_$isGridNode,
  DEPRECATED_$isGridRowNode,
  DEPRECATED_GridCellNode,
  DEPRECATED_GridNode,
  DEPRECATED_GridRowNode,
  SELECTION_CHANGE_COMMAND,
  TextNode,
} from '.';
import {DOM_ELEMENT_TYPE, TEXT_TYPE_TO_FORMAT} from './LexicalConstants';
import {
  markCollapsedSelectionFormat,
  markSelectionChangeFromDOMUpdate,
} from './LexicalEvents';
import {getIsProcesssingMutations} from './LexicalMutations';
import {insertRangeAfter, LexicalNode} from './LexicalNode';
import {$normalizeSelection} from './LexicalNormalization';
import {
  getActiveEditor,
  getActiveEditorState,
  isCurrentlyReadOnlyMode,
} from './LexicalUpdates';
import {
  $findMatchingParent,
  $getAdjacentNode,
  $getAncestor,
  $getChildrenRecursively,
  $getCompositionKey,
  $getNearestRootOrShadowRoot,
  $getNodeByKey,
  $getRoot,
  $hasAncestor,
  $isTokenOrSegmented,
  $setCompositionKey,
  doesContainGrapheme,
  getDOMSelection,
  getDOMTextNode,
  getElementByKeyOrThrow,
  getNodeFromDOM,
  getTextNodeOffset,
  INTERNAL_$isBlock,
  isSelectionCapturedInDecoratorInput,
  isSelectionWithinEditor,
  removeDOMBlockCursorElement,
  scrollIntoViewIfNeeded,
  toggleTextFormatType,
} from './LexicalUtils';
import {$createTabNode, $isTabNode} from './nodes/LexicalTabNode';

export type TextPointType = {
  _selection: INTERNAL_PointSelection;
  getNode: () => TextNode;
  is: (point: PointType) => boolean;
  isBefore: (point: PointType) => boolean;
  key: NodeKey;
  offset: number;
  set: (key: NodeKey, offset: number, type: 'text' | 'element') => void;
  type: 'text';
};

export type ElementPointType = {
  _selection: INTERNAL_PointSelection;
  getNode: () => ElementNode;
  is: (point: PointType) => boolean;
  isBefore: (point: PointType) => boolean;
  key: NodeKey;
  offset: number;
  set: (key: NodeKey, offset: number, type: 'text' | 'element') => void;
  type: 'element';
};

export type PointType = TextPointType | ElementPointType;

export type GridMapValueType = {
  cell: DEPRECATED_GridCellNode;
  startRow: number;
  startColumn: number;
};
export type GridMapType = Array<Array<GridMapValueType>>;

export class Point {
  key: NodeKey;
  offset: number;
  type: 'text' | 'element';
  _selection: INTERNAL_PointSelection | null;

  constructor(key: NodeKey, offset: number, type: 'text' | 'element') {
    this._selection = null;
    this.key = key;
    this.offset = offset;
    this.type = type;
  }

  is(point: PointType): boolean {
    return (
      this.key === point.key &&
      this.offset === point.offset &&
      this.type === point.type
    );
  }

  isBefore(b: PointType): boolean {
    let aNode = this.getNode();
    let bNode = b.getNode();
    const aOffset = this.offset;
    const bOffset = b.offset;

    if ($isElementNode(aNode)) {
      const aNodeDescendant = aNode.getDescendantByIndex<ElementNode>(aOffset);
      aNode = aNodeDescendant != null ? aNodeDescendant : aNode;
    }
    if ($isElementNode(bNode)) {
      const bNodeDescendant = bNode.getDescendantByIndex<ElementNode>(bOffset);
      bNode = bNodeDescendant != null ? bNodeDescendant : bNode;
    }
    if (aNode === bNode) {
      return aOffset < bOffset;
    }
    return aNode.isBefore(bNode);
  }

  getNode(): LexicalNode {
    const key = this.key;
    const node = $getNodeByKey(key);
    if (node === null) {
      invariant(false, 'Point.getNode: node not found');
    }
    return node;
  }

  set(key: NodeKey, offset: number, type: 'text' | 'element'): void {
    const selection = this._selection;
    const oldKey = this.key;
    this.key = key;
    this.offset = offset;
    this.type = type;
    if (!isCurrentlyReadOnlyMode()) {
      if ($getCompositionKey() === oldKey) {
        $setCompositionKey(key);
      }
      if (selection !== null) {
        selection.setCachedNodes(null);
        selection.dirty = true;
      }
    }
  }
}

function $createPoint(
  key: NodeKey,
  offset: number,
  type: 'text' | 'element',
): PointType {
  // @ts-expect-error: intentionally cast as we use a class for perf reasons
  return new Point(key, offset, type);
}

function selectPointOnNode(point: PointType, node: LexicalNode): void {
  let key = node.__key;
  let offset = point.offset;
  let type: 'element' | 'text' = 'element';
  if ($isTextNode(node)) {
    type = 'text';
    const textContentLength = node.getTextContentSize();
    if (offset > textContentLength) {
      offset = textContentLength;
    }
  } else if (!$isElementNode(node)) {
    const nextSibling = node.getNextSibling();
    if ($isTextNode(nextSibling)) {
      key = nextSibling.__key;
      offset = 0;
      type = 'text';
    } else {
      const parentNode = node.getParent();
      if (parentNode) {
        key = parentNode.__key;
        offset = node.getIndexWithinParent() + 1;
      }
    }
  }
  point.set(key, offset, type);
}

export function $moveSelectionPointToEnd(
  point: PointType,
  node: LexicalNode,
): void {
  if ($isElementNode(node)) {
    const lastNode = node.getLastDescendant();
    if ($isElementNode(lastNode) || $isTextNode(lastNode)) {
      selectPointOnNode(point, lastNode);
    } else {
      selectPointOnNode(point, node);
    }
  } else {
    selectPointOnNode(point, node);
  }
}

function $transferStartingElementPointToTextPoint(
  start: ElementPointType,
  end: PointType,
  format: number,
  style: string,
): void {
  const element = start.getNode();
  const placementNode = element.getChildAtIndex(start.offset);
  const textNode = $createTextNode();
  const target = $isRootNode(element)
    ? $createParagraphNode().append(textNode)
    : textNode;
  textNode.setFormat(format);
  textNode.setStyle(style);
  if (placementNode === null) {
    element.append(target);
  } else {
    placementNode.insertBefore(target);
  }
  // Transfer the element point to a text point.
  if (start.is(end)) {
    end.set(textNode.__key, 0, 'text');
  }
  start.set(textNode.__key, 0, 'text');
}

function $setPointValues(
  point: PointType,
  key: NodeKey,
  offset: number,
  type: 'text' | 'element',
): void {
  point.key = key;
  point.offset = offset;
  point.type = type;
}

export interface BaseSelection {
  clone(): BaseSelection;
  dirty: boolean;
  extract(): Array<LexicalNode>;
  getNodes(): Array<LexicalNode>;
  getTextContent(): string;
  insertText(text: string): void;
  insertRawText(text: string): void;
<<<<<<< HEAD
  is(selection: null | BaseSelection): boolean;
  insertNodes(nodes: Array<LexicalNode>): void;
}

/**
 * This class is being used only for internal use case of migration GridSelection outside of core package.
 * DO NOT USE THIS CLASS DIRECTLY.
 */
export abstract class INTERNAL_PointSelection implements BaseSelection {
  anchor: PointType;
  focus: PointType;
  dirty: boolean;
  _cachedNodes: Array<LexicalNode> | null;

  constructor(anchor: PointType, focus: PointType) {
    this.anchor = anchor;
    this.focus = focus;
    anchor._selection = this;
    focus._selection = this;
    this._cachedNodes = null;
    this.dirty = false;
  }
  getCachedNodes(): LexicalNode[] | null {
    return this._cachedNodes;
  }

  setCachedNodes(nodes: LexicalNode[] | null): void {
    this._cachedNodes = nodes;
  }

  is(selection: null | BaseSelection): boolean {
    if (!$INTERNAL_isPointSelection(selection)) {
      return false;
    }
    return this.anchor.is(selection.anchor) && this.focus.is(selection.focus);
  }

  isCollapsed(): boolean {
    return false;
  }

  extract(): Array<LexicalNode> {
    return this.getNodes();
  }

  abstract clone(): INTERNAL_PointSelection;

  abstract getNodes(): Array<LexicalNode>;

  abstract getTextContent(): string;

  abstract insertText(text: string): void;

  abstract insertRawText(text: string): void;

  abstract insertNodes(nodes: Array<LexicalNode>): void;

  /**
   * Returns whether the Selection is "backwards", meaning the focus
   * logically precedes the anchor in the EditorState.
   * @returns true if the Selection is backwards, false otherwise.
   */
  isBackward(): boolean {
    return this.focus.isBefore(this.anchor);
  }

  /**
   * Returns the character-based offsets of the Selection, accounting for non-text Points
   * by using the children size or text content.
   *
   * @returns the character offsets for the Selection
   */
  getCharacterOffsets(): [number, number] {
    return getCharacterOffsets(this);
  }
=======
  insertText(text: string): void;
  is(selection: null | BaseSelection): boolean;
  insertNodes(nodes: Array<LexicalNode>): void;
  getCachedNodes(): null | Array<LexicalNode>;
  setCachedNodes(nodes: null | Array<LexicalNode>): void;
>>>>>>> 9836d540
}

export class NodeSelection implements BaseSelection {
  _nodes: Set<NodeKey>;
  dirty: boolean;
  _cachedNodes: null | Array<LexicalNode>;

  constructor(objects: Set<NodeKey>) {
    this.dirty = false;
    this._nodes = objects;
    this._cachedNodes = null;
  }

  getCachedNodes(): LexicalNode[] | null {
    return this._cachedNodes;
  }

  setCachedNodes(nodes: LexicalNode[] | null): void {
    this._cachedNodes = nodes;
  }

  is(selection: null | BaseSelection): boolean {
    if (!$isNodeSelection(selection)) {
      return false;
    }
    const a: Set<NodeKey> = this._nodes;
    const b: Set<NodeKey> = selection._nodes;
    return a.size === b.size && Array.from(a).every((key) => b.has(key));
  }

  add(key: NodeKey): void {
    this.dirty = true;
    this._nodes.add(key);
    this._cachedNodes = null;
  }

  delete(key: NodeKey): void {
    this.dirty = true;
    this._nodes.delete(key);
    this._cachedNodes = null;
  }

  clear(): void {
    this.dirty = true;
    this._nodes.clear();
    this._cachedNodes = null;
  }

  has(key: NodeKey): boolean {
    return this._nodes.has(key);
  }

  clone(): NodeSelection {
    return new NodeSelection(new Set(this._nodes));
  }

  extract(): Array<LexicalNode> {
    return this.getNodes();
  }

  insertRawText(text: string): void {
    // Do nothing?
  }

  insertText(): void {
    // Do nothing?
  }

  insertNodes(nodes: Array<LexicalNode>) {
    const selectedNodes = this.getNodes();
    const selectedNodesLength = selectedNodes.length;
    const lastSelectedNode = selectedNodes[selectedNodesLength - 1];
    let selectionAtEnd: RangeSelection;
    // Insert nodes
    if ($isTextNode(lastSelectedNode)) {
      selectionAtEnd = lastSelectedNode.select();
    } else {
      const index = lastSelectedNode.getIndexWithinParent() + 1;
      selectionAtEnd = lastSelectedNode.getParentOrThrow().select(index, index);
    }
    selectionAtEnd.insertNodes(nodes);
    // Remove selected nodes
    for (let i = 0; i < selectedNodesLength; i++) {
      selectedNodes[i].remove();
    }
  }

  getNodes(): Array<LexicalNode> {
    const cachedNodes = this._cachedNodes;
    if (cachedNodes !== null) {
      return cachedNodes;
    }
    const objects = this._nodes;
    const nodes = [];
    for (const object of objects) {
      const node = $getNodeByKey(object);
      if (node !== null) {
        nodes.push(node);
      }
    }
    if (!isCurrentlyReadOnlyMode()) {
      this._cachedNodes = nodes;
    }
    return nodes;
  }

  getTextContent(): string {
    const nodes = this.getNodes();
    let textContent = '';
    for (let i = 0; i < nodes.length; i++) {
      textContent += nodes[i].getTextContent();
    }
    return textContent;
  }
}

export function $isRangeSelection(x: unknown): x is RangeSelection {
  return x instanceof RangeSelection;
}

export function $INTERNAL_isPointSelection(
  x: unknown,
): x is INTERNAL_PointSelection {
  return x instanceof INTERNAL_PointSelection;
}

export type GridSelectionShape = {
  fromX: number;
  fromY: number;
  toX: number;
  toY: number;
};

export function DEPRECATED_$getGridCellNodeRect(
  GridCellNode: DEPRECATED_GridCellNode,
): {
  rowIndex: number;
  columnIndex: number;
  rowSpan: number;
  colSpan: number;
} | null {
  const [CellNode, , GridNode] = DEPRECATED_$getNodeTriplet(GridCellNode);
  const rows = GridNode.getChildren();
  const rowCount = rows.length;
  const columnCount = rows[0].getChildren().length;

  // Create a matrix of the same size as the table to track the position of each cell
  const cellMatrix = new Array(rowCount);
  for (let i = 0; i < rowCount; i++) {
    cellMatrix[i] = new Array(columnCount);
  }

  for (let rowIndex = 0; rowIndex < rowCount; rowIndex++) {
    const row = rows[rowIndex];
    const cells = row.getChildren();
    let columnIndex = 0;

    for (let cellIndex = 0; cellIndex < cells.length; cellIndex++) {
      // Find the next available position in the matrix, skip the position of merged cells
      while (cellMatrix[rowIndex][columnIndex]) {
        columnIndex++;
      }

      const cell = cells[cellIndex];
      const rowSpan = cell.__rowSpan || 1;
      const colSpan = cell.__colSpan || 1;

      // Put the cell into the corresponding position in the matrix
      for (let i = 0; i < rowSpan; i++) {
        for (let j = 0; j < colSpan; j++) {
          cellMatrix[rowIndex + i][columnIndex + j] = cell;
        }
      }

      // Return to the original index, row span and column span of the cell.
      if (CellNode === cell) {
        return {
          colSpan,
          columnIndex,
          rowIndex,
          rowSpan,
        };
      }

      columnIndex += colSpan;
    }
  }

  return null;
}

export class GridSelection extends INTERNAL_PointSelection {
  gridKey: NodeKey;

  constructor(gridKey: NodeKey, anchor: PointType, focus: PointType) {
    super(anchor, focus);
    this.gridKey = gridKey;
  }

  getCachedNodes(): LexicalNode[] | null {
    return this._cachedNodes;
  }

  setCachedNodes(nodes: LexicalNode[] | null): void {
    this._cachedNodes = nodes;
  }

  is(selection: null | BaseSelection): boolean {
    if (!DEPRECATED_$isGridSelection(selection)) {
      return false;
    }
    return (
      this.gridKey === selection.gridKey &&
      this.anchor.is(selection.anchor) &&
      this.focus.is(selection.focus)
    );
  }

  set(gridKey: NodeKey, anchorCellKey: NodeKey, focusCellKey: NodeKey): void {
    this.dirty = true;
    this.gridKey = gridKey;
    this.anchor.key = anchorCellKey;
    this.focus.key = focusCellKey;
    this._cachedNodes = null;
  }

  clone(): GridSelection {
    return new GridSelection(this.gridKey, this.anchor, this.focus);
  }

  isCollapsed(): boolean {
    return false;
  }

  extract(): Array<LexicalNode> {
    return this.getNodes();
  }

  insertRawText(text: string): void {
    // Do nothing?
  }

  insertText(): void {
    // Do nothing?
  }

  insertNodes(nodes: Array<LexicalNode>) {
    const focusNode = this.focus.getNode();
    const selection = $normalizeSelection(
      focusNode.select(0, focusNode.getChildrenSize()),
    );
    selection.insertNodes(nodes);
  }

  // TODO Deprecate this method. It's confusing when used with colspan|rowspan
  getShape(): GridSelectionShape {
    const anchorCellNode = $getNodeByKey(this.anchor.key);
    invariant(
      DEPRECATED_$isGridCellNode(anchorCellNode),
      'Expected GridSelection anchor to be (or a child of) GridCellNode',
    );
    const anchorCellNodeRect = DEPRECATED_$getGridCellNodeRect(anchorCellNode);
    invariant(
      anchorCellNodeRect !== null,
      'getCellRect: expected to find AnchorNode',
    );

    const focusCellNode = $getNodeByKey(this.focus.key);
    invariant(
      DEPRECATED_$isGridCellNode(focusCellNode),
      'Expected GridSelection focus to be (or a child of) GridCellNode',
    );
    const focusCellNodeRect = DEPRECATED_$getGridCellNodeRect(focusCellNode);
    invariant(
      focusCellNodeRect !== null,
      'getCellRect: expected to find focusCellNode',
    );

    const startX = Math.min(
      anchorCellNodeRect.columnIndex,
      focusCellNodeRect.columnIndex,
    );
    const stopX = Math.max(
      anchorCellNodeRect.columnIndex,
      focusCellNodeRect.columnIndex,
    );

    const startY = Math.min(
      anchorCellNodeRect.rowIndex,
      focusCellNodeRect.rowIndex,
    );
    const stopY = Math.max(
      anchorCellNodeRect.rowIndex,
      focusCellNodeRect.rowIndex,
    );

    return {
      fromX: Math.min(startX, stopX),
      fromY: Math.min(startY, stopY),
      toX: Math.max(startX, stopX),
      toY: Math.max(startY, stopY),
    };
  }

  getNodes(): Array<LexicalNode> {
    const cachedNodes = this._cachedNodes;
    if (cachedNodes !== null) {
      return cachedNodes;
    }

    const anchorNode = this.anchor.getNode();
    const focusNode = this.focus.getNode();
    const anchorCell = $findMatchingParent(
      anchorNode,
      DEPRECATED_$isGridCellNode,
    );
    // todo replace with triplet
    const focusCell = $findMatchingParent(
      focusNode,
      DEPRECATED_$isGridCellNode,
    );
    invariant(
      DEPRECATED_$isGridCellNode(anchorCell),
      'Expected GridSelection anchor to be (or a child of) GridCellNode',
    );
    invariant(
      DEPRECATED_$isGridCellNode(focusCell),
      'Expected GridSelection focus to be (or a child of) GridCellNode',
    );
    const anchorRow = anchorCell.getParent();
    invariant(
      DEPRECATED_$isGridRowNode(anchorRow),
      'Expected anchorCell to have a parent GridRowNode',
    );
    const gridNode = anchorRow.getParent();
    invariant(
      DEPRECATED_$isGridNode(gridNode),
      'Expected tableNode to have a parent GridNode',
    );

    const focusCellGrid = focusCell.getParents()[1];
    if (focusCellGrid !== gridNode) {
      if (!gridNode.isParentOf(focusCell)) {
        // focus is on higher Grid level than anchor
        const gridParent = gridNode.getParent();
        invariant(gridParent != null, 'Expected gridParent to have a parent');
        this.set(this.gridKey, gridParent.getKey(), focusCell.getKey());
      } else {
        // anchor is on higher Grid level than focus
        const focusCellParent = focusCellGrid.getParent();
        invariant(
          focusCellParent != null,
          'Expected focusCellParent to have a parent',
        );
        this.set(this.gridKey, focusCell.getKey(), focusCellParent.getKey());
      }
      return this.getNodes();
    }

    // TODO Mapping the whole Grid every time not efficient. We need to compute the entire state only
    // once (on load) and iterate on it as updates occur. However, to do this we need to have the
    // ability to store a state. Killing GridSelection and moving the logic to the plugin would make
    // this possible.
    const [map, cellAMap, cellBMap] = DEPRECATED_$computeGridMap(
      gridNode,
      anchorCell,
      focusCell,
    );

    let minColumn = Math.min(cellAMap.startColumn, cellBMap.startColumn);
    let minRow = Math.min(cellAMap.startRow, cellBMap.startRow);
    let maxColumn = Math.max(
      cellAMap.startColumn + cellAMap.cell.__colSpan - 1,
      cellBMap.startColumn + cellBMap.cell.__colSpan - 1,
    );
    let maxRow = Math.max(
      cellAMap.startRow + cellAMap.cell.__rowSpan - 1,
      cellBMap.startRow + cellBMap.cell.__rowSpan - 1,
    );
    let exploredMinColumn = minColumn;
    let exploredMinRow = minRow;
    let exploredMaxColumn = minColumn;
    let exploredMaxRow = minRow;
    function expandBoundary(mapValue: GridMapValueType): void {
      const {
        cell,
        startColumn: cellStartColumn,
        startRow: cellStartRow,
      } = mapValue;
      minColumn = Math.min(minColumn, cellStartColumn);
      minRow = Math.min(minRow, cellStartRow);
      maxColumn = Math.max(maxColumn, cellStartColumn + cell.__colSpan - 1);
      maxRow = Math.max(maxRow, cellStartRow + cell.__rowSpan - 1);
    }
    while (
      minColumn < exploredMinColumn ||
      minRow < exploredMinRow ||
      maxColumn > exploredMaxColumn ||
      maxRow > exploredMaxRow
    ) {
      if (minColumn < exploredMinColumn) {
        // Expand on the left
        const rowDiff = exploredMaxRow - exploredMinRow;
        const previousColumn = exploredMinColumn - 1;
        for (let i = 0; i <= rowDiff; i++) {
          expandBoundary(map[exploredMinRow + i][previousColumn]);
        }
        exploredMinColumn = previousColumn;
      }
      if (minRow < exploredMinRow) {
        // Expand on top
        const columnDiff = exploredMaxColumn - exploredMinColumn;
        const previousRow = exploredMinRow - 1;
        for (let i = 0; i <= columnDiff; i++) {
          expandBoundary(map[previousRow][exploredMinColumn + i]);
        }
        exploredMinRow = previousRow;
      }
      if (maxColumn > exploredMaxColumn) {
        // Expand on the right
        const rowDiff = exploredMaxRow - exploredMinRow;
        const nextColumn = exploredMaxColumn + 1;
        for (let i = 0; i <= rowDiff; i++) {
          expandBoundary(map[exploredMinRow + i][nextColumn]);
        }
        exploredMaxColumn = nextColumn;
      }
      if (maxRow > exploredMaxRow) {
        // Expand on the bottom
        const columnDiff = exploredMaxColumn - exploredMinColumn;
        const nextRow = exploredMaxRow + 1;
        for (let i = 0; i <= columnDiff; i++) {
          expandBoundary(map[nextRow][exploredMinColumn + i]);
        }
        exploredMaxRow = nextRow;
      }
    }

    const nodes: Array<LexicalNode> = [gridNode];
    let lastRow = null;
    for (let i = minRow; i <= maxRow; i++) {
      for (let j = minColumn; j <= maxColumn; j++) {
        const {cell} = map[i][j];
        const currentRow = cell.getParent();
        invariant(
          DEPRECATED_$isGridRowNode(currentRow),
          'Expected GridCellNode parent to be a GridRowNode',
        );
        if (currentRow !== lastRow) {
          nodes.push(currentRow);
        }
        nodes.push(cell, ...$getChildrenRecursively(cell));
        lastRow = currentRow;
      }
    }

    if (!isCurrentlyReadOnlyMode()) {
      this._cachedNodes = nodes;
    }
    return nodes;
  }

  getTextContent(): string {
    const nodes = this.getNodes();
    let textContent = '';
    for (let i = 0; i < nodes.length; i++) {
      textContent += nodes[i].getTextContent();
    }
    return textContent;
  }
}

export function DEPRECATED_$isGridSelection(x: unknown): x is GridSelection {
  return x instanceof GridSelection;
}

export class RangeSelection extends INTERNAL_PointSelection {
  format: number;
  style: string;

  constructor(
    anchor: PointType,
    focus: PointType,
    format: number,
    style: string,
  ) {
    super(anchor, focus);
    this.format = format;
    this.style = style;
  }

  getCachedNodes(): LexicalNode[] | null {
    return this._cachedNodes;
  }

  setCachedNodes(nodes: LexicalNode[] | null): void {
    this._cachedNodes = nodes;
  }

  /**
   * Used to check if the provided selections is equal to this one by value,
   * inluding anchor, focus, format, and style properties.
   * @param selection - the Selection to compare this one to.
   * @returns true if the Selections are equal, false otherwise.
   */
  is(selection: null | BaseSelection): boolean {
    if (!$isRangeSelection(selection)) {
      return false;
    }
    return (
      this.anchor.is(selection.anchor) &&
      this.focus.is(selection.focus) &&
      this.format === selection.format &&
      this.style === selection.style
    );
  }

  /**
   * Returns whether the Selection is "collapsed", meaning the anchor and focus are
   * the same node and have the same offset.
   *
   * @returns true if the Selection is collapsed, false otherwise.
   */
  isCollapsed(): boolean {
    return this.anchor.is(this.focus);
  }

  /**
   * Gets all the nodes in the Selection. Uses caching to make it generally suitable
   * for use in hot paths.
   *
   * @returns an Array containing all the nodes in the Selection
   */
  getNodes(): Array<LexicalNode> {
    const cachedNodes = this._cachedNodes;
    if (cachedNodes !== null) {
      return cachedNodes;
    }
    const anchor = this.anchor;
    const focus = this.focus;
    const isBefore = anchor.isBefore(focus);
    const firstPoint = isBefore ? anchor : focus;
    const lastPoint = isBefore ? focus : anchor;
    let firstNode = firstPoint.getNode();
    let lastNode = lastPoint.getNode();
    const startOffset = firstPoint.offset;
    const endOffset = lastPoint.offset;

    if ($isElementNode(firstNode)) {
      const firstNodeDescendant =
        firstNode.getDescendantByIndex<ElementNode>(startOffset);
      firstNode = firstNodeDescendant != null ? firstNodeDescendant : firstNode;
    }
    if ($isElementNode(lastNode)) {
      let lastNodeDescendant =
        lastNode.getDescendantByIndex<ElementNode>(endOffset);
      // We don't want to over-select, as node selection infers the child before
      // the last descendant, not including that descendant.
      if (
        lastNodeDescendant !== null &&
        lastNodeDescendant !== firstNode &&
        lastNode.getChildAtIndex(endOffset) === lastNodeDescendant
      ) {
        lastNodeDescendant = lastNodeDescendant.getPreviousSibling();
      }
      lastNode = lastNodeDescendant != null ? lastNodeDescendant : lastNode;
    }

    let nodes: Array<LexicalNode>;

    if (firstNode.is(lastNode)) {
      if ($isElementNode(firstNode) && firstNode.getChildrenSize() > 0) {
        nodes = [];
      } else {
        nodes = [firstNode];
      }
    } else {
      nodes = firstNode.getNodesBetween(lastNode);
    }
    if (!isCurrentlyReadOnlyMode()) {
      this._cachedNodes = nodes;
    }
    return nodes;
  }

  /**
   * Sets this Selection to be of type "text" at the provided anchor and focus values.
   *
   * @param anchorNode - the anchor node to set on the Selection
   * @param anchorOffset - the offset to set on the Selection
   * @param focusNode - the focus node to set on the Selection
   * @param focusOffset - the focus offset to set on the Selection
   */
  setTextNodeRange(
    anchorNode: TextNode,
    anchorOffset: number,
    focusNode: TextNode,
    focusOffset: number,
  ): void {
    $setPointValues(this.anchor, anchorNode.__key, anchorOffset, 'text');
    $setPointValues(this.focus, focusNode.__key, focusOffset, 'text');
    this._cachedNodes = null;
    this.dirty = true;
  }

  /**
   * Gets the (plain) text content of all the nodes in the selection.
   *
   * @returns a string representing the text content of all the nodes in the Selection
   */
  getTextContent(): string {
    const nodes = this.getNodes();
    if (nodes.length === 0) {
      return '';
    }
    const firstNode = nodes[0];
    const lastNode = nodes[nodes.length - 1];
    const anchor = this.anchor;
    const focus = this.focus;
    const isBefore = anchor.isBefore(focus);
    const [anchorOffset, focusOffset] = getCharacterOffsets(this);
    let textContent = '';
    let prevWasElement = true;
    for (let i = 0; i < nodes.length; i++) {
      const node = nodes[i];
      if ($isElementNode(node) && !node.isInline()) {
        if (!prevWasElement) {
          textContent += '\n';
        }
        if (node.isEmpty()) {
          prevWasElement = false;
        } else {
          prevWasElement = true;
        }
      } else {
        prevWasElement = false;
        if ($isTextNode(node)) {
          let text = node.getTextContent();
          if (node === firstNode) {
            if (node === lastNode) {
              if (
                anchor.type !== 'element' ||
                focus.type !== 'element' ||
                focus.offset === anchor.offset
              ) {
                text =
                  anchorOffset < focusOffset
                    ? text.slice(anchorOffset, focusOffset)
                    : text.slice(focusOffset, anchorOffset);
              }
            } else {
              text = isBefore
                ? text.slice(anchorOffset)
                : text.slice(focusOffset);
            }
          } else if (node === lastNode) {
            text = isBefore
              ? text.slice(0, focusOffset)
              : text.slice(0, anchorOffset);
          }
          textContent += text;
        } else if (
          ($isDecoratorNode(node) || $isLineBreakNode(node)) &&
          (node !== lastNode || !this.isCollapsed())
        ) {
          textContent += node.getTextContent();
        }
      }
    }
    return textContent;
  }

  /**
   * Attempts to map a DOM selection range onto this Lexical Selection,
   * setting the anchor, focus, and type accordingly
   *
   * @param range a DOM Selection range conforming to the StaticRange interface.
   */
  applyDOMRange(range: StaticRange): void {
    const editor = getActiveEditor();
    const currentEditorState = editor.getEditorState();
    const lastSelection = currentEditorState._selection;
    const resolvedSelectionPoints = internalResolveSelectionPoints(
      range.startContainer,
      range.startOffset,
      range.endContainer,
      range.endOffset,
      editor,
      lastSelection,
    );
    if (resolvedSelectionPoints === null) {
      return;
    }
    const [anchorPoint, focusPoint] = resolvedSelectionPoints;
    $setPointValues(
      this.anchor,
      anchorPoint.key,
      anchorPoint.offset,
      anchorPoint.type,
    );
    $setPointValues(
      this.focus,
      focusPoint.key,
      focusPoint.offset,
      focusPoint.type,
    );
    this._cachedNodes = null;
  }

  /**
   * Creates a new RangeSelection, copying over all the property values from this one.
   *
   * @returns a new RangeSelection with the same property values as this one.
   */
  clone(): RangeSelection {
    const anchor = this.anchor;
    const focus = this.focus;
    const selection = new RangeSelection(
      $createPoint(anchor.key, anchor.offset, anchor.type),
      $createPoint(focus.key, focus.offset, focus.type),
      this.format,
      this.style,
    );
    return selection;
  }

  /**
   * Toggles the provided format on all the TextNodes in the Selection.
   *
   * @param format a string TextFormatType to toggle on the TextNodes in the selection
   */
  toggleFormat(format: TextFormatType): void {
    this.format = toggleTextFormatType(this.format, format, null);
    this.dirty = true;
  }

  /**
   * Sets the value of the style property on the Selection
   *
   * @param style - the style to set at the value of the style property.
   */
  setStyle(style: string): void {
    this.style = style;
    this.dirty = true;
  }

  /**
   * Returns whether the provided TextFormatType is present on the Selection. This will be true if any node in the Selection
   * has the specified format.
   *
   * @param type the TextFormatType to check for.
   * @returns true if the provided format is currently toggled on on the Selection, false otherwise.
   */
  hasFormat(type: TextFormatType): boolean {
    const formatFlag = TEXT_TYPE_TO_FORMAT[type];
    return (this.format & formatFlag) !== 0;
  }

  /**
   * Attempts to insert the provided text into the EditorState at the current Selection.
   * converts tabs, newlines, and carriage returns into LexicalNodes.
   *
   * @param text the text to insert into the Selection
   */
  insertRawText(text: string): void {
    const parts = text.split(/(\r?\n|\t)/);
    const nodes = [];
    const length = parts.length;
    for (let i = 0; i < length; i++) {
      const part = parts[i];
      if (part === '\n' || part === '\r\n') {
        nodes.push($createLineBreakNode());
      } else if (part === '\t') {
        nodes.push($createTabNode());
      } else {
        nodes.push($createTextNode(part));
      }
    }
    this.insertNodes(nodes);
  }

  /**
   * Attempts to insert the provided text into the EditorState at the current Selection as a new
   * Lexical TextNode, according to a series of insertion heuristics based on the selection type and position.
   *
   * @param text the text to insert into the Selection
   */
  insertText(text: string): void {
    const anchor = this.anchor;
    const focus = this.focus;
    const isBefore = this.isCollapsed() || anchor.isBefore(focus);
    const format = this.format;
    const style = this.style;
    if (isBefore && anchor.type === 'element') {
      $transferStartingElementPointToTextPoint(anchor, focus, format, style);
    } else if (!isBefore && focus.type === 'element') {
      $transferStartingElementPointToTextPoint(focus, anchor, format, style);
    }
    const selectedNodes = this.getNodes();
    const selectedNodesLength = selectedNodes.length;
    const firstPoint = isBefore ? anchor : focus;
    const endPoint = isBefore ? focus : anchor;
    const startOffset = firstPoint.offset;
    const endOffset = endPoint.offset;
    let firstNode: TextNode = selectedNodes[0] as TextNode;

    if (!$isTextNode(firstNode)) {
      invariant(false, 'insertText: first node is not a text node');
    }
    const firstNodeText = firstNode.getTextContent();
    const firstNodeTextLength = firstNodeText.length;
    const firstNodeParent = firstNode.getParentOrThrow();
    const lastIndex = selectedNodesLength - 1;
    let lastNode = selectedNodes[lastIndex];

    if (
      this.isCollapsed() &&
      startOffset === firstNodeTextLength &&
      (firstNode.isSegmented() ||
        firstNode.isToken() ||
        !firstNode.canInsertTextAfter() ||
        (!firstNodeParent.canInsertTextAfter() &&
          firstNode.getNextSibling() === null))
    ) {
      let nextSibling = firstNode.getNextSibling<TextNode>();
      if (
        !$isTextNode(nextSibling) ||
        !nextSibling.canInsertTextBefore() ||
        $isTokenOrSegmented(nextSibling)
      ) {
        nextSibling = $createTextNode();
        nextSibling.setFormat(format);
        if (!firstNodeParent.canInsertTextAfter()) {
          firstNodeParent.insertAfter(nextSibling);
        } else {
          firstNode.insertAfter(nextSibling);
        }
      }
      nextSibling.select(0, 0);
      firstNode = nextSibling;
      if (text !== '') {
        this.insertText(text);
        return;
      }
    } else if (
      this.isCollapsed() &&
      startOffset === 0 &&
      (firstNode.isSegmented() ||
        firstNode.isToken() ||
        !firstNode.canInsertTextBefore() ||
        (!firstNodeParent.canInsertTextBefore() &&
          firstNode.getPreviousSibling() === null))
    ) {
      let prevSibling = firstNode.getPreviousSibling<TextNode>();
      if (!$isTextNode(prevSibling) || $isTokenOrSegmented(prevSibling)) {
        prevSibling = $createTextNode();
        prevSibling.setFormat(format);
        if (!firstNodeParent.canInsertTextBefore()) {
          firstNodeParent.insertBefore(prevSibling);
        } else {
          firstNode.insertBefore(prevSibling);
        }
      }
      prevSibling.select();
      firstNode = prevSibling;
      if (text !== '') {
        this.insertText(text);
        return;
      }
    } else if (firstNode.isSegmented() && startOffset !== firstNodeTextLength) {
      const textNode = $createTextNode(firstNode.getTextContent());
      textNode.setFormat(format);
      firstNode.replace(textNode);
      firstNode = textNode;
    } else if (!this.isCollapsed() && text !== '') {
      // When the firstNode or lastNode parents are elements that
      // do not allow text to be inserted before or after, we first
      // clear the content. Then we normalize selection, then insert
      // the new content.
      const lastNodeParent = lastNode.getParent();

      if (
        !firstNodeParent.canInsertTextBefore() ||
        !firstNodeParent.canInsertTextAfter() ||
        ($isElementNode(lastNodeParent) &&
          (!lastNodeParent.canInsertTextBefore() ||
            !lastNodeParent.canInsertTextAfter()))
      ) {
        this.insertText('');
        normalizeSelectionPointsForBoundaries(this.anchor, this.focus, null);
        this.insertText(text);
        return;
      }
    }

    if (selectedNodesLength === 1) {
      if (firstNode.isToken()) {
        const textNode = $createTextNode(text);
        textNode.select();
        firstNode.replace(textNode);
        return;
      }
      const firstNodeFormat = firstNode.getFormat();
      const firstNodeStyle = firstNode.getStyle();

      if (
        startOffset === endOffset &&
        (firstNodeFormat !== format || firstNodeStyle !== style)
      ) {
        if (firstNode.getTextContent() === '') {
          firstNode.setFormat(format);
          firstNode.setStyle(style);
        } else {
          const textNode = $createTextNode(text);
          textNode.setFormat(format);
          textNode.setStyle(style);
          textNode.select();
          if (startOffset === 0) {
            firstNode.insertBefore(textNode, false);
          } else {
            const [targetNode] = firstNode.splitText(startOffset);
            targetNode.insertAfter(textNode, false);
          }
          // When composing, we need to adjust the anchor offset so that
          // we correctly replace that right range.
          if (textNode.isComposing() && this.anchor.type === 'text') {
            this.anchor.offset -= text.length;
          }
          return;
        }
      } else if ($isTabNode(firstNode)) {
        // We don't need to check for delCount because there is only the entire selected node case
        // that can hit here for content size 1 and with canInsertTextBeforeAfter false
        const textNode = $createTextNode(text);
        textNode.setFormat(format);
        textNode.setStyle(style);
        textNode.select();
        firstNode.replace(textNode);
        return;
      }
      const delCount = endOffset - startOffset;

      firstNode = firstNode.spliceText(startOffset, delCount, text, true);
      if (firstNode.getTextContent() === '') {
        firstNode.remove();
      } else if (this.anchor.type === 'text') {
        if (firstNode.isComposing()) {
          // When composing, we need to adjust the anchor offset so that
          // we correctly replace that right range.
          this.anchor.offset -= text.length;
        } else {
          this.format = firstNodeFormat;
          this.style = firstNodeStyle;
        }
      }
    } else {
      const markedNodeKeysForKeep = new Set([
        ...firstNode.getParentKeys(),
        ...lastNode.getParentKeys(),
      ]);

      // We have to get the parent elements before the next section,
      // as in that section we might mutate the lastNode.
      const firstElement = $isElementNode(firstNode)
        ? firstNode
        : firstNode.getParentOrThrow();
      let lastElement = $isElementNode(lastNode)
        ? lastNode
        : lastNode.getParentOrThrow();
      let lastElementChild = lastNode;

      // If the last element is inline, we should instead look at getting
      // the nodes of its parent, rather than itself. This behavior will
      // then better match how text node insertions work. We will need to
      // also update the last element's child accordingly as we do this.
      if (!firstElement.is(lastElement) && lastElement.isInline()) {
        // Keep traversing till we have a non-inline element parent.
        do {
          lastElementChild = lastElement;
          lastElement = lastElement.getParentOrThrow();
        } while (lastElement.isInline());
      }

      // Handle mutations to the last node.
      if (
        (endPoint.type === 'text' &&
          (endOffset !== 0 || lastNode.getTextContent() === '')) ||
        (endPoint.type === 'element' &&
          lastNode.getIndexWithinParent() < endOffset)
      ) {
        if (
          $isTextNode(lastNode) &&
          !lastNode.isToken() &&
          endOffset !== lastNode.getTextContentSize()
        ) {
          if (lastNode.isSegmented()) {
            const textNode = $createTextNode(lastNode.getTextContent());
            lastNode.replace(textNode);
            lastNode = textNode;
          }
          // root node selections only select whole nodes, so no text splice is necessary
          if (!$isRootNode(endPoint.getNode()) && endPoint.type === 'text') {
            lastNode = (lastNode as TextNode).spliceText(0, endOffset, '');
          }
          markedNodeKeysForKeep.add(lastNode.__key);
        } else {
          const lastNodeParent = lastNode.getParentOrThrow();
          if (
            !lastNodeParent.canBeEmpty() &&
            lastNodeParent.getChildrenSize() === 1
          ) {
            lastNodeParent.remove();
          } else {
            lastNode.remove();
          }
        }
      } else {
        markedNodeKeysForKeep.add(lastNode.__key);
      }

      // Either move the remaining nodes of the last parent to after
      // the first child, or remove them entirely. If the last parent
      // is the same as the first parent, this logic also works.
      const lastNodeChildren = lastElement.getChildren();
      const selectedNodesSet = new Set(selectedNodes);
      const firstAndLastElementsAreEqual = firstElement.is(lastElement);

      // We choose a target to insert all nodes after. In the case of having
      // and inline starting parent element with a starting node that has no
      // siblings, we should insert after the starting parent element, otherwise
      // we will incorrectly merge into the starting parent element.
      // TODO: should we keep on traversing parents if we're inside another
      // nested inline element?
      const insertionTarget =
        firstElement.isInline() && firstNode.getNextSibling() === null
          ? firstElement
          : firstNode;

      for (let i = lastNodeChildren.length - 1; i >= 0; i--) {
        const lastNodeChild = lastNodeChildren[i];

        if (
          lastNodeChild.is(firstNode) ||
          ($isElementNode(lastNodeChild) && lastNodeChild.isParentOf(firstNode))
        ) {
          break;
        }

        if (lastNodeChild.isAttached()) {
          if (
            !selectedNodesSet.has(lastNodeChild) ||
            lastNodeChild.is(lastElementChild)
          ) {
            if (!firstAndLastElementsAreEqual) {
              insertionTarget.insertAfter(lastNodeChild, false);
            }
          } else {
            lastNodeChild.remove();
          }
        }
      }

      if (!firstAndLastElementsAreEqual) {
        // Check if we have already moved out all the nodes of the
        // last parent, and if so, traverse the parent tree and mark
        // them all as being able to deleted too.
        let parent: ElementNode | null = lastElement;
        let lastRemovedParent = null;

        while (parent !== null) {
          const children = parent.getChildren();
          const childrenLength = children.length;
          if (
            childrenLength === 0 ||
            children[childrenLength - 1].is(lastRemovedParent)
          ) {
            markedNodeKeysForKeep.delete(parent.__key);
            lastRemovedParent = parent;
          }
          parent = parent.getParent();
        }
      }

      // Ensure we do splicing after moving of nodes, as splicing
      // can have side-effects (in the case of hashtags).
      if (!firstNode.isToken()) {
        firstNode = firstNode.spliceText(
          startOffset,
          firstNodeTextLength - startOffset,
          text,
          true,
        );
        if (firstNode.getTextContent() === '') {
          firstNode.remove();
        } else if (firstNode.isComposing() && this.anchor.type === 'text') {
          // When composing, we need to adjust the anchor offset so that
          // we correctly replace that right range.
          this.anchor.offset -= text.length;
        }
      } else if (startOffset === firstNodeTextLength) {
        firstNode.select();
      } else {
        const textNode = $createTextNode(text);
        textNode.select();
        firstNode.replace(textNode);
      }

      // Remove all selected nodes that haven't already been removed.
      for (let i = 1; i < selectedNodesLength; i++) {
        const selectedNode = selectedNodes[i];
        const key = selectedNode.__key;
        if (!markedNodeKeysForKeep.has(key)) {
          selectedNode.remove();
        }
      }
    }
  }

  /**
   * Removes the text in the Selection, adjusting the EditorState accordingly.
   */
  removeText(): void {
    this.insertText('');
  }

  /**
   * Applies the provided format to the TextNodes in the Selection, splitting or
   * merging nodes as necessary.
   *
   * @param formatType the format type to apply to the nodes in the Selection.
   */
  formatText(formatType: TextFormatType): void {
    if (this.isCollapsed()) {
      this.toggleFormat(formatType);
      // When changing format, we should stop composition
      $setCompositionKey(null);
      return;
    }

    const selectedNodes = this.getNodes();
    const selectedTextNodes: Array<TextNode> = [];
    for (const selectedNode of selectedNodes) {
      if ($isTextNode(selectedNode)) {
        selectedTextNodes.push(selectedNode);
      }
    }

    const selectedTextNodesLength = selectedTextNodes.length;
    if (selectedTextNodesLength === 0) {
      this.toggleFormat(formatType);
      // When changing format, we should stop composition
      $setCompositionKey(null);
      return;
    }

    const anchor = this.anchor;
    const focus = this.focus;
    const isBackward = this.isBackward();
    const startPoint = isBackward ? focus : anchor;
    const endPoint = isBackward ? anchor : focus;

    let firstIndex = 0;
    let firstNode = selectedTextNodes[0];
    let startOffset = startPoint.type === 'element' ? 0 : startPoint.offset;

    // In case selection started at the end of text node use next text node
    if (
      startPoint.type === 'text' &&
      startOffset === firstNode.getTextContentSize()
    ) {
      firstIndex = 1;
      firstNode = selectedTextNodes[1];
      startOffset = 0;
    }

    if (firstNode == null) {
      return;
    }

    const firstNextFormat = firstNode.getFormatFlags(formatType, null);

    const lastIndex = selectedTextNodesLength - 1;
    let lastNode = selectedTextNodes[lastIndex];
    const endOffset =
      endPoint.type === 'text'
        ? endPoint.offset
        : lastNode.getTextContentSize();

    // Single node selected
    if (firstNode.is(lastNode)) {
      // No actual text is selected, so do nothing.
      if (startOffset === endOffset) {
        return;
      }
      // The entire node is selected, so just format it
      if (startOffset === 0 && endOffset === firstNode.getTextContentSize()) {
        firstNode.setFormat(firstNextFormat);
      } else {
        // Node is partially selected, so split it into two nodes
        // add style the selected one.
        const splitNodes = firstNode.splitText(startOffset, endOffset);
        const replacement = startOffset === 0 ? splitNodes[0] : splitNodes[1];
        replacement.setFormat(firstNextFormat);

        // Update selection only if starts/ends on text node
        if (startPoint.type === 'text') {
          startPoint.set(replacement.__key, 0, 'text');
        }
        if (endPoint.type === 'text') {
          endPoint.set(replacement.__key, endOffset - startOffset, 'text');
        }
      }

      this.format = firstNextFormat;

      return;
    }
    // Multiple nodes selected
    // The entire first node isn't selected, so split it
    if (startOffset !== 0) {
      [, firstNode as TextNode] = firstNode.splitText(startOffset);
      startOffset = 0;
    }
    firstNode.setFormat(firstNextFormat);

    const lastNextFormat = lastNode.getFormatFlags(formatType, firstNextFormat);
    // If the offset is 0, it means no actual characters are selected,
    // so we skip formatting the last node altogether.
    if (endOffset > 0) {
      if (endOffset !== lastNode.getTextContentSize()) {
        [lastNode as TextNode] = lastNode.splitText(endOffset);
      }
      lastNode.setFormat(lastNextFormat);
    }

    // Process all text nodes in between
    for (let i = firstIndex + 1; i < lastIndex; i++) {
      const textNode = selectedTextNodes[i];
      if (!textNode.isToken()) {
        const nextFormat = textNode.getFormatFlags(formatType, lastNextFormat);
        textNode.setFormat(nextFormat);
      }
    }

    // Update selection only if starts/ends on text node
    if (startPoint.type === 'text') {
      startPoint.set(firstNode.__key, startOffset, 'text');
    }
    if (endPoint.type === 'text') {
      endPoint.set(lastNode.__key, endOffset, 'text');
    }

    this.format = firstNextFormat | lastNextFormat;
  }

  /**
   * Attempts to "intelligently" insert an arbitrary list of Lexical nodes into the EditorState at the
   * current Selection according to a set of heuristics that determine how surrounding nodes
   * should be changed, replaced, or moved to accomodate the incoming ones.
   *
   * @param nodes - the nodes to insert
   */
  insertNodes(nodes: Array<LexicalNode>): void {
    if (nodes.length === 0) {
      return;
    }
    if (this.anchor.key === 'root') {
      this.insertParagraph();
      const selection = $getSelection();
      invariant(
        $isRangeSelection(selection),
        'Expected RangeSelection after insertParagraph',
      );
      return selection.insertNodes(nodes);
    }
    const firstBlock = $getAncestor(this.anchor.getNode(), INTERNAL_$isBlock)!;
    const last = nodes[nodes.length - 1]!;

    // CASE 1: insert inside a code block
    if ('__language' in firstBlock) {
      if ('__language' in nodes[0]) {
        this.insertText(nodes[0].getTextContent());
      } else {
        const index = removeTextAndSplitBlock(this);
        firstBlock.splice(index, 0, nodes);
        last.selectEnd();
      }
      return;
    }

    // CASE 2: All elements of the array are inline
    const notInline = (node: LexicalNode) =>
      ($isElementNode(node) || $isDecoratorNode(node)) && !node.isInline();

    if (!nodes.some(notInline)) {
      const index = removeTextAndSplitBlock(this);
      firstBlock.splice(index, 0, nodes);
      last.selectEnd();
      return;
    }

    // CASE 3: At least 1 element of the array is not inline
    const blocksParent = $wrapInlineNodes(nodes);
    const nodeToSelect = blocksParent.getLastDescendant()!;
    const blocks = blocksParent.getChildren();
    const isLI = (node: LexicalNode) =>
      '__value' in node && '__checked' in node;
    const isMergeable = (node: LexicalNode) =>
      $isElementNode(node) &&
      INTERNAL_$isBlock(node) &&
      !node.isEmpty() &&
      $isElementNode(firstBlock) &&
      (!firstBlock.isEmpty() || isLI(firstBlock));

    const shouldInsert = !$isElementNode(firstBlock) || !firstBlock.isEmpty();
    const insertedParagraph = shouldInsert ? this.insertParagraph() : null;
    const lastToInsert = blocks[blocks.length - 1];
    let firstToInsert = blocks[0];
    if (isMergeable(firstToInsert)) {
      firstBlock.append(...firstToInsert.getChildren());
      firstToInsert = blocks[1];
    }
    if (firstToInsert) {
      insertRangeAfter(firstBlock, firstToInsert);
    }
    const lastInsertedBlock = $getAncestor(nodeToSelect, INTERNAL_$isBlock)!;

    if (
      insertedParagraph &&
      $isElementNode(lastInsertedBlock) &&
      (isLI(insertedParagraph) || INTERNAL_$isBlock(lastToInsert))
    ) {
      lastInsertedBlock.append(...insertedParagraph.getChildren());
      insertedParagraph.remove();
    }
    if ($isElementNode(firstBlock) && firstBlock.isEmpty()) {
      firstBlock.remove();
    }

    nodeToSelect.selectEnd();

    // To understand this take a look at the test "can wrap post-linebreak nodes into new element"
    const lastChild = $isElementNode(firstBlock)
      ? firstBlock.getLastChild()
      : null;
    if ($isLineBreakNode(lastChild) && lastInsertedBlock !== firstBlock) {
      lastChild.remove();
    }
  }

  /**
   * Inserts a new ParagraphNode into the EditorState at the current Selection
   *
   * @returns the newly inserted node.
   */
  insertParagraph(): ElementNode | null {
    if (this.anchor.key === 'root') {
      const paragraph = $createParagraphNode();
      $getRoot().splice(this.anchor.offset, 0, [paragraph]);
      paragraph.select();
      return paragraph;
    }
    const index = removeTextAndSplitBlock(this);
    const block = $getAncestor(this.anchor.getNode(), INTERNAL_$isBlock)!;
    const firstToAppend = block.getChildAtIndex(index);
    const nodesToInsert = firstToAppend
      ? [firstToAppend, ...firstToAppend.getNextSiblings()]
      : [];
    const newBlock = block.insertNewAfter(this, false) as ElementNode | null;
    if (newBlock) {
      newBlock.append(...nodesToInsert);
      newBlock.selectStart();
      return newBlock;
    }
    // if newBlock is null, it means that block is of type CodeNode.
    return null;
  }

  /**
   * Inserts a logical linebreak, which may be a new LineBreakNode or a new ParagraphNode, into the EditorState at the
   * current Selection.
   */
  insertLineBreak(selectStart?: boolean): void {
    const lineBreak = $createLineBreakNode();
    this.insertNodes([lineBreak]);
    // this is used in MacOS with the command 'ctrl-O' (openLineBreak)
    if (selectStart) {
      const parent = lineBreak.getParentOrThrow();
      const index = lineBreak.getIndexWithinParent();
      parent.select(index, index);
    }
  }

  /**
   * Extracts the nodes in the Selection, splitting nodes where necessary
   * to get offset-level precision.
   *
   * @returns The nodes in the Selection
   */
  extract(): Array<LexicalNode> {
    const selectedNodes = this.getNodes();
    const selectedNodesLength = selectedNodes.length;
    const lastIndex = selectedNodesLength - 1;
    const anchor = this.anchor;
    const focus = this.focus;
    let firstNode = selectedNodes[0];
    let lastNode = selectedNodes[lastIndex];
    const [anchorOffset, focusOffset] = getCharacterOffsets(this);

    if (selectedNodesLength === 0) {
      return [];
    } else if (selectedNodesLength === 1) {
      if ($isTextNode(firstNode) && !this.isCollapsed()) {
        const startOffset =
          anchorOffset > focusOffset ? focusOffset : anchorOffset;
        const endOffset =
          anchorOffset > focusOffset ? anchorOffset : focusOffset;
        const splitNodes = firstNode.splitText(startOffset, endOffset);
        const node = startOffset === 0 ? splitNodes[0] : splitNodes[1];
        return node != null ? [node] : [];
      }
      return [firstNode];
    }
    const isBefore = anchor.isBefore(focus);

    if ($isTextNode(firstNode)) {
      const startOffset = isBefore ? anchorOffset : focusOffset;
      if (startOffset === firstNode.getTextContentSize()) {
        selectedNodes.shift();
      } else if (startOffset !== 0) {
        [, firstNode] = firstNode.splitText(startOffset);
        selectedNodes[0] = firstNode;
      }
    }
    if ($isTextNode(lastNode)) {
      const lastNodeText = lastNode.getTextContent();
      const lastNodeTextLength = lastNodeText.length;
      const endOffset = isBefore ? focusOffset : anchorOffset;
      if (endOffset === 0) {
        selectedNodes.pop();
      } else if (endOffset !== lastNodeTextLength) {
        [lastNode] = lastNode.splitText(endOffset);
        selectedNodes[lastIndex] = lastNode;
      }
    }
    return selectedNodes;
  }

  /**
   * Modifies the Selection according to the parameters and a set of heuristics that account for
   * various node types. Can be used to safely move or extend selection by one logical "unit" without
   * dealing explicitly with all the possible node types.
   *
   * @param alter the type of modification to perform
   * @param isBackward whether or not selection is backwards
   * @param granularity the granularity at which to apply the modification
   */
  modify(
    alter: 'move' | 'extend',
    isBackward: boolean,
    granularity: 'character' | 'word' | 'lineboundary',
  ): void {
    const focus = this.focus;
    const anchor = this.anchor;
    const collapse = alter === 'move';

    // Handle the selection movement around decorators.
    const possibleNode = $getAdjacentNode(focus, isBackward);
    if ($isDecoratorNode(possibleNode) && !possibleNode.isIsolated()) {
      // Make it possible to move selection from range selection to
      // node selection on the node.
      if (collapse && possibleNode.isKeyboardSelectable()) {
        const nodeSelection = $createNodeSelection();
        nodeSelection.add(possibleNode.__key);
        $setSelection(nodeSelection);
        return;
      }
      const sibling = isBackward
        ? possibleNode.getPreviousSibling()
        : possibleNode.getNextSibling();

      if (!$isTextNode(sibling)) {
        const parent = possibleNode.getParentOrThrow();
        let offset;
        let elementKey;

        if ($isElementNode(sibling)) {
          elementKey = sibling.__key;
          offset = isBackward ? sibling.getChildrenSize() : 0;
        } else {
          offset = possibleNode.getIndexWithinParent();
          elementKey = parent.__key;
          if (!isBackward) {
            offset++;
          }
        }
        focus.set(elementKey, offset, 'element');
        if (collapse) {
          anchor.set(elementKey, offset, 'element');
        }
        return;
      } else {
        const siblingKey = sibling.__key;
        const offset = isBackward ? sibling.getTextContent().length : 0;
        focus.set(siblingKey, offset, 'text');
        if (collapse) {
          anchor.set(siblingKey, offset, 'text');
        }
        return;
      }
    }
    const editor = getActiveEditor();
    const domSelection = getDOMSelection(editor._window);

    if (!domSelection) {
      return;
    }
    const blockCursorElement = editor._blockCursorElement;
    const rootElement = editor._rootElement;
    // Remove the block cursor element if it exists. This will ensure selection
    // works as intended. If we leave it in the DOM all sorts of strange bugs
    // occur. :/
    if (
      rootElement !== null &&
      blockCursorElement !== null &&
      $isElementNode(possibleNode) &&
      !possibleNode.isInline() &&
      !possibleNode.canBeEmpty()
    ) {
      removeDOMBlockCursorElement(blockCursorElement, editor, rootElement);
    }
    // We use the DOM selection.modify API here to "tell" us what the selection
    // will be. We then use it to update the Lexical selection accordingly. This
    // is much more reliable than waiting for a beforeinput and using the ranges
    // from getTargetRanges(), and is also better than trying to do it ourselves
    // using Intl.Segmenter or other workarounds that struggle with word segments
    // and line segments (especially with word wrapping and non-Roman languages).
    moveNativeSelection(
      domSelection,
      alter,
      isBackward ? 'backward' : 'forward',
      granularity,
    );
    // Guard against no ranges
    if (domSelection.rangeCount > 0) {
      const range = domSelection.getRangeAt(0);
      // Apply the DOM selection to our Lexical selection.
      const anchorNode = this.anchor.getNode();
      const root = $isRootNode(anchorNode)
        ? anchorNode
        : $getNearestRootOrShadowRoot(anchorNode);
      this.applyDOMRange(range);
      this.dirty = true;
      if (!collapse) {
        // Validate selection; make sure that the new extended selection respects shadow roots
        const nodes = this.getNodes();
        const validNodes = [];
        let shrinkSelection = false;
        for (let i = 0; i < nodes.length; i++) {
          const nextNode = nodes[i];
          if ($hasAncestor(nextNode, root)) {
            validNodes.push(nextNode);
          } else {
            shrinkSelection = true;
          }
        }
        if (shrinkSelection && validNodes.length > 0) {
          // validNodes length check is a safeguard against an invalid selection; as getNodes()
          // will return an empty array in this case
          if (isBackward) {
            const firstValidNode = validNodes[0];
            if ($isElementNode(firstValidNode)) {
              firstValidNode.selectStart();
            } else {
              firstValidNode.getParentOrThrow().selectStart();
            }
          } else {
            const lastValidNode = validNodes[validNodes.length - 1];
            if ($isElementNode(lastValidNode)) {
              lastValidNode.selectEnd();
            } else {
              lastValidNode.getParentOrThrow().selectEnd();
            }
          }
        }

        // Because a range works on start and end, we might need to flip
        // the anchor and focus points to match what the DOM has, not what
        // the range has specifically.
        if (
          domSelection.anchorNode !== range.startContainer ||
          domSelection.anchorOffset !== range.startOffset
        ) {
          $swapPoints(this);
        }
      }
    }
  }

  /**
   * Performs one logical character deletion operation on the EditorState based on the current Selection.
   * Handles different node types.
   *
   * @param isBackward whether or not the selection is backwards.
   */
  deleteCharacter(isBackward: boolean): void {
    const wasCollapsed = this.isCollapsed();
    if (this.isCollapsed()) {
      const anchor = this.anchor;
      const focus = this.focus;
      let anchorNode: TextNode | ElementNode | null = anchor.getNode();
      if (
        !isBackward &&
        // Delete forward handle case
        ((anchor.type === 'element' &&
          $isElementNode(anchorNode) &&
          anchor.offset === anchorNode.getChildrenSize()) ||
          (anchor.type === 'text' &&
            anchor.offset === anchorNode.getTextContentSize()))
      ) {
        const parent = anchorNode.getParent();
        const nextSibling =
          anchorNode.getNextSibling() ||
          (parent === null ? null : parent.getNextSibling());

        if ($isElementNode(nextSibling) && nextSibling.isShadowRoot()) {
          return;
        }
      }
      // Handle the deletion around decorators.
      const possibleNode = $getAdjacentNode(focus, isBackward);
      if ($isDecoratorNode(possibleNode) && !possibleNode.isIsolated()) {
        // Make it possible to move selection from range selection to
        // node selection on the node.
        if (
          possibleNode.isKeyboardSelectable() &&
          $isElementNode(anchorNode) &&
          anchorNode.getChildrenSize() === 0
        ) {
          anchorNode.remove();
          const nodeSelection = $createNodeSelection();
          nodeSelection.add(possibleNode.__key);
          $setSelection(nodeSelection);
        } else {
          possibleNode.remove();
          const editor = getActiveEditor();
          editor.dispatchCommand(SELECTION_CHANGE_COMMAND, undefined);
        }
        return;
      } else if (
        !isBackward &&
        $isElementNode(possibleNode) &&
        $isElementNode(anchorNode) &&
        anchorNode.isEmpty()
      ) {
        anchorNode.remove();
        possibleNode.selectStart();
        return;
      }
      this.modify('extend', isBackward, 'character');

      if (!this.isCollapsed()) {
        const focusNode = focus.type === 'text' ? focus.getNode() : null;
        anchorNode = anchor.type === 'text' ? anchor.getNode() : null;

        if (focusNode !== null && focusNode.isSegmented()) {
          const offset = focus.offset;
          const textContentSize = focusNode.getTextContentSize();
          if (
            focusNode.is(anchorNode) ||
            (isBackward && offset !== textContentSize) ||
            (!isBackward && offset !== 0)
          ) {
            $removeSegment(focusNode, isBackward, offset);
            return;
          }
        } else if (anchorNode !== null && anchorNode.isSegmented()) {
          const offset = anchor.offset;
          const textContentSize = anchorNode.getTextContentSize();
          if (
            anchorNode.is(focusNode) ||
            (isBackward && offset !== 0) ||
            (!isBackward && offset !== textContentSize)
          ) {
            $removeSegment(anchorNode, isBackward, offset);
            return;
          }
        }
        $updateCaretSelectionForUnicodeCharacter(this, isBackward);
      } else if (isBackward && anchor.offset === 0) {
        // Special handling around rich text nodes
        const element =
          anchor.type === 'element'
            ? anchor.getNode()
            : anchor.getNode().getParentOrThrow();
        if (element.collapseAtStart(this)) {
          return;
        }
      }
    }
    this.removeText();
    if (
      isBackward &&
      !wasCollapsed &&
      this.isCollapsed() &&
      this.anchor.type === 'element' &&
      this.anchor.offset === 0
    ) {
      const anchorNode = this.anchor.getNode();
      if (
        anchorNode.isEmpty() &&
        $isRootNode(anchorNode.getParent()) &&
        anchorNode.getIndexWithinParent() === 0
      ) {
        anchorNode.collapseAtStart(this);
      }
    }
  }

  /**
   * Performs one logical line deletion operation on the EditorState based on the current Selection.
   * Handles different node types.
   *
   * @param isBackward whether or not the selection is backwards.
   */
  deleteLine(isBackward: boolean): void {
    if (this.isCollapsed()) {
      if (this.anchor.type === 'text') {
        this.modify('extend', isBackward, 'lineboundary');
      }

      // If selection is extended to cover text edge then extend it one character more
      // to delete its parent element. Otherwise text content will be deleted but empty
      // parent node will remain
      const endPoint = isBackward ? this.focus : this.anchor;
      if (endPoint.offset === 0) {
        this.modify('extend', isBackward, 'character');
      }
    }
    this.removeText();
  }

  /**
   * Performs one logical word deletion operation on the EditorState based on the current Selection.
   * Handles different node types.
   *
   * @param isBackward whether or not the selection is backwards.
   */
  deleteWord(isBackward: boolean): void {
    if (this.isCollapsed()) {
      this.modify('extend', isBackward, 'word');
    }
    this.removeText();
  }
}

export function $isNodeSelection(x: unknown): x is NodeSelection {
  return x instanceof NodeSelection;
}

function getCharacterOffset(point: PointType): number {
  const offset = point.offset;
  if (point.type === 'text') {
    return offset;
  }

  const parent = point.getNode();
  return offset === parent.getChildrenSize()
    ? parent.getTextContent().length
    : 0;
}

function getCharacterOffsets(
  selection: INTERNAL_PointSelection,
): [number, number] {
  const anchor = selection.anchor;
  const focus = selection.focus;
  if (
    anchor.type === 'element' &&
    focus.type === 'element' &&
    anchor.key === focus.key &&
    anchor.offset === focus.offset
  ) {
    return [0, 0];
  }
  return [getCharacterOffset(anchor), getCharacterOffset(focus)];
}

function $swapPoints(selection: RangeSelection): void {
  const focus = selection.focus;
  const anchor = selection.anchor;
  const anchorKey = anchor.key;
  const anchorOffset = anchor.offset;
  const anchorType = anchor.type;

  $setPointValues(anchor, focus.key, focus.offset, focus.type);
  $setPointValues(focus, anchorKey, anchorOffset, anchorType);
  selection._cachedNodes = null;
}

function moveNativeSelection(
  domSelection: Selection,
  alter: 'move' | 'extend',
  direction: 'backward' | 'forward' | 'left' | 'right',
  granularity: 'character' | 'word' | 'lineboundary',
): void {
  // Selection.modify() method applies a change to the current selection or cursor position,
  // but is still non-standard in some browsers.
  domSelection.modify(alter, direction, granularity);
}

function $updateCaretSelectionForUnicodeCharacter(
  selection: RangeSelection,
  isBackward: boolean,
): void {
  const anchor = selection.anchor;
  const focus = selection.focus;
  const anchorNode = anchor.getNode();
  const focusNode = focus.getNode();

  if (
    anchorNode === focusNode &&
    anchor.type === 'text' &&
    focus.type === 'text'
  ) {
    // Handling of multibyte characters
    const anchorOffset = anchor.offset;
    const focusOffset = focus.offset;
    const isBefore = anchorOffset < focusOffset;
    const startOffset = isBefore ? anchorOffset : focusOffset;
    const endOffset = isBefore ? focusOffset : anchorOffset;
    const characterOffset = endOffset - 1;

    if (startOffset !== characterOffset) {
      const text = anchorNode.getTextContent().slice(startOffset, endOffset);
      if (!doesContainGrapheme(text)) {
        if (isBackward) {
          focus.offset = characterOffset;
        } else {
          anchor.offset = characterOffset;
        }
      }
    }
  } else {
    // TODO Handling of multibyte characters
  }
}

function $removeSegment(
  node: TextNode,
  isBackward: boolean,
  offset: number,
): void {
  const textNode = node;
  const textContent = textNode.getTextContent();
  const split = textContent.split(/(?=\s)/g);
  const splitLength = split.length;
  let segmentOffset = 0;
  let restoreOffset: number | undefined = 0;

  for (let i = 0; i < splitLength; i++) {
    const text = split[i];
    const isLast = i === splitLength - 1;
    restoreOffset = segmentOffset;
    segmentOffset += text.length;

    if (
      (isBackward && segmentOffset === offset) ||
      segmentOffset > offset ||
      isLast
    ) {
      split.splice(i, 1);
      if (isLast) {
        restoreOffset = undefined;
      }
      break;
    }
  }
  const nextTextContent = split.join('').trim();

  if (nextTextContent === '') {
    textNode.remove();
  } else {
    textNode.setTextContent(nextTextContent);
    textNode.select(restoreOffset, restoreOffset);
  }
}

function shouldResolveAncestor(
  resolvedElement: ElementNode,
  resolvedOffset: number,
  lastPoint: null | PointType,
): boolean {
  const parent = resolvedElement.getParent();
  return (
    lastPoint === null ||
    parent === null ||
    !parent.canBeEmpty() ||
    parent !== lastPoint.getNode()
  );
}

function internalResolveSelectionPoint(
  dom: Node,
  offset: number,
  lastPoint: null | PointType,
  editor: LexicalEditor,
): null | PointType {
  let resolvedOffset = offset;
  let resolvedNode: TextNode | LexicalNode | null;
  // If we have selection on an element, we will
  // need to figure out (using the offset) what text
  // node should be selected.

  if (dom.nodeType === DOM_ELEMENT_TYPE) {
    // Resolve element to a ElementNode, or TextNode, or null
    let moveSelectionToEnd = false;
    // Given we're moving selection to another node, selection is
    // definitely dirty.
    // We use the anchor to find which child node to select
    const childNodes = dom.childNodes;
    const childNodesLength = childNodes.length;
    // If the anchor is the same as length, then this means we
    // need to select the very last text node.
    if (resolvedOffset === childNodesLength) {
      moveSelectionToEnd = true;
      resolvedOffset = childNodesLength - 1;
    }
    let childDOM = childNodes[resolvedOffset];
    let hasBlockCursor = false;
    if (childDOM === editor._blockCursorElement) {
      childDOM = childNodes[resolvedOffset + 1];
      hasBlockCursor = true;
    } else if (editor._blockCursorElement !== null) {
      resolvedOffset--;
    }
    resolvedNode = getNodeFromDOM(childDOM);

    if ($isTextNode(resolvedNode)) {
      resolvedOffset = getTextNodeOffset(resolvedNode, moveSelectionToEnd);
    } else {
      let resolvedElement = getNodeFromDOM(dom);
      // Ensure resolvedElement is actually a element.
      if (resolvedElement === null) {
        return null;
      }
      if ($isElementNode(resolvedElement)) {
        let child = resolvedElement.getChildAtIndex(resolvedOffset);
        if (
          $isElementNode(child) &&
          shouldResolveAncestor(child, resolvedOffset, lastPoint)
        ) {
          const descendant = moveSelectionToEnd
            ? child.getLastDescendant()
            : child.getFirstDescendant();
          if (descendant === null) {
            resolvedElement = child;
            resolvedOffset = 0;
          } else {
            child = descendant;
            resolvedElement = $isElementNode(child)
              ? child
              : child.getParentOrThrow();
          }
        }
        if ($isTextNode(child)) {
          resolvedNode = child;
          resolvedElement = null;
          resolvedOffset = getTextNodeOffset(child, moveSelectionToEnd);
        } else if (
          child !== resolvedElement &&
          moveSelectionToEnd &&
          !hasBlockCursor
        ) {
          resolvedOffset++;
        }
      } else {
        const index = resolvedElement.getIndexWithinParent();
        // When selecting decorators, there can be some selection issues when using resolvedOffset,
        // and instead we should be checking if we're using the offset
        if (
          offset === 0 &&
          $isDecoratorNode(resolvedElement) &&
          getNodeFromDOM(dom) === resolvedElement
        ) {
          resolvedOffset = index;
        } else {
          resolvedOffset = index + 1;
        }
        resolvedElement = resolvedElement.getParentOrThrow();
      }
      if ($isElementNode(resolvedElement)) {
        return $createPoint(resolvedElement.__key, resolvedOffset, 'element');
      }
    }
  } else {
    // TextNode or null
    resolvedNode = getNodeFromDOM(dom);
  }
  if (!$isTextNode(resolvedNode)) {
    return null;
  }
  return $createPoint(resolvedNode.__key, resolvedOffset, 'text');
}

function resolveSelectionPointOnBoundary(
  point: TextPointType,
  isBackward: boolean,
  isCollapsed: boolean,
): void {
  const offset = point.offset;
  const node = point.getNode();

  if (offset === 0) {
    const prevSibling = node.getPreviousSibling();
    const parent = node.getParent();

    if (!isBackward) {
      if (
        $isElementNode(prevSibling) &&
        !isCollapsed &&
        prevSibling.isInline()
      ) {
        point.key = prevSibling.__key;
        point.offset = prevSibling.getChildrenSize();
        // @ts-expect-error: intentional
        point.type = 'element';
      } else if ($isTextNode(prevSibling)) {
        point.key = prevSibling.__key;
        point.offset = prevSibling.getTextContent().length;
      }
    } else if (
      (isCollapsed || !isBackward) &&
      prevSibling === null &&
      $isElementNode(parent) &&
      parent.isInline()
    ) {
      const parentSibling = parent.getPreviousSibling();
      if ($isTextNode(parentSibling)) {
        point.key = parentSibling.__key;
        point.offset = parentSibling.getTextContent().length;
      }
    }
  } else if (offset === node.getTextContent().length) {
    const nextSibling = node.getNextSibling();
    const parent = node.getParent();

    if (isBackward && $isElementNode(nextSibling) && nextSibling.isInline()) {
      point.key = nextSibling.__key;
      point.offset = 0;
      // @ts-expect-error: intentional
      point.type = 'element';
    } else if (
      (isCollapsed || isBackward) &&
      nextSibling === null &&
      $isElementNode(parent) &&
      parent.isInline() &&
      !parent.canInsertTextAfter()
    ) {
      const parentSibling = parent.getNextSibling();
      if ($isTextNode(parentSibling)) {
        point.key = parentSibling.__key;
        point.offset = 0;
      }
    }
  }
}

function normalizeSelectionPointsForBoundaries(
  anchor: PointType,
  focus: PointType,
  lastSelection: null | BaseSelection,
): void {
  if (anchor.type === 'text' && focus.type === 'text') {
    const isBackward = anchor.isBefore(focus);
    const isCollapsed = anchor.is(focus);

    // Attempt to normalize the offset to the previous sibling if we're at the
    // start of a text node and the sibling is a text node or inline element.
    resolveSelectionPointOnBoundary(anchor, isBackward, isCollapsed);
    resolveSelectionPointOnBoundary(focus, !isBackward, isCollapsed);

    if (isCollapsed) {
      focus.key = anchor.key;
      focus.offset = anchor.offset;
      focus.type = anchor.type;
    }
    const editor = getActiveEditor();

    if (
      editor.isComposing() &&
      editor._compositionKey !== anchor.key &&
      $isRangeSelection(lastSelection)
    ) {
      const lastAnchor = lastSelection.anchor;
      const lastFocus = lastSelection.focus;
      $setPointValues(
        anchor,
        lastAnchor.key,
        lastAnchor.offset,
        lastAnchor.type,
      );
      $setPointValues(focus, lastFocus.key, lastFocus.offset, lastFocus.type);
    }
  }
}

function internalResolveSelectionPoints(
  anchorDOM: null | Node,
  anchorOffset: number,
  focusDOM: null | Node,
  focusOffset: number,
  editor: LexicalEditor,
  lastSelection: null | BaseSelection,
): null | [PointType, PointType] {
  if (
    anchorDOM === null ||
    focusDOM === null ||
    !isSelectionWithinEditor(editor, anchorDOM, focusDOM)
  ) {
    return null;
  }
  const resolvedAnchorPoint = internalResolveSelectionPoint(
    anchorDOM,
    anchorOffset,
    $isRangeSelection(lastSelection) ? lastSelection.anchor : null,
    editor,
  );
  if (resolvedAnchorPoint === null) {
    return null;
  }
  const resolvedFocusPoint = internalResolveSelectionPoint(
    focusDOM,
    focusOffset,
    $isRangeSelection(lastSelection) ? lastSelection.focus : null,
    editor,
  );
  if (resolvedFocusPoint === null) {
    return null;
  }
  if (
    resolvedAnchorPoint.type === 'element' &&
    resolvedFocusPoint.type === 'element'
  ) {
    const anchorNode = getNodeFromDOM(anchorDOM);
    const focusNode = getNodeFromDOM(focusDOM);
    // Ensure if we're selecting the content of a decorator that we
    // return null for this point, as it's not in the controlled scope
    // of Lexical.
    if ($isDecoratorNode(anchorNode) && $isDecoratorNode(focusNode)) {
      return null;
    }
  }

  // Handle normalization of selection when it is at the boundaries.
  normalizeSelectionPointsForBoundaries(
    resolvedAnchorPoint,
    resolvedFocusPoint,
    lastSelection,
  );

  return [resolvedAnchorPoint, resolvedFocusPoint];
}

export function $isBlockElementNode(
  node: LexicalNode | null | undefined,
): node is ElementNode {
  return $isElementNode(node) && !node.isInline();
}

// This is used to make a selection when the existing
// selection is null, i.e. forcing selection on the editor
// when it current exists outside the editor.

export function internalMakeRangeSelection(
  anchorKey: NodeKey,
  anchorOffset: number,
  focusKey: NodeKey,
  focusOffset: number,
  anchorType: 'text' | 'element',
  focusType: 'text' | 'element',
): RangeSelection {
  const editorState = getActiveEditorState();
  const selection = new RangeSelection(
    $createPoint(anchorKey, anchorOffset, anchorType),
    $createPoint(focusKey, focusOffset, focusType),
    0,
    '',
  );
  selection.dirty = true;
  editorState._selection = selection;
  return selection;
}

export function $createRangeSelection(): RangeSelection {
  const anchor = $createPoint('root', 0, 'element');
  const focus = $createPoint('root', 0, 'element');
  return new RangeSelection(anchor, focus, 0, '');
}

export function $createNodeSelection(): NodeSelection {
  return new NodeSelection(new Set());
}

export function DEPRECATED_$createGridSelection(): GridSelection {
  const anchor = $createPoint('root', 0, 'element');
  const focus = $createPoint('root', 0, 'element');
  return new GridSelection('root', anchor, focus);
}

export function internalCreateSelection(
  editor: LexicalEditor,
): null | BaseSelection {
  const currentEditorState = editor.getEditorState();
  const lastSelection = currentEditorState._selection;
  const domSelection = getDOMSelection(editor._window);

  if ($isRangeSelection(lastSelection) || lastSelection == null) {
    return internalCreateRangeSelection(lastSelection, domSelection, editor);
  }
  return lastSelection.clone();
}

export function internalCreateRangeSelection(
  lastSelection: null | BaseSelection,
  domSelection: Selection | null,
  editor: LexicalEditor,
): null | RangeSelection {
  const windowObj = editor._window;
  if (windowObj === null) {
    return null;
  }
  // When we create a selection, we try to use the previous
  // selection where possible, unless an actual user selection
  // change has occurred. When we do need to create a new selection
  // we validate we can have text nodes for both anchor and focus
  // nodes. If that holds true, we then return that selection
  // as a mutable object that we use for the editor state for this
  // update cycle. If a selection gets changed, and requires a
  // update to native DOM selection, it gets marked as "dirty".
  // If the selection changes, but matches with the existing
  // DOM selection, then we only need to sync it. Otherwise,
  // we generally bail out of doing an update to selection during
  // reconciliation unless there are dirty nodes that need
  // reconciling.

  const windowEvent = windowObj.event;
  const eventType = windowEvent ? windowEvent.type : undefined;
  const isSelectionChange = eventType === 'selectionchange';
  const useDOMSelection =
    !getIsProcesssingMutations() &&
    (isSelectionChange ||
      eventType === 'beforeinput' ||
      eventType === 'compositionstart' ||
      eventType === 'compositionend' ||
      (eventType === 'click' &&
        windowEvent &&
        (windowEvent as InputEvent).detail === 3) ||
      eventType === 'drop' ||
      eventType === undefined);
  let anchorDOM, focusDOM, anchorOffset, focusOffset;

  if (!$isRangeSelection(lastSelection) || useDOMSelection) {
    if (domSelection === null) {
      return null;
    }
    anchorDOM = domSelection.anchorNode;
    focusDOM = domSelection.focusNode;
    anchorOffset = domSelection.anchorOffset;
    focusOffset = domSelection.focusOffset;
    if (
      isSelectionChange &&
      $isRangeSelection(lastSelection) &&
      !isSelectionWithinEditor(editor, anchorDOM, focusDOM)
    ) {
      return lastSelection.clone();
    }
  } else {
    return lastSelection.clone();
  }
  // Let's resolve the text nodes from the offsets and DOM nodes we have from
  // native selection.
  const resolvedSelectionPoints = internalResolveSelectionPoints(
    anchorDOM,
    anchorOffset,
    focusDOM,
    focusOffset,
    editor,
    lastSelection,
  );
  if (resolvedSelectionPoints === null) {
    return null;
  }
  const [resolvedAnchorPoint, resolvedFocusPoint] = resolvedSelectionPoints;
  return new RangeSelection(
    resolvedAnchorPoint,
    resolvedFocusPoint,
    !$isRangeSelection(lastSelection) ? 0 : lastSelection.format,
    !$isRangeSelection(lastSelection) ? '' : lastSelection.style,
  );
}

export function $getSelection(): null | BaseSelection {
  const editorState = getActiveEditorState();
  return editorState._selection;
}

export function $getPreviousSelection(): null | BaseSelection {
  const editor = getActiveEditor();
  return editor._editorState._selection;
}

export function $updateElementSelectionOnCreateDeleteNode(
  selection: RangeSelection,
  parentNode: LexicalNode,
  nodeOffset: number,
  times = 1,
): void {
  const anchor = selection.anchor;
  const focus = selection.focus;
  const anchorNode = anchor.getNode();
  const focusNode = focus.getNode();
  if (!parentNode.is(anchorNode) && !parentNode.is(focusNode)) {
    return;
  }
  const parentKey = parentNode.__key;
  // Single node. We shift selection but never redimension it
  if (selection.isCollapsed()) {
    const selectionOffset = anchor.offset;
    if (
      (nodeOffset <= selectionOffset && times > 0) ||
      (nodeOffset < selectionOffset && times < 0)
    ) {
      const newSelectionOffset = Math.max(0, selectionOffset + times);
      anchor.set(parentKey, newSelectionOffset, 'element');
      focus.set(parentKey, newSelectionOffset, 'element');
      // The new selection might point to text nodes, try to resolve them
      $updateSelectionResolveTextNodes(selection);
    }
  } else {
    // Multiple nodes selected. We shift or redimension selection
    const isBackward = selection.isBackward();
    const firstPoint = isBackward ? focus : anchor;
    const firstPointNode = firstPoint.getNode();
    const lastPoint = isBackward ? anchor : focus;
    const lastPointNode = lastPoint.getNode();
    if (parentNode.is(firstPointNode)) {
      const firstPointOffset = firstPoint.offset;
      if (
        (nodeOffset <= firstPointOffset && times > 0) ||
        (nodeOffset < firstPointOffset && times < 0)
      ) {
        firstPoint.set(
          parentKey,
          Math.max(0, firstPointOffset + times),
          'element',
        );
      }
    }
    if (parentNode.is(lastPointNode)) {
      const lastPointOffset = lastPoint.offset;
      if (
        (nodeOffset <= lastPointOffset && times > 0) ||
        (nodeOffset < lastPointOffset && times < 0)
      ) {
        lastPoint.set(
          parentKey,
          Math.max(0, lastPointOffset + times),
          'element',
        );
      }
    }
  }
  // The new selection might point to text nodes, try to resolve them
  $updateSelectionResolveTextNodes(selection);
}

function $updateSelectionResolveTextNodes(selection: RangeSelection): void {
  const anchor = selection.anchor;
  const anchorOffset = anchor.offset;
  const focus = selection.focus;
  const focusOffset = focus.offset;
  const anchorNode = anchor.getNode();
  const focusNode = focus.getNode();
  if (selection.isCollapsed()) {
    if (!$isElementNode(anchorNode)) {
      return;
    }
    const childSize = anchorNode.getChildrenSize();
    const anchorOffsetAtEnd = anchorOffset >= childSize;
    const child = anchorOffsetAtEnd
      ? anchorNode.getChildAtIndex(childSize - 1)
      : anchorNode.getChildAtIndex(anchorOffset);
    if ($isTextNode(child)) {
      let newOffset = 0;
      if (anchorOffsetAtEnd) {
        newOffset = child.getTextContentSize();
      }
      anchor.set(child.__key, newOffset, 'text');
      focus.set(child.__key, newOffset, 'text');
    }
    return;
  }
  if ($isElementNode(anchorNode)) {
    const childSize = anchorNode.getChildrenSize();
    const anchorOffsetAtEnd = anchorOffset >= childSize;
    const child = anchorOffsetAtEnd
      ? anchorNode.getChildAtIndex(childSize - 1)
      : anchorNode.getChildAtIndex(anchorOffset);
    if ($isTextNode(child)) {
      let newOffset = 0;
      if (anchorOffsetAtEnd) {
        newOffset = child.getTextContentSize();
      }
      anchor.set(child.__key, newOffset, 'text');
    }
  }
  if ($isElementNode(focusNode)) {
    const childSize = focusNode.getChildrenSize();
    const focusOffsetAtEnd = focusOffset >= childSize;
    const child = focusOffsetAtEnd
      ? focusNode.getChildAtIndex(childSize - 1)
      : focusNode.getChildAtIndex(focusOffset);
    if ($isTextNode(child)) {
      let newOffset = 0;
      if (focusOffsetAtEnd) {
        newOffset = child.getTextContentSize();
      }
      focus.set(child.__key, newOffset, 'text');
    }
  }
}

export function applySelectionTransforms(
  nextEditorState: EditorState,
  editor: LexicalEditor,
): void {
  const prevEditorState = editor.getEditorState();
  const prevSelection = prevEditorState._selection;
  const nextSelection = nextEditorState._selection;
  if ($isRangeSelection(nextSelection)) {
    const anchor = nextSelection.anchor;
    const focus = nextSelection.focus;
    let anchorNode;

    if (anchor.type === 'text') {
      anchorNode = anchor.getNode();
      anchorNode.selectionTransform(prevSelection, nextSelection);
    }
    if (focus.type === 'text') {
      const focusNode = focus.getNode();
      if (anchorNode !== focusNode) {
        focusNode.selectionTransform(prevSelection, nextSelection);
      }
    }
  }
}

export function moveSelectionPointToSibling(
  point: PointType,
  node: LexicalNode,
  parent: ElementNode,
  prevSibling: LexicalNode | null,
  nextSibling: LexicalNode | null,
): void {
  let siblingKey = null;
  let offset = 0;
  let type: 'text' | 'element' | null = null;
  if (prevSibling !== null) {
    siblingKey = prevSibling.__key;
    if ($isTextNode(prevSibling)) {
      offset = prevSibling.getTextContentSize();
      type = 'text';
    } else if ($isElementNode(prevSibling)) {
      offset = prevSibling.getChildrenSize();
      type = 'element';
    }
  } else {
    if (nextSibling !== null) {
      siblingKey = nextSibling.__key;
      if ($isTextNode(nextSibling)) {
        type = 'text';
      } else if ($isElementNode(nextSibling)) {
        type = 'element';
      }
    }
  }
  if (siblingKey !== null && type !== null) {
    point.set(siblingKey, offset, type);
  } else {
    offset = node.getIndexWithinParent();
    if (offset === -1) {
      // Move selection to end of parent
      offset = parent.getChildrenSize();
    }
    point.set(parent.__key, offset, 'element');
  }
}

export function adjustPointOffsetForMergedSibling(
  point: PointType,
  isBefore: boolean,
  key: NodeKey,
  target: TextNode,
  textLength: number,
): void {
  if (point.type === 'text') {
    point.key = key;
    if (!isBefore) {
      point.offset += textLength;
    }
  } else if (point.offset > target.getIndexWithinParent()) {
    point.offset -= 1;
  }
}

export function updateDOMSelection(
  prevSelection: BaseSelection | null,
  nextSelection: BaseSelection | null,
  editor: LexicalEditor,
  domSelection: Selection,
  tags: Set<string>,
  rootElement: HTMLElement,
  nodeCount: number,
): void {
  const anchorDOMNode = domSelection.anchorNode;
  const focusDOMNode = domSelection.focusNode;
  const anchorOffset = domSelection.anchorOffset;
  const focusOffset = domSelection.focusOffset;
  const activeElement = document.activeElement;

  // TODO: make this not hard-coded, and add another config option
  // that makes this configurable.
  if (
    (tags.has('collaboration') && activeElement !== rootElement) ||
    (activeElement !== null &&
      isSelectionCapturedInDecoratorInput(activeElement))
  ) {
    return;
  }

  if (!$isRangeSelection(nextSelection)) {
    // We don't remove selection if the prevSelection is null because
    // of editor.setRootElement(). If this occurs on init when the
    // editor is already focused, then this can cause the editor to
    // lose focus.
    if (
      prevSelection !== null &&
      isSelectionWithinEditor(editor, anchorDOMNode, focusDOMNode)
    ) {
      domSelection.removeAllRanges();
    }

    return;
  }

  const anchor = nextSelection.anchor;
  const focus = nextSelection.focus;
  const anchorKey = anchor.key;
  const focusKey = focus.key;
  const anchorDOM = getElementByKeyOrThrow(editor, anchorKey);
  const focusDOM = getElementByKeyOrThrow(editor, focusKey);
  const nextAnchorOffset = anchor.offset;
  const nextFocusOffset = focus.offset;
  const nextFormat = nextSelection.format;
  const nextStyle = nextSelection.style;
  const isCollapsed = nextSelection.isCollapsed();
  let nextAnchorNode: HTMLElement | Text | null = anchorDOM;
  let nextFocusNode: HTMLElement | Text | null = focusDOM;
  let anchorFormatOrStyleChanged = false;

  if (anchor.type === 'text') {
    nextAnchorNode = getDOMTextNode(anchorDOM);
    const anchorNode = anchor.getNode();
    anchorFormatOrStyleChanged =
      anchorNode.getFormat() !== nextFormat ||
      anchorNode.getStyle() !== nextStyle;
  } else if (
    $isRangeSelection(prevSelection) &&
    prevSelection.anchor.type === 'text'
  ) {
    anchorFormatOrStyleChanged = true;
  }

  if (focus.type === 'text') {
    nextFocusNode = getDOMTextNode(focusDOM);
  }

  // If we can't get an underlying text node for selection, then
  // we should avoid setting selection to something incorrect.
  if (nextAnchorNode === null || nextFocusNode === null) {
    return;
  }

  if (
    isCollapsed &&
    (prevSelection === null ||
      anchorFormatOrStyleChanged ||
      ($isRangeSelection(prevSelection) &&
        (prevSelection.format !== nextFormat ||
          prevSelection.style !== nextStyle)))
  ) {
    markCollapsedSelectionFormat(
      nextFormat,
      nextStyle,
      nextAnchorOffset,
      anchorKey,
      performance.now(),
    );
  }

  // Diff against the native DOM selection to ensure we don't do
  // an unnecessary selection update. We also skip this check if
  // we're moving selection to within an element, as this can
  // sometimes be problematic around scrolling.
  if (
    anchorOffset === nextAnchorOffset &&
    focusOffset === nextFocusOffset &&
    anchorDOMNode === nextAnchorNode &&
    focusDOMNode === nextFocusNode && // Badly interpreted range selection when collapsed - #1482
    !(domSelection.type === 'Range' && isCollapsed)
  ) {
    // If the root element does not have focus, ensure it has focus
    if (activeElement === null || !rootElement.contains(activeElement)) {
      rootElement.focus({
        preventScroll: true,
      });
    }
    if (anchor.type !== 'element') {
      return;
    }
  }

  // Apply the updated selection to the DOM. Note: this will trigger
  // a "selectionchange" event, although it will be asynchronous.
  try {
    domSelection.setBaseAndExtent(
      nextAnchorNode,
      nextAnchorOffset,
      nextFocusNode,
      nextFocusOffset,
    );
  } catch (error) {
    // If we encounter an error, continue. This can sometimes
    // occur with FF and there's no good reason as to why it
    // should happen.
  }
  if (
    !tags.has('skip-scroll-into-view') &&
    nextSelection.isCollapsed() &&
    rootElement !== null &&
    rootElement === document.activeElement
  ) {
    const selectionTarget: null | Range | HTMLElement | Text =
      nextSelection instanceof RangeSelection &&
      nextSelection.anchor.type === 'element'
        ? (nextAnchorNode.childNodes[nextAnchorOffset] as HTMLElement | Text) ||
          null
        : domSelection.rangeCount > 0
        ? domSelection.getRangeAt(0)
        : null;
    if (selectionTarget !== null) {
      let selectionRect: DOMRect;
      if (selectionTarget instanceof Text) {
        const range = document.createRange();
        range.selectNode(selectionTarget);
        selectionRect = range.getBoundingClientRect();
      } else {
        selectionRect = selectionTarget.getBoundingClientRect();
      }
      scrollIntoViewIfNeeded(editor, selectionRect, rootElement);
    }
  }

  markSelectionChangeFromDOMUpdate();
}

export function $insertNodes(nodes: Array<LexicalNode>) {
  let selection = $getSelection() || $getPreviousSelection();

  if (selection === null) {
    selection = $getRoot().selectEnd();
  }
  selection.insertNodes(nodes);
}

export function $getTextContent(): string {
  const selection = $getSelection();
  if (selection === null) {
    return '';
  }
  return selection.getTextContent();
}

export function DEPRECATED_$computeGridMap(
  grid: DEPRECATED_GridNode,
  cellA: DEPRECATED_GridCellNode,
  cellB: DEPRECATED_GridCellNode,
): [GridMapType, GridMapValueType, GridMapValueType] {
  const tableMap: GridMapType = [];
  let cellAValue: null | GridMapValueType = null;
  let cellBValue: null | GridMapValueType = null;
  function write(
    startRow: number,
    startColumn: number,
    cell: DEPRECATED_GridCellNode,
  ) {
    const value = {
      cell,
      startColumn,
      startRow,
    };
    const rowSpan = cell.__rowSpan;
    const colSpan = cell.__colSpan;
    for (let i = 0; i < rowSpan; i++) {
      if (tableMap[startRow + i] === undefined) {
        tableMap[startRow + i] = [];
      }
      for (let j = 0; j < colSpan; j++) {
        tableMap[startRow + i][startColumn + j] = value;
      }
    }
    if (cellA.is(cell)) {
      cellAValue = value;
    }
    if (cellB.is(cell)) {
      cellBValue = value;
    }
  }
  function isEmpty(row: number, column: number) {
    return tableMap[row] === undefined || tableMap[row][column] === undefined;
  }

  const gridChildren = grid.getChildren();
  for (let i = 0; i < gridChildren.length; i++) {
    const row = gridChildren[i];
    invariant(
      DEPRECATED_$isGridRowNode(row),
      'Expected GridNode children to be GridRowNode',
    );
    const rowChildren = row.getChildren();
    let j = 0;
    for (const cell of rowChildren) {
      invariant(
        DEPRECATED_$isGridCellNode(cell),
        'Expected GridRowNode children to be GridCellNode',
      );
      while (!isEmpty(i, j)) {
        j++;
      }
      write(i, j, cell);
      j += cell.__colSpan;
    }
  }
  invariant(cellAValue !== null, 'Anchor not found in Grid');
  invariant(cellBValue !== null, 'Focus not found in Grid');
  return [tableMap, cellAValue, cellBValue];
}

export function DEPRECATED_$getNodeTriplet(
  source: PointType | LexicalNode | DEPRECATED_GridCellNode,
): [DEPRECATED_GridCellNode, DEPRECATED_GridRowNode, DEPRECATED_GridNode] {
  let cell: DEPRECATED_GridCellNode;
  if (source instanceof DEPRECATED_GridCellNode) {
    cell = source;
  } else if (source instanceof LexicalNode) {
    const cell_ = $findMatchingParent(source, DEPRECATED_$isGridCellNode);
    invariant(
      DEPRECATED_$isGridCellNode(cell_),
      'Expected to find a parent GridCellNode',
    );
    cell = cell_;
  } else {
    const cell_ = $findMatchingParent(
      source.getNode(),
      DEPRECATED_$isGridCellNode,
    );
    invariant(
      DEPRECATED_$isGridCellNode(cell_),
      'Expected to find a parent GridCellNode',
    );
    cell = cell_;
  }
  const row = cell.getParent();
  invariant(
    DEPRECATED_$isGridRowNode(row),
    'Expected GridCellNode to have a parent GridRowNode',
  );
  const grid = row.getParent();
  invariant(
    DEPRECATED_$isGridNode(grid),
    'Expected GridRowNode to have a parent GridNode',
  );
  return [cell, row, grid];
}

function removeTextAndSplitBlock(selection: RangeSelection): number {
  if (!selection.isCollapsed()) {
    selection.removeText();
  }
  const point = selection.anchor;
  const pointNode = point.getNode();
  if (!$isTextNode(pointNode)) {
    return point.offset;
  }
  const pointParent = pointNode.getParent();

  if (!pointParent) {
    const paragraph = $createParagraphNode();
    $getRoot().append(paragraph);
    paragraph.select();
    return 0;
  }

  const split = pointNode.splitText(point.offset);
  if (split.length === 0) {
    return 0;
  }
  const x = point.offset === 0 ? 0 : 1;
  const index = split[0].getIndexWithinParent() + x;

  if (!pointParent.isInline() || index === 0) {
    return index;
  }

  const firstToAppend = pointParent.getChildAtIndex(index);
  if (firstToAppend) {
    const newBlock = pointParent.insertNewAfter(selection) as ElementNode;
    newBlock.append(firstToAppend, ...firstToAppend.getNextSiblings());
  }
  return pointParent.getIndexWithinParent() + x;
}

function $wrapInlineNodes(nodes: LexicalNode[]) {
  // We temporarily insert the topLevelNodes into an arbitrary ElementNode,
  // since insertAfter does not work on nodes that have no parent (TO-DO: fix that).
  const virtualRoot = $createParagraphNode();

  let currentBlock = null;
  for (let i = 0; i < nodes.length; i++) {
    const node = nodes[i];

    const isLineBreakNode = $isLineBreakNode(node);

    if (
      isLineBreakNode ||
      ($isDecoratorNode(node) && node.isInline()) ||
      ($isElementNode(node) && node.isInline()) ||
      $isTextNode(node) ||
      node.isParentRequired()
    ) {
      if (currentBlock === null) {
        currentBlock = node.createParentElementNode();
        virtualRoot.append(currentBlock);
        // In the case of LineBreakNode, we just need to
        // add an empty ParagraphNode to the topLevelBlocks.
        if (isLineBreakNode) {
          continue;
        }
      }

      if (currentBlock !== null) {
        currentBlock.append(node);
      }
    } else {
      virtualRoot.append(node);
      currentBlock = null;
    }
  }

  return virtualRoot;
}<|MERGE_RESOLUTION|>--- conflicted
+++ resolved
@@ -269,9 +269,10 @@
   getTextContent(): string;
   insertText(text: string): void;
   insertRawText(text: string): void;
-<<<<<<< HEAD
   is(selection: null | BaseSelection): boolean;
   insertNodes(nodes: Array<LexicalNode>): void;
+  getCachedNodes(): null | Array<LexicalNode>;
+  setCachedNodes(nodes: null | Array<LexicalNode>): void;
 }
 
 /**
@@ -345,13 +346,6 @@
   getCharacterOffsets(): [number, number] {
     return getCharacterOffsets(this);
   }
-=======
-  insertText(text: string): void;
-  is(selection: null | BaseSelection): boolean;
-  insertNodes(nodes: Array<LexicalNode>): void;
-  getCachedNodes(): null | Array<LexicalNode>;
-  setCachedNodes(nodes: null | Array<LexicalNode>): void;
->>>>>>> 9836d540
 }
 
 export class NodeSelection implements BaseSelection {
