/**
 * Copyright (c) Meta Platforms, Inc. and affiliates.
 *
 * This source code is licensed under the MIT license found in the
 * LICENSE file in the root directory of this source tree.
 *
 */

import {
  initializeE2E,
  sleep,
  click,
  focusEditor,
  insertImage,
  evaluate,
  E2E_BROWSER,
} from '../utils';

describe('Selection', () => {
  initializeE2E((e2e) => {
    it('does not focus the editor on load', async () => {
      const editorHasFocus = async () =>
        await evaluate(page, () => {
          const editorElement = document.querySelector(
            'div[contenteditable="true"]',
          );
          return document.activeElement === editorElement;
        });
      const {page} = e2e;
      await evaluate(page, () => {
        const editorElement = document.querySelector(
          'div[contenteditable="true"]',
        );
        return editorElement.blur();
      });
      expect(await editorHasFocus()).toEqual(false);
      await sleep(500);
      expect(await editorHasFocus()).toEqual(false);
    });

    it('keeps single active selection for nested editors', async () => {
      const {page, isRichText} = e2e;

<<<<<<< HEAD
      // Temporary disabled because of: https://github.com/facebook/lexical/pull/1273
      if (true) {
        return;
      }

=======
>>>>>>> 72eace66
      if (!isRichText) {
        return;
      }

      const hasSelection = async (parentSelector) =>
        await evaluate(
          page,
          (parentSelector) => {
            return (
              document
                .querySelector(`${parentSelector} > .tree-view-output pre`)
                .__lexicalEditor.getEditorState()._selection !== null
            );
          },
          parentSelector,
        );

      await focusEditor(page);
      await insertImage(page, 'Hello world');
      expect(await hasSelection('.image-caption-container')).toBe(true);
      expect(await hasSelection('.editor-shell')).toBe(false);

      // Click outside of the editor and check that selection remains the same
      await click(page, 'header img');
      expect(await hasSelection('.image-caption-container')).toBe(true);
      expect(await hasSelection('.editor-shell')).toBe(false);

      // Back to root editor
      if (E2E_BROWSER === 'firefox') {
        // TODO:
        // In firefox .focus() on editor does not trigger selectionchange, while checking it
        // explicitly clicking on an editor (passing position that is on the right side to
        // prevent clicking on image and its nested editor)
        await click(page, '.editor-shell', {position: {x: 600, y: 150}});
      } else {
        await focusEditor(page);
      }
      expect(await hasSelection('.image-caption-container')).toBe(false);
      expect(await hasSelection('.editor-shell')).toBe(true);

      // Click outside of the editor and check that selection remains the same
      await click(page, 'header img');
      expect(await hasSelection('.image-caption-container')).toBe(false);
      expect(await hasSelection('.editor-shell')).toBe(true);

      // Back to nested editor editor
      await focusEditor(page, '.image-caption-container');
      expect(await hasSelection('.image-caption-container')).toBe(true);
      expect(await hasSelection('.editor-shell')).toBe(false);
    });
  });
});<|MERGE_RESOLUTION|>--- conflicted
+++ resolved
@@ -41,14 +41,6 @@
     it('keeps single active selection for nested editors', async () => {
       const {page, isRichText} = e2e;
 
-<<<<<<< HEAD
-      // Temporary disabled because of: https://github.com/facebook/lexical/pull/1273
-      if (true) {
-        return;
-      }
-
-=======
->>>>>>> 72eace66
       if (!isRichText) {
         return;
       }
