/**
 * Copyright (c) Meta Platforms, Inc. and affiliates.
 *
 * This source code is licensed under the MIT license found in the
 * LICENSE file in the root directory of this source tree.
 *
 */

import type {TableCellNode} from './LexicalTableCellNode';
import type {TableNode} from './LexicalTableNode';
import type {TableDOMCell, TableDOMRows} from './LexicalTableObserver';
import type {
  TableMapType,
  TableMapValueType,
  TableSelection,
} from './LexicalTableSelection';
import type {
  BaseSelection,
  ElementFormatType,
  LexicalCommand,
  LexicalEditor,
  LexicalNode,
  RangeSelection,
  TextFormatType,
} from 'lexical';

import {$findMatchingParent} from '@lexical/utils';
import {
  $createParagraphNode,
<<<<<<< HEAD
  $createTextNode,
=======
  $createRangeSelectionFromDom,
>>>>>>> c4e9dec0
  $getNearestNodeFromDOMNode,
  $getPreviousSelection,
  $getSelection,
  $isElementNode,
  $isRangeSelection,
  $isTextNode,
  $setSelection,
  COMMAND_PRIORITY_CRITICAL,
  COMMAND_PRIORITY_HIGH,
  CONTROLLED_TEXT_INSERTION_COMMAND,
  DELETE_CHARACTER_COMMAND,
  DELETE_LINE_COMMAND,
  DELETE_WORD_COMMAND,
  FOCUS_COMMAND,
  FORMAT_ELEMENT_COMMAND,
  FORMAT_TEXT_COMMAND,
  INSERT_PARAGRAPH_COMMAND,
  KEY_ARROW_DOWN_COMMAND,
  KEY_ARROW_LEFT_COMMAND,
  KEY_ARROW_RIGHT_COMMAND,
  KEY_ARROW_UP_COMMAND,
  KEY_BACKSPACE_COMMAND,
  KEY_DELETE_COMMAND,
  KEY_ESCAPE_COMMAND,
  KEY_TAB_COMMAND,
  SELECTION_CHANGE_COMMAND,
  SELECTION_INSERT_CLIPBOARD_NODES_COMMAND,
} from 'lexical';
import {CAN_USE_DOM} from 'shared/canUseDOM';
import invariant from 'shared/invariant';

import {$isTableCellNode} from './LexicalTableCellNode';
import {$isTableNode} from './LexicalTableNode';
import {TableDOMTable, TableObserver} from './LexicalTableObserver';
import {$isTableRowNode} from './LexicalTableRowNode';
import {
  $createTableSelection,
  $isTableSelection,
} from './LexicalTableSelection';
import {$computeTableMap} from './LexicalTableUtils';

const LEXICAL_ELEMENT_KEY = '__lexicalTableSelection';

export const getDOMSelection = (
  targetWindow: Window | null,
): Selection | null =>
  CAN_USE_DOM ? (targetWindow || window).getSelection() : null;

export function applyTableHandlers(
  tableNode: TableNode,
  tableElement: HTMLTableElementWithWithTableSelectionState,
  editor: LexicalEditor,
  hasTabHandler: boolean,
): TableObserver {
  const rootElement = editor.getRootElement();

  if (rootElement === null) {
    throw new Error('No root element.');
  }

  const tableObserver = new TableObserver(editor, tableNode.getKey());
  const editorWindow = editor._window || window;

  attachTableObserverToTableElement(tableElement, tableObserver);

  tableElement.addEventListener('mousedown', (event: MouseEvent) => {
    setTimeout(() => {
      if (event.button !== 0) {
        return;
      }

      if (!editorWindow) {
        return;
      }

      const anchorCell = getDOMCellFromTarget(event.target as Node);
      if (anchorCell !== null) {
        stopEvent(event);
        tableObserver.setAnchorCellForSelection(anchorCell);
      }

      const onMouseUp = () => {
        editorWindow.removeEventListener('mouseup', onMouseUp);
        editorWindow.removeEventListener('mousemove', onMouseMove);
      };

      const onMouseMove = (moveEvent: MouseEvent) => {
        const focusCell = getDOMCellFromTarget(moveEvent.target as Node);
        if (
          focusCell !== null &&
          (tableObserver.anchorX !== focusCell.x ||
            tableObserver.anchorY !== focusCell.y)
        ) {
          moveEvent.preventDefault();
          tableObserver.setFocusCellForSelection(focusCell);
        }
      };

      editorWindow.addEventListener('mouseup', onMouseUp);
      editorWindow.addEventListener('mousemove', onMouseMove);
    }, 0);
  });

  // Clear selection when clicking outside of dom.
  const mouseDownCallback = (event: MouseEvent) => {
    if (event.button !== 0) {
      return;
    }

    editor.update(() => {
      const selection = $getSelection();
      const target = event.target as Node;
      if (
        $isTableSelection(selection) &&
        selection.tableKey === tableObserver.tableNodeKey &&
        rootElement.contains(target)
      ) {
        tableObserver.clearHighlight();
      }
    });
  };

  editorWindow.addEventListener('mousedown', mouseDownCallback);

  tableObserver.listenersToRemove.add(() =>
    editorWindow.removeEventListener('mousedown', mouseDownCallback),
  );

  tableObserver.listenersToRemove.add(
    editor.registerCommand<KeyboardEvent>(
      KEY_ARROW_DOWN_COMMAND,
      (event) =>
        $handleArrowKey(editor, event, 'down', tableNode, tableObserver),
      COMMAND_PRIORITY_HIGH,
    ),
  );

  tableObserver.listenersToRemove.add(
    editor.registerCommand<KeyboardEvent>(
      KEY_ARROW_UP_COMMAND,
      (event) => $handleArrowKey(editor, event, 'up', tableNode, tableObserver),
      COMMAND_PRIORITY_HIGH,
    ),
  );

  tableObserver.listenersToRemove.add(
    editor.registerCommand<KeyboardEvent>(
      KEY_ARROW_LEFT_COMMAND,
      (event) =>
        $handleArrowKey(editor, event, 'backward', tableNode, tableObserver),
      COMMAND_PRIORITY_HIGH,
    ),
  );

  tableObserver.listenersToRemove.add(
    editor.registerCommand<KeyboardEvent>(
      KEY_ARROW_RIGHT_COMMAND,
      (event) =>
        $handleArrowKey(editor, event, 'forward', tableNode, tableObserver),
      COMMAND_PRIORITY_HIGH,
    ),
  );

  tableObserver.listenersToRemove.add(
    editor.registerCommand<KeyboardEvent>(
      KEY_ESCAPE_COMMAND,
      (event) => {
        const selection = $getSelection();
        if ($isTableSelection(selection)) {
          const focusCellNode = $findMatchingParent(
            selection.focus.getNode(),
            $isTableCellNode,
          );
          if ($isTableCellNode(focusCellNode)) {
            stopEvent(event);
            focusCellNode.selectEnd();
            return true;
          }
        }

        return false;
      },
      COMMAND_PRIORITY_HIGH,
    ),
  );

  const deleteTextHandler = (command: LexicalCommand<boolean>) => () => {
    const selection = $getSelection();

    if (!$isSelectionInTable(selection, tableNode)) {
      return false;
    }

    if ($isTableSelection(selection)) {
      tableObserver.clearText();

      return true;
    } else if ($isRangeSelection(selection)) {
      const tableCellNode = $findMatchingParent(
        selection.anchor.getNode(),
        (n) => $isTableCellNode(n),
      );

      if (!$isTableCellNode(tableCellNode)) {
        return false;
      }

      const anchorNode = selection.anchor.getNode();
      const focusNode = selection.focus.getNode();
      const isAnchorInside = tableNode.isParentOf(anchorNode);
      const isFocusInside = tableNode.isParentOf(focusNode);

      const selectionContainsPartialTable =
        (isAnchorInside && !isFocusInside) ||
        (isFocusInside && !isAnchorInside);

      if (selectionContainsPartialTable) {
        tableObserver.clearText();
        return true;
      }

      const nearestElementNode = $findMatchingParent(
        selection.anchor.getNode(),
        (n) => $isElementNode(n),
      );

      const topLevelCellElementNode =
        nearestElementNode &&
        $findMatchingParent(
          nearestElementNode,
          (n) => $isElementNode(n) && $isTableCellNode(n.getParent()),
        );

      if (
        !$isElementNode(topLevelCellElementNode) ||
        !$isElementNode(nearestElementNode)
      ) {
        return false;
      }

      if (
        command === DELETE_LINE_COMMAND &&
        topLevelCellElementNode.getPreviousSibling() === null
      ) {
        // TODO: Fix Delete Line in Table Cells.
        return true;
      }

      if (
        command === DELETE_CHARACTER_COMMAND ||
        command === DELETE_WORD_COMMAND
      ) {
        if (selection.isCollapsed() && selection.anchor.offset === 0) {
          if (nearestElementNode !== topLevelCellElementNode) {
            const children = nearestElementNode.getChildren();
            const newParagraphNode = $createParagraphNode();
            children.forEach((child) => newParagraphNode.append(child));
            nearestElementNode.replace(newParagraphNode);
            nearestElementNode.getWritable().__parent = tableCellNode.getKey();
            return true;
          }
        }
      }
    }

    return false;
  };

  [DELETE_WORD_COMMAND, DELETE_LINE_COMMAND, DELETE_CHARACTER_COMMAND].forEach(
    (command) => {
      tableObserver.listenersToRemove.add(
        editor.registerCommand(
          command,
          deleteTextHandler(command),
          COMMAND_PRIORITY_CRITICAL,
        ),
      );
    },
  );

  const deleteCellHandler = (event: KeyboardEvent): boolean => {
    const selection = $getSelection();

    if (!$isSelectionInTable(selection, tableNode)) {
      return false;
    }

    if ($isTableSelection(selection)) {
      event.preventDefault();
      event.stopPropagation();
      tableObserver.clearText();

      return true;
    } else if ($isRangeSelection(selection)) {
      const tableCellNode = $findMatchingParent(
        selection.anchor.getNode(),
        (n) => $isTableCellNode(n),
      );

      if (!$isTableCellNode(tableCellNode)) {
        return false;
      }
    }

    return false;
  };

  tableObserver.listenersToRemove.add(
    editor.registerCommand<KeyboardEvent>(
      KEY_BACKSPACE_COMMAND,
      deleteCellHandler,
      COMMAND_PRIORITY_CRITICAL,
    ),
  );

  tableObserver.listenersToRemove.add(
    editor.registerCommand<KeyboardEvent>(
      KEY_DELETE_COMMAND,
      deleteCellHandler,
      COMMAND_PRIORITY_CRITICAL,
    ),
  );

  tableObserver.listenersToRemove.add(
    editor.registerCommand<TextFormatType>(
      FORMAT_TEXT_COMMAND,
      (payload) => {
        const selection = $getSelection();

        if (!$isSelectionInTable(selection, tableNode)) {
          return false;
        }

        if ($isTableSelection(selection)) {
          tableObserver.formatCells(payload);

          return true;
        } else if ($isRangeSelection(selection)) {
          const tableCellNode = $findMatchingParent(
            selection.anchor.getNode(),
            (n) => $isTableCellNode(n),
          );

          if (!$isTableCellNode(tableCellNode)) {
            return false;
          }
        }

        return false;
      },
      COMMAND_PRIORITY_CRITICAL,
    ),
  );

  tableObserver.listenersToRemove.add(
    editor.registerCommand<ElementFormatType>(
      FORMAT_ELEMENT_COMMAND,
      (formatType) => {
        const selection = $getSelection();
        if (
          !$isTableSelection(selection) ||
          !$isSelectionInTable(selection, tableNode)
        ) {
          return false;
        }

        const anchorNode = selection.anchor.getNode();
        const focusNode = selection.focus.getNode();
        if (!$isTableCellNode(anchorNode) || !$isTableCellNode(focusNode)) {
          return false;
        }

        const [tableMap, anchorCell, focusCell] = $computeTableMap(
          tableNode,
          anchorNode,
          focusNode,
        );
        const maxRow = Math.max(anchorCell.startRow, focusCell.startRow);
        const maxColumn = Math.max(
          anchorCell.startColumn,
          focusCell.startColumn,
        );
        const minRow = Math.min(anchorCell.startRow, focusCell.startRow);
        const minColumn = Math.min(
          anchorCell.startColumn,
          focusCell.startColumn,
        );
        for (let i = minRow; i <= maxRow; i++) {
          for (let j = minColumn; j <= maxColumn; j++) {
            const cell = tableMap[i][j].cell;
            cell.setFormat(formatType);

            const cellChildren = cell.getChildren();
            for (let k = 0; k < cellChildren.length; k++) {
              const child = cellChildren[k];
              if ($isElementNode(child) && !child.isInline()) {
                child.setFormat(formatType);
              }
            }
          }
        }
        return true;
      },
      COMMAND_PRIORITY_CRITICAL,
    ),
  );

  tableObserver.listenersToRemove.add(
    editor.registerCommand(
      CONTROLLED_TEXT_INSERTION_COMMAND,
      (payload) => {
        const selection = $getSelection();

        if (!$isSelectionInTable(selection, tableNode)) {
          return false;
        }

        if ($isTableSelection(selection)) {
          tableObserver.clearHighlight();

          return false;
        } else if ($isRangeSelection(selection)) {
          const tableCellNode = $findMatchingParent(
            selection.anchor.getNode(),
            (n) => $isTableCellNode(n),
          );

          if (!$isTableCellNode(tableCellNode)) {
            return false;
          }

          if (typeof payload === 'string') {
            const edgePosition = $getTableEdgeCursorPosition(
              editor,
              selection,
              tableNode,
            );
            if (!edgePosition) {
              return false;
            }
            // TODO: Add support for nested tables
            let paragraphNode;
            if (edgePosition === 'first') {
              paragraphNode = $insertParagraphAtTableEdge(tableNode, 'before');
            } else {
              paragraphNode = $insertParagraphAtTableEdge(tableNode, 'after');
            }
            paragraphNode.append($createTextNode(payload));
            paragraphNode.selectEnd();
            return true;
          }
        }

        return false;
      },
      COMMAND_PRIORITY_CRITICAL,
    ),
  );

  if (hasTabHandler) {
    tableObserver.listenersToRemove.add(
      editor.registerCommand<KeyboardEvent>(
        KEY_TAB_COMMAND,
        (event) => {
          const selection = $getSelection();
          if (
            !$isRangeSelection(selection) ||
            !selection.isCollapsed() ||
            !$isSelectionInTable(selection, tableNode)
          ) {
            return false;
          }

          const tableCellNode = $findCellNode(selection.anchor.getNode());
          if (tableCellNode === null) {
            return false;
          }

          stopEvent(event);

          const currentCords = tableNode.getCordsFromCellNode(
            tableCellNode,
            tableObserver.table,
          );

          selectTableNodeInDirection(
            tableObserver,
            tableNode,
            currentCords.x,
            currentCords.y,
            !event.shiftKey ? 'forward' : 'backward',
          );

          return true;
        },
        COMMAND_PRIORITY_CRITICAL,
      ),
    );
  }

  tableObserver.listenersToRemove.add(
    editor.registerCommand(
      FOCUS_COMMAND,
      (payload) => {
        return tableNode.isSelected();
      },
      COMMAND_PRIORITY_HIGH,
    ),
  );

  function getObserverCellFromCellNode(
    tableCellNode: TableCellNode,
  ): TableDOMCell {
    const currentCords = tableNode.getCordsFromCellNode(
      tableCellNode,
      tableObserver.table,
    );
    return tableNode.getDOMCellFromCordsOrThrow(
      currentCords.x,
      currentCords.y,
      tableObserver.table,
    );
  }

  tableObserver.listenersToRemove.add(
    editor.registerCommand(
      SELECTION_INSERT_CLIPBOARD_NODES_COMMAND,
      (selectionPayload) => {
        const {nodes, selection} = selectionPayload;
        const anchorAndFocus = selection.getStartEndPoints();
        const isTableSelection = $isTableSelection(selection);
        const isRangeSelection = $isRangeSelection(selection);
        const isSelectionInsideOfGrid =
          (isRangeSelection &&
            $findMatchingParent(selection.anchor.getNode(), (n) =>
              $isTableCellNode(n),
            ) !== null &&
            $findMatchingParent(selection.focus.getNode(), (n) =>
              $isTableCellNode(n),
            ) !== null) ||
          isTableSelection;

        if (
          nodes.length !== 1 ||
          !$isTableNode(nodes[0]) ||
          !isSelectionInsideOfGrid ||
          anchorAndFocus === null
        ) {
          return false;
        }
        const [anchor] = anchorAndFocus;

        const newGrid = nodes[0];
        const newGridRows = newGrid.getChildren();
        const newColumnCount = newGrid
          .getFirstChildOrThrow<TableNode>()
          .getChildrenSize();
        const newRowCount = newGrid.getChildrenSize();
        const gridCellNode = $findMatchingParent(anchor.getNode(), (n) =>
          $isTableCellNode(n),
        );
        const gridRowNode =
          gridCellNode &&
          $findMatchingParent(gridCellNode, (n) => $isTableRowNode(n));
        const gridNode =
          gridRowNode &&
          $findMatchingParent(gridRowNode, (n) => $isTableNode(n));

        if (
          !$isTableCellNode(gridCellNode) ||
          !$isTableRowNode(gridRowNode) ||
          !$isTableNode(gridNode)
        ) {
          return false;
        }

        const startY = gridRowNode.getIndexWithinParent();
        const stopY = Math.min(
          gridNode.getChildrenSize() - 1,
          startY + newRowCount - 1,
        );
        const startX = gridCellNode.getIndexWithinParent();
        const stopX = Math.min(
          gridRowNode.getChildrenSize() - 1,
          startX + newColumnCount - 1,
        );
        const fromX = Math.min(startX, stopX);
        const fromY = Math.min(startY, stopY);
        const toX = Math.max(startX, stopX);
        const toY = Math.max(startY, stopY);
        const gridRowNodes = gridNode.getChildren();
        let newRowIdx = 0;
        let newAnchorCellKey;
        let newFocusCellKey;

        for (let r = fromY; r <= toY; r++) {
          const currentGridRowNode = gridRowNodes[r];

          if (!$isTableRowNode(currentGridRowNode)) {
            return false;
          }

          const newGridRowNode = newGridRows[newRowIdx];

          if (!$isTableRowNode(newGridRowNode)) {
            return false;
          }

          const gridCellNodes = currentGridRowNode.getChildren();
          const newGridCellNodes = newGridRowNode.getChildren();
          let newColumnIdx = 0;

          for (let c = fromX; c <= toX; c++) {
            const currentGridCellNode = gridCellNodes[c];

            if (!$isTableCellNode(currentGridCellNode)) {
              return false;
            }

            const newGridCellNode = newGridCellNodes[newColumnIdx];

            if (!$isTableCellNode(newGridCellNode)) {
              return false;
            }

            if (r === fromY && c === fromX) {
              newAnchorCellKey = currentGridCellNode.getKey();
            } else if (r === toY && c === toX) {
              newFocusCellKey = currentGridCellNode.getKey();
            }

            const originalChildren = currentGridCellNode.getChildren();
            newGridCellNode.getChildren().forEach((child) => {
              if ($isTextNode(child)) {
                const paragraphNode = $createParagraphNode();
                paragraphNode.append(child);
                currentGridCellNode.append(child);
              } else {
                currentGridCellNode.append(child);
              }
            });
            originalChildren.forEach((n) => n.remove());
            newColumnIdx++;
          }

          newRowIdx++;
        }
        if (newAnchorCellKey && newFocusCellKey) {
          const newTableSelection = $createTableSelection();
          newTableSelection.set(
            nodes[0].getKey(),
            newAnchorCellKey,
            newFocusCellKey,
          );
          $setSelection(newTableSelection);
        }
        return true;
      },
      COMMAND_PRIORITY_CRITICAL,
    ),
  );

  tableObserver.listenersToRemove.add(
    editor.registerCommand(
      SELECTION_CHANGE_COMMAND,
      () => {
        const selection = $getSelection();
        const prevSelection = $getPreviousSelection();

        if ($isRangeSelection(selection)) {
          const {anchor, focus} = selection;
          const anchorNode = anchor.getNode();
          const focusNode = focus.getNode();
          // Using explicit comparison with table node to ensure it's not a nested table
          // as in that case we'll leave selection resolving to that table
          const anchorCellNode = $findCellNode(anchorNode);
          const focusCellNode = $findCellNode(focusNode);
          const isAnchorInside = !!(
            anchorCellNode && tableNode.is($findTableNode(anchorCellNode))
          );
          const isFocusInside = !!(
            focusCellNode && tableNode.is($findTableNode(focusCellNode))
          );
          const isPartialyWithinTable = isAnchorInside !== isFocusInside;
          const isWithinTable = isAnchorInside && isFocusInside;
          const isBackward = selection.isBackward();

          if (isPartialyWithinTable) {
            const newSelection = selection.clone();
            if (isFocusInside) {
              newSelection.focus.set(
                tableNode.getKey(),
                isBackward ? 0 : tableNode.getChildrenSize(),
                'element',
              );
            } else {
              newSelection.anchor.set(
                tableNode.getKey(),
                isBackward ? tableNode.getChildrenSize() : 0,
                'element',
              );
            }
            $setSelection(newSelection);
            $addHighlightStyleToTable(editor, tableObserver);
          } else if (isWithinTable) {
            // Handle case when selection spans across multiple cells but still
            // has range selection, then we convert it into grid selection
            if (!anchorCellNode.is(focusCellNode)) {
              tableObserver.setAnchorCellForSelection(
                getObserverCellFromCellNode(anchorCellNode),
              );
              tableObserver.setFocusCellForSelection(
                getObserverCellFromCellNode(focusCellNode),
                true,
              );
            }
          }
        } else if (
          selection &&
          $isTableSelection(selection) &&
          selection.is(prevSelection) &&
          selection.tableKey === tableNode.getKey()
        ) {
          // if selection goes outside of the table we need to change it to Range selection
          const domSelection = getDOMSelection(editor._window);
          if (
            domSelection &&
            domSelection.anchorNode &&
            domSelection.focusNode
          ) {
            const focusNode = $getNearestNodeFromDOMNode(
              domSelection.focusNode,
            );
            const isFocusOutside =
              focusNode && !tableNode.is($findTableNode(focusNode));

            const anchorNode = $getNearestNodeFromDOMNode(
              domSelection.anchorNode,
            );
            const isAnchorInside =
              anchorNode && tableNode.is($findTableNode(anchorNode));

            if (
              isFocusOutside &&
              isAnchorInside &&
              domSelection.rangeCount > 0
            ) {
              const newSelection = $createRangeSelectionFromDom(
                domSelection,
                editor,
              );
              if (newSelection) {
                newSelection.anchor.set(
                  tableNode.getKey(),
                  selection.isBackward() ? tableNode.getChildrenSize() : 0,
                  'element',
                );
                domSelection.removeAllRanges();
                $setSelection(newSelection);
              }
            }
          }
        }

        if (
          selection &&
          !selection.is(prevSelection) &&
          ($isTableSelection(selection) || $isTableSelection(prevSelection)) &&
          tableObserver.tableSelection &&
          !tableObserver.tableSelection.is(prevSelection)
        ) {
          if (
            $isTableSelection(selection) &&
            selection.tableKey === tableObserver.tableNodeKey
          ) {
            tableObserver.updateTableTableSelection(selection);
          } else if (
            !$isTableSelection(selection) &&
            $isTableSelection(prevSelection) &&
            prevSelection.tableKey === tableObserver.tableNodeKey
          ) {
            tableObserver.updateTableTableSelection(null);
          }
          return false;
        }

        if (
          tableObserver.hasHijackedSelectionStyles &&
          !tableNode.isSelected()
        ) {
          $removeHighlightStyleToTable(editor, tableObserver);
        } else if (
          !tableObserver.hasHijackedSelectionStyles &&
          tableNode.isSelected()
        ) {
          $addHighlightStyleToTable(editor, tableObserver);
        }

        return false;
      },
      COMMAND_PRIORITY_CRITICAL,
    ),
  );

  tableObserver.listenersToRemove.add(
    editor.registerCommand(
      INSERT_PARAGRAPH_COMMAND,
      () => {
        const selection = $getSelection();
        if (
          !$isRangeSelection(selection) ||
          !selection.isCollapsed() ||
          !$isSelectionInTable(selection, tableNode)
        ) {
          return false;
        }
        const edgePosition = $getTableEdgeCursorPosition(
          editor,
          selection,
          tableNode,
        );
        if (!edgePosition) {
          return false;
        }
        // TODO: Add support for nested tables
        let paragraphNode;
        if (edgePosition === 'first') {
          paragraphNode = $insertParagraphAtTableEdge(tableNode, 'before');
        } else {
          paragraphNode = $insertParagraphAtTableEdge(tableNode, 'after');
        }
        paragraphNode.selectEnd();
        return true;
      },
      COMMAND_PRIORITY_CRITICAL,
    ),
  );

  return tableObserver;
}

export type HTMLTableElementWithWithTableSelectionState = HTMLTableElement &
  Record<typeof LEXICAL_ELEMENT_KEY, TableObserver>;

export function attachTableObserverToTableElement(
  tableElement: HTMLTableElementWithWithTableSelectionState,
  tableObserver: TableObserver,
) {
  tableElement[LEXICAL_ELEMENT_KEY] = tableObserver;
}

export function getTableObserverFromTableElement(
  tableElement: HTMLTableElementWithWithTableSelectionState,
): TableObserver | null {
  return tableElement[LEXICAL_ELEMENT_KEY];
}

export function getDOMCellFromTarget(node: Node): TableDOMCell | null {
  let currentNode: ParentNode | Node | null = node;

  while (currentNode != null) {
    const nodeName = currentNode.nodeName;

    if (nodeName === 'TD' || nodeName === 'TH') {
      // @ts-expect-error: internal field
      const cell = currentNode._cell;

      if (cell === undefined) {
        return null;
      }

      return cell;
    }

    currentNode = currentNode.parentNode;
  }

  return null;
}

export function doesTargetContainText(node: Node): boolean {
  const currentNode: ParentNode | Node | null = node;

  if (currentNode !== null) {
    const nodeName = currentNode.nodeName;

    if (nodeName === 'SPAN') {
      return true;
    }
  }
  return false;
}

export function getTable(tableElement: HTMLElement): TableDOMTable {
  const domRows: TableDOMRows = [];
  const grid = {
    columns: 0,
    domRows,
    rows: 0,
  };
  let currentNode = tableElement.firstChild;
  let x = 0;
  let y = 0;
  domRows.length = 0;

  while (currentNode != null) {
    const nodeMame = currentNode.nodeName;

    if (nodeMame === 'TD' || nodeMame === 'TH') {
      const elem = currentNode as HTMLElement;
      const cell = {
        elem,
        hasBackgroundColor: elem.style.backgroundColor !== '',
        highlighted: false,
        x,
        y,
      };

      // @ts-expect-error: internal field
      currentNode._cell = cell;

      let row = domRows[y];
      if (row === undefined) {
        row = domRows[y] = [];
      }

      row[x] = cell;
    } else {
      const child = currentNode.firstChild;

      if (child != null) {
        currentNode = child;
        continue;
      }
    }

    const sibling = currentNode.nextSibling;

    if (sibling != null) {
      x++;
      currentNode = sibling;
      continue;
    }

    const parent = currentNode.parentNode;

    if (parent != null) {
      const parentSibling = parent.nextSibling;

      if (parentSibling == null) {
        break;
      }

      y++;
      x = 0;
      currentNode = parentSibling;
    }
  }

  grid.columns = x + 1;
  grid.rows = y + 1;

  return grid;
}

export function $updateDOMForSelection(
  editor: LexicalEditor,
  table: TableDOMTable,
  selection: TableSelection | RangeSelection | null,
) {
  const selectedCellNodes = new Set(selection ? selection.getNodes() : []);
  $forEachTableCell(table, (cell, lexicalNode) => {
    const elem = cell.elem;

    if (selectedCellNodes.has(lexicalNode)) {
      cell.highlighted = true;
      $addHighlightToDOM(editor, cell);
    } else {
      cell.highlighted = false;
      $removeHighlightFromDOM(editor, cell);
      if (!elem.getAttribute('style')) {
        elem.removeAttribute('style');
      }
    }
  });
}

export function $forEachTableCell(
  grid: TableDOMTable,
  cb: (
    cell: TableDOMCell,
    lexicalNode: LexicalNode,
    cords: {
      x: number;
      y: number;
    },
  ) => void,
) {
  const {domRows} = grid;

  for (let y = 0; y < domRows.length; y++) {
    const row = domRows[y];
    if (!row) {
      continue;
    }

    for (let x = 0; x < row.length; x++) {
      const cell = row[x];
      if (!cell) {
        continue;
      }
      const lexicalNode = $getNearestNodeFromDOMNode(cell.elem);

      if (lexicalNode !== null) {
        cb(cell, lexicalNode, {
          x,
          y,
        });
      }
    }
  }
}

export function $addHighlightStyleToTable(
  editor: LexicalEditor,
  tableSelection: TableObserver,
) {
  tableSelection.disableHighlightStyle();
  $forEachTableCell(tableSelection.table, (cell) => {
    cell.highlighted = true;
    $addHighlightToDOM(editor, cell);
  });
}

export function $removeHighlightStyleToTable(
  editor: LexicalEditor,
  tableObserver: TableObserver,
) {
  tableObserver.enableHighlightStyle();
  $forEachTableCell(tableObserver.table, (cell) => {
    const elem = cell.elem;
    cell.highlighted = false;
    $removeHighlightFromDOM(editor, cell);

    if (!elem.getAttribute('style')) {
      elem.removeAttribute('style');
    }
  });
}

type Direction = 'backward' | 'forward' | 'up' | 'down';

const selectTableNodeInDirection = (
  tableObserver: TableObserver,
  tableNode: TableNode,
  x: number,
  y: number,
  direction: Direction,
): boolean => {
  const isForward = direction === 'forward';

  switch (direction) {
    case 'backward':
    case 'forward':
      if (x !== (isForward ? tableObserver.table.columns - 1 : 0)) {
        selectTableCellNode(
          tableNode.getCellNodeFromCordsOrThrow(
            x + (isForward ? 1 : -1),
            y,
            tableObserver.table,
          ),
          isForward,
        );
      } else {
        if (y !== (isForward ? tableObserver.table.rows - 1 : 0)) {
          selectTableCellNode(
            tableNode.getCellNodeFromCordsOrThrow(
              isForward ? 0 : tableObserver.table.columns - 1,
              y + (isForward ? 1 : -1),
              tableObserver.table,
            ),
            isForward,
          );
        } else if (!isForward) {
          tableNode.selectPrevious();
        } else {
          tableNode.selectNext();
        }
      }

      return true;

    case 'up':
      if (y !== 0) {
        selectTableCellNode(
          tableNode.getCellNodeFromCordsOrThrow(x, y - 1, tableObserver.table),
          false,
        );
      } else {
        tableNode.selectPrevious();
      }

      return true;

    case 'down':
      if (y !== tableObserver.table.rows - 1) {
        selectTableCellNode(
          tableNode.getCellNodeFromCordsOrThrow(x, y + 1, tableObserver.table),
          true,
        );
      } else {
        tableNode.selectNext();
      }

      return true;
    default:
      return false;
  }
};

const adjustFocusNodeInDirection = (
  tableObserver: TableObserver,
  tableNode: TableNode,
  x: number,
  y: number,
  direction: Direction,
): boolean => {
  const isForward = direction === 'forward';

  switch (direction) {
    case 'backward':
    case 'forward':
      if (x !== (isForward ? tableObserver.table.columns - 1 : 0)) {
        tableObserver.setFocusCellForSelection(
          tableNode.getDOMCellFromCordsOrThrow(
            x + (isForward ? 1 : -1),
            y,
            tableObserver.table,
          ),
        );
      }

      return true;
    case 'up':
      if (y !== 0) {
        tableObserver.setFocusCellForSelection(
          tableNode.getDOMCellFromCordsOrThrow(x, y - 1, tableObserver.table),
        );

        return true;
      } else {
        return false;
      }
    case 'down':
      if (y !== tableObserver.table.rows - 1) {
        tableObserver.setFocusCellForSelection(
          tableNode.getDOMCellFromCordsOrThrow(x, y + 1, tableObserver.table),
        );

        return true;
      } else {
        return false;
      }
    default:
      return false;
  }
};

function $isSelectionInTable(
  selection: null | BaseSelection,
  tableNode: TableNode,
): boolean {
  if ($isRangeSelection(selection) || $isTableSelection(selection)) {
    const isAnchorInside = tableNode.isParentOf(selection.anchor.getNode());
    const isFocusInside = tableNode.isParentOf(selection.focus.getNode());

    return isAnchorInside && isFocusInside;
  }

  return false;
}

function selectTableCellNode(tableCell: TableCellNode, fromStart: boolean) {
  if (fromStart) {
    tableCell.selectStart();
  } else {
    tableCell.selectEnd();
  }
}

const BROWSER_BLUE_RGB = '172,206,247';
function $addHighlightToDOM(editor: LexicalEditor, cell: TableDOMCell): void {
  const element = cell.elem;
  const node = $getNearestNodeFromDOMNode(element);
  invariant(
    $isTableCellNode(node),
    'Expected to find LexicalNode from Table Cell DOMNode',
  );
  const backgroundColor = node.getBackgroundColor();
  if (backgroundColor === null) {
    element.style.setProperty('background-color', `rgb(${BROWSER_BLUE_RGB})`);
  } else {
    element.style.setProperty(
      'background-image',
      `linear-gradient(to right, rgba(${BROWSER_BLUE_RGB},0.85), rgba(${BROWSER_BLUE_RGB},0.85))`,
    );
  }
  element.style.setProperty('caret-color', 'transparent');
}

function $removeHighlightFromDOM(
  editor: LexicalEditor,
  cell: TableDOMCell,
): void {
  const element = cell.elem;
  const node = $getNearestNodeFromDOMNode(element);
  invariant(
    $isTableCellNode(node),
    'Expected to find LexicalNode from Table Cell DOMNode',
  );
  const backgroundColor = node.getBackgroundColor();
  if (backgroundColor === null) {
    element.style.removeProperty('background-color');
  }
  element.style.removeProperty('background-image');
  element.style.removeProperty('caret-color');
}

function $findCellNode(node: LexicalNode): null | TableCellNode {
  const cellNode = $findMatchingParent(node, $isTableCellNode);
  return $isTableCellNode(cellNode) ? cellNode : null;
}

export function $findTableNode(node: LexicalNode): null | TableNode {
  const tableNode = $findMatchingParent(node, $isTableNode);
  return $isTableNode(tableNode) ? tableNode : null;
}

function $handleArrowKey(
  editor: LexicalEditor,
  event: KeyboardEvent,
  direction: Direction,
  tableNode: TableNode,
  tableObserver: TableObserver,
): boolean {
  const selection = $getSelection();

  if (!$isSelectionInTable(selection, tableNode)) {
    if (
      direction === 'backward' &&
      $isRangeSelection(selection) &&
      selection.isCollapsed()
    ) {
      const anchorType = selection.anchor.type;
      const anchorOffset = selection.anchor.offset;
      if (
        anchorType !== 'element' &&
        !(anchorType === 'text' && anchorOffset === 0)
      ) {
        return false;
      }
      const anchorNode = selection.anchor.getNode();
      if (!anchorNode) {
        return false;
      }
      const parentNode = $findMatchingParent(
        anchorNode,
        (n) => $isElementNode(n) && !n.isInline(),
      );
      if (!parentNode) {
        return false;
      }
      const siblingNode = parentNode.getPreviousSibling();
      if (!siblingNode || !$isTableNode(siblingNode)) {
        return false;
      }
      stopEvent(event);
      siblingNode.selectEnd();
      return true;
    }
    return false;
  }

  if ($isRangeSelection(selection) && selection.isCollapsed()) {
    const {anchor, focus} = selection;
    const anchorCellNode = $findMatchingParent(
      anchor.getNode(),
      $isTableCellNode,
    );
    const focusCellNode = $findMatchingParent(
      focus.getNode(),
      $isTableCellNode,
    );
    if (
      !$isTableCellNode(anchorCellNode) ||
      !anchorCellNode.is(focusCellNode)
    ) {
      return false;
    }
    const anchorCellTable = $findTableNode(anchorCellNode);
    if (anchorCellTable !== tableNode && anchorCellTable != null) {
      const anchorCellTableElement = editor.getElementByKey(
        anchorCellTable.getKey(),
      );
      if (anchorCellTableElement != null) {
        tableObserver.table = getTable(anchorCellTableElement);
        return $handleArrowKey(
          editor,
          event,
          direction,
          anchorCellTable,
          tableObserver,
        );
      }
    }

    if (direction === 'backward' || direction === 'forward') {
      const anchorType = anchor.type;
      const anchorOffset = anchor.offset;
      const anchorNode = anchor.getNode();
      if (!anchorNode) {
        return false;
      }

      if (
        isExitingTableAnchor(anchorType, anchorOffset, anchorNode, direction)
      ) {
        return $handleTableExit(event, anchorNode, tableNode, direction);
      }

      return false;
    }

    const anchorCellDom = editor.getElementByKey(anchorCellNode.__key);
    const anchorDOM = editor.getElementByKey(anchor.key);
    if (anchorDOM == null || anchorCellDom == null) {
      return false;
    }

    let edgeSelectionRect;
    if (anchor.type === 'element') {
      edgeSelectionRect = anchorDOM.getBoundingClientRect();
    } else {
      const domSelection = window.getSelection();
      if (domSelection === null || domSelection.rangeCount === 0) {
        return false;
      }

      const range = domSelection.getRangeAt(0);
      edgeSelectionRect = range.getBoundingClientRect();
    }

    const edgeChild =
      direction === 'up'
        ? anchorCellNode.getFirstChild()
        : anchorCellNode.getLastChild();
    if (edgeChild == null) {
      return false;
    }

    const edgeChildDOM = editor.getElementByKey(edgeChild.__key);

    if (edgeChildDOM == null) {
      return false;
    }

    const edgeRect = edgeChildDOM.getBoundingClientRect();
    const isExiting =
      direction === 'up'
        ? edgeRect.top > edgeSelectionRect.top - edgeSelectionRect.height
        : edgeSelectionRect.bottom + edgeSelectionRect.height > edgeRect.bottom;

    if (isExiting) {
      stopEvent(event);

      const cords = tableNode.getCordsFromCellNode(
        anchorCellNode,
        tableObserver.table,
      );

      if (event.shiftKey) {
        const cell = tableNode.getDOMCellFromCordsOrThrow(
          cords.x,
          cords.y,
          tableObserver.table,
        );
        tableObserver.setAnchorCellForSelection(cell);
        tableObserver.setFocusCellForSelection(cell, true);
      } else {
        return selectTableNodeInDirection(
          tableObserver,
          tableNode,
          cords.x,
          cords.y,
          direction,
        );
      }

      return true;
    }
  } else if ($isTableSelection(selection)) {
    const {anchor, focus} = selection;
    const anchorCellNode = $findMatchingParent(
      anchor.getNode(),
      $isTableCellNode,
    );
    const focusCellNode = $findMatchingParent(
      focus.getNode(),
      $isTableCellNode,
    );

    const [tableNodeFromSelection] = selection.getNodes();
    const tableElement = editor.getElementByKey(
      tableNodeFromSelection.getKey(),
    );
    if (
      !$isTableCellNode(anchorCellNode) ||
      !$isTableCellNode(focusCellNode) ||
      !$isTableNode(tableNodeFromSelection) ||
      tableElement == null
    ) {
      return false;
    }
    tableObserver.updateTableTableSelection(selection);

    const grid = getTable(tableElement);
    const cordsAnchor = tableNode.getCordsFromCellNode(anchorCellNode, grid);
    const anchorCell = tableNode.getDOMCellFromCordsOrThrow(
      cordsAnchor.x,
      cordsAnchor.y,
      grid,
    );
    tableObserver.setAnchorCellForSelection(anchorCell);

    stopEvent(event);

    if (event.shiftKey) {
      const cords = tableNode.getCordsFromCellNode(focusCellNode, grid);
      return adjustFocusNodeInDirection(
        tableObserver,
        tableNodeFromSelection,
        cords.x,
        cords.y,
        direction,
      );
    } else {
      focusCellNode.selectEnd();
    }

    return true;
  }

  return false;
}

function stopEvent(event: Event) {
  event.preventDefault();
  event.stopImmediatePropagation();
  event.stopPropagation();
}

function isExitingTableAnchor(
  type: string,
  offset: number,
  anchorNode: LexicalNode,
  direction: 'backward' | 'forward',
) {
  return (
    isExitingTableElementAnchor(type, anchorNode, direction) ||
    isExitingTableTextAnchor(type, offset, anchorNode, direction)
  );
}

function isExitingTableElementAnchor(
  type: string,
  anchorNode: LexicalNode,
  direction: 'backward' | 'forward',
) {
  return (
    type === 'element' &&
    (direction === 'backward'
      ? anchorNode.getPreviousSibling() === null
      : anchorNode.getNextSibling() === null)
  );
}

function isExitingTableTextAnchor(
  type: string,
  offset: number,
  anchorNode: LexicalNode,
  direction: 'backward' | 'forward',
) {
  const parentNode = $findMatchingParent(
    anchorNode,
    (n) => $isElementNode(n) && !n.isInline(),
  );
  if (!parentNode) {
    return false;
  }
  const hasValidOffset =
    direction === 'backward'
      ? offset === 0
      : offset === anchorNode.getTextContentSize();
  return (
    type === 'text' &&
    hasValidOffset &&
    (direction === 'backward'
      ? parentNode.getPreviousSibling() === null
      : parentNode.getNextSibling() === null)
  );
}

function $handleTableExit(
  event: KeyboardEvent,
  anchorNode: LexicalNode,
  tableNode: TableNode,
  direction: 'backward' | 'forward',
) {
  const anchorCellNode = $findMatchingParent(anchorNode, $isTableCellNode);
  if (!$isTableCellNode(anchorCellNode)) {
    return false;
  }
  const [tableMap, cellValue] = $computeTableMap(
    tableNode,
    anchorCellNode,
    anchorCellNode,
  );
  if (!isExitingCell(tableMap, cellValue, direction)) {
    return false;
  }

  const toNode = getExitingToNode(anchorNode, direction, tableNode);
  if (!toNode || $isTableNode(toNode)) {
    return false;
  }

  stopEvent(event);
  if (direction === 'backward') {
    toNode.selectEnd();
  } else {
    toNode.selectStart();
  }
  return true;
}

function isExitingCell(
  tableMap: TableMapType,
  cellValue: TableMapValueType,
  direction: 'backward' | 'forward',
) {
  const firstCell = tableMap[0][0];
  const lastCell = tableMap[tableMap.length - 1][tableMap[0].length - 1];
  const {startColumn, startRow} = cellValue;
  return direction === 'backward'
    ? startColumn === firstCell.startColumn && startRow === firstCell.startRow
    : startColumn === lastCell.startColumn && startRow === lastCell.startRow;
}

function getExitingToNode(
  anchorNode: LexicalNode,
  direction: 'backward' | 'forward',
  tableNode: TableNode,
) {
  const parentNode = $findMatchingParent(
    anchorNode,
    (n) => $isElementNode(n) && !n.isInline(),
  );
  if (!parentNode) {
    return undefined;
  }
  const anchorSibling =
    direction === 'backward'
      ? parentNode.getPreviousSibling()
      : parentNode.getNextSibling();
  return anchorSibling && $isTableNode(anchorSibling)
    ? anchorSibling
    : direction === 'backward'
    ? tableNode.getPreviousSibling()
    : tableNode.getNextSibling();
}

function $getTableEdgeCursorPosition(
  editor: LexicalEditor,
  selection: RangeSelection,
  tableNode: TableNode,
) {
  const domSelection = window.getSelection();
  if (!domSelection || domSelection.anchorNode !== editor.getRootElement()) {
    return undefined;
  }

  const anchorCellNode = $findMatchingParent(selection.anchor.getNode(), (n) =>
    $isTableCellNode(n),
  ) as TableCellNode | null;
  if (!anchorCellNode) {
    return undefined;
  }

  const parentTable = $findMatchingParent(anchorCellNode, (n) =>
    $isTableNode(n),
  );
  if (!$isTableNode(parentTable) || !parentTable.is(tableNode)) {
    return undefined;
  }

  const [tableMap, cellValue] = $computeTableMap(
    tableNode,
    anchorCellNode,
    anchorCellNode,
  );
  const firstCell = tableMap[0][0];
  const lastCell = tableMap[tableMap.length - 1][tableMap[0].length - 1];
  const {startRow, startColumn} = cellValue;

  const isAtFirstCell =
    startRow === firstCell.startRow && startColumn === firstCell.startColumn;
  const isAtLastCell =
    startRow === lastCell.startRow && startColumn === lastCell.startColumn;

  if (isAtFirstCell) {
    return 'first';
  } else if (isAtLastCell) {
    return 'last';
  } else {
    return undefined;
  }
}

function $insertParagraphAtTableEdge(
  tableNode: TableNode,
  location: 'before' | 'after',
) {
  const newParagraphNode = $createParagraphNode();
  if (location === 'before') {
    tableNode.insertBefore(newParagraphNode);
  } else {
    tableNode.insertAfter(newParagraphNode);
  }
  return newParagraphNode;
}<|MERGE_RESOLUTION|>--- conflicted
+++ resolved
@@ -27,11 +27,8 @@
 import {$findMatchingParent} from '@lexical/utils';
 import {
   $createParagraphNode,
-<<<<<<< HEAD
   $createTextNode,
-=======
   $createRangeSelectionFromDom,
->>>>>>> c4e9dec0
   $getNearestNodeFromDOMNode,
   $getPreviousSelection,
   $getSelection,
