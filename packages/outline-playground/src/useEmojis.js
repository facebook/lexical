/**
 * Copyright (c) Facebook, Inc. and its affiliates.
 *
 * This source code is licensed under the MIT license found in the
 * LICENSE file in the root directory of this source tree.
 *
 * @flow strict-local
 */

import type {
  OutlineEditor,
  View,
  NodeKey,
  EditorThemeClasses,
  Selection,
} from 'outline';

import {useEffect} from 'react';
import {TextNode, isTextNode} from 'outline';
import {isHashtagNode} from 'outline/HashtagNode';

const emojis: {[string]: [string, string]} = {
  ':)': ['emoji happysmile', '🙂'],
  ':D': ['emoji veryhappysmile', '😀'],
  ':(': ['emoji unhappysmile', '🙁'],
  '<3': ['emoji heart', '❤'],
};

function findAndTransformEmoji(
  selection: null | Selection,
  node: TextNode,
): null | TextNode {
  const text = node.getTextContent();
  for (let i = 0; i < text.length; i++) {
    const possibleEmoji = text.slice(i, i + 2);
    const emojiData = emojis[possibleEmoji];

    if (emojiData !== undefined) {
      const [emojiStyle, emojiText] = emojiData;
      let targetNode;
      if (i === 0) {
        [targetNode] = node.splitText(i + 2);
      } else {
        [, targetNode] = node.splitText(i, i + 2);
      }
      const emojiNode = createEmojiNode(emojiStyle, emojiText);
      targetNode.replace(emojiNode);
      const nextSibling = emojiNode.getNextSibling();
      if (isTextNode(nextSibling)) {
        if (selection !== null && !selection.getAnchorNode().isAttached()) {
          nextSibling.select(0, 0);
        }
        return nextSibling;
      }
      break;
    }
  }
  return null;
}

function textNodeTransform(node: TextNode, view: View): void {
<<<<<<< HEAD
  if (node.isSegmented() || node.isImmutable() || isHashtagNode(node)) {
=======
  if (node.isHashtag()) {
>>>>>>> 7332d628
    return;
  }

  const selection = view.getSelection();

  let targetNode = node;
  let parentToNormalize = null;

  while (targetNode !== null) {
    targetNode = findAndTransformEmoji(selection, targetNode);
    if (targetNode !== null) {
      parentToNormalize = targetNode.getParent();
    }
  }
  if (parentToNormalize !== null) {
    parentToNormalize.normalizeTextNodes(true);
  }
}

export default function useEmojis(editor: OutlineEditor): void {
  useEffect(() => {
    editor.registerNodeType('emoji', EmojiNode);
    const removeTransform = editor.addTextNodeTransform(textNodeTransform);
    return () => {
      removeTransform();
    };
  }, [editor]);
}

class EmojiNode extends TextNode {
  __className: string;

  constructor(className: string, text: string, key?: NodeKey) {
    super(text, key);
    this.__className = className;
    this.__type = 'emoji';
  }

  clone() {
    return new EmojiNode(this.__className, this.__text, this.__key);
  }
  createDOM(editorThemeClasses: EditorThemeClasses) {
    const dom = super.createDOM(editorThemeClasses);
    dom.className = this.__className;
    return dom;
  }
}

function createEmojiNode(className: string, emojiText: string): EmojiNode {
  return new EmojiNode(className, emojiText).makeImmutable();
}<|MERGE_RESOLUTION|>--- conflicted
+++ resolved
@@ -59,11 +59,7 @@
 }
 
 function textNodeTransform(node: TextNode, view: View): void {
-<<<<<<< HEAD
-  if (node.isSegmented() || node.isImmutable() || isHashtagNode(node)) {
-=======
-  if (node.isHashtag()) {
->>>>>>> 7332d628
+  if (isHashtagNode(node)) {
     return;
   }
 
