/**
 * Copyright (c) Meta Platforms, Inc. and affiliates.
 *
 * This source code is licensed under the MIT license found in the
 * LICENSE file in the root directory of this source tree.
 *
 */

import {
  selectAll,
  moveLeft,
  selectCharacters,
  moveToParagraphEnd,
  undo,
  redo,
} from '../keyboardShortcuts';
import {
  initializeE2E,
  assertHTML,
  focusEditor,
  waitForSelector,
  click,
  clearEditor,
  IS_COLLAB,
} from '../utils';

async function toggleBulletList(page) {
  await waitForSelector(page, '.block-controls');
  await click(page, '.block-controls');
  await waitForSelector(page, '.dropdown .icon.bullet-list');
  await click(page, '.dropdown .icon.bullet-list');
}

async function toggleNumberedList(page) {
  await waitForSelector(page, '.block-controls');
  await click(page, '.block-controls');
  await waitForSelector(page, '.dropdown .icon.numbered-list');
  await click(page, '.dropdown .icon.numbered-list');
}

async function clickIndentButton(page, times = 1) {
  await waitForSelector(page, 'button .indent');
  for (let i = 0; i < times; i++) {
    await click(page, 'button .indent');
  }
}

async function clickOutdentButton(page, times = 1) {
  await waitForSelector(page, 'button .outdent');
  for (let i = 0; i < times; i++) {
    await click(page, 'button .outdent');
  }
}

describe('Nested List', () => {
  initializeE2E((e2e) => {
    it.skipIf(e2e.isPlainText, `Can toggle an empty list on/off`, async () => {
      const {page} = e2e;

      await focusEditor(page);

      await assertHTML(
        page,
        '<p class="PlaygroundEditorTheme__paragraph m8h3af8h l7ghb35v kmwttqpk mfn553m3 om3e55n1 gjezrb0y"><br></p>',
      );

      await toggleBulletList(page);

      await assertHTML(
        page,
        '<ul class="PlaygroundEditorTheme__ul srn514ro oxkhqvkx rl78xhln nch0832m m8h3af8h l7ghb35v kjdc1dyq p9ctufpz"><li class="PlaygroundEditorTheme__listItem th51lws0 r26s8xbz mfn553m3 gug11x0k" value="1"><br></li></ul>',
      );

      await toggleBulletList(page);

      await assertHTML(
        page,
        '<p class="PlaygroundEditorTheme__paragraph m8h3af8h l7ghb35v kmwttqpk mfn553m3 om3e55n1 gjezrb0y"><br></p>',
      );
    });
    it.skipIf(
      e2e.isPlainText,
      `Can create a list and indent/outdent it`,
      async () => {
        const {page} = e2e;

        await focusEditor(page);
        await toggleBulletList(page);
        await assertHTML(
          page,
          '<ul class="PlaygroundEditorTheme__ul srn514ro oxkhqvkx rl78xhln nch0832m m8h3af8h l7ghb35v kjdc1dyq p9ctufpz"><li class="PlaygroundEditorTheme__listItem th51lws0 r26s8xbz mfn553m3 gug11x0k" value="1"><br></li></ul>',
        );

        // Should allow indenting an empty list item
        await clickIndentButton(page, 2);

        await assertHTML(
          page,
          '<ul class="PlaygroundEditorTheme__ul srn514ro oxkhqvkx rl78xhln nch0832m m8h3af8h l7ghb35v kjdc1dyq p9ctufpz"><li class="PlaygroundEditorTheme__listItem th51lws0 r26s8xbz mfn553m3 gug11x0k PlaygroundEditorTheme__nestedListItem a75w6hnp" value="1"><ul class="PlaygroundEditorTheme__ul srn514ro oxkhqvkx rl78xhln nch0832m m8h3af8h l7ghb35v kjdc1dyq p9ctufpz"><li class="PlaygroundEditorTheme__listItem th51lws0 r26s8xbz mfn553m3 gug11x0k PlaygroundEditorTheme__nestedListItem a75w6hnp" value="1"><ul class="PlaygroundEditorTheme__ul srn514ro oxkhqvkx rl78xhln nch0832m m8h3af8h l7ghb35v kjdc1dyq p9ctufpz"><li class="PlaygroundEditorTheme__listItem th51lws0 r26s8xbz mfn553m3 gug11x0k" value="1"><br></li></ul></li></ul></li></ul>',
        );

        // Backspace should "unindent" the first list item.
        await page.keyboard.press('Backspace');
        await page.keyboard.press('Backspace');

        await assertHTML(
          page,
          '<ul class="PlaygroundEditorTheme__ul srn514ro oxkhqvkx rl78xhln nch0832m m8h3af8h l7ghb35v kjdc1dyq p9ctufpz"><li class="PlaygroundEditorTheme__listItem th51lws0 r26s8xbz mfn553m3 gug11x0k" value="1"><br></li></ul>',
        );

        await page.keyboard.type('Hello');
        await page.keyboard.press('Enter');
        await page.keyboard.type('from');
        await page.keyboard.press('Enter');
        await page.keyboard.type('the');
        await page.keyboard.press('Enter');
        await page.keyboard.type('other');
        await page.keyboard.press('Enter');
        await page.keyboard.type('side');

        await assertHTML(
          page,
          '<ul class="PlaygroundEditorTheme__ul srn514ro oxkhqvkx rl78xhln nch0832m m8h3af8h l7ghb35v kjdc1dyq p9ctufpz"><li class="PlaygroundEditorTheme__listItem th51lws0 r26s8xbz mfn553m3 gug11x0k PlaygroundEditorTheme__ltr gkum2dnh" dir="ltr" value="1"><span data-lexical-text="true">Hello</span></li><li class="PlaygroundEditorTheme__listItem th51lws0 r26s8xbz mfn553m3 gug11x0k PlaygroundEditorTheme__ltr gkum2dnh" dir="ltr" value="2"><span data-lexical-text="true">from</span></li><li class="PlaygroundEditorTheme__listItem th51lws0 r26s8xbz mfn553m3 gug11x0k PlaygroundEditorTheme__ltr gkum2dnh" dir="ltr" value="3"><span data-lexical-text="true">the</span></li><li class="PlaygroundEditorTheme__listItem th51lws0 r26s8xbz mfn553m3 gug11x0k PlaygroundEditorTheme__ltr gkum2dnh" dir="ltr" value="4"><span data-lexical-text="true">other</span></li><li class="PlaygroundEditorTheme__listItem th51lws0 r26s8xbz mfn553m3 gug11x0k PlaygroundEditorTheme__ltr gkum2dnh" dir="ltr" value="5"><span data-lexical-text="true">side</span></li></ul>',
        );

        await selectAll(page);

        await clickIndentButton(page, 3);

        await assertHTML(
          page,
          '<ul class="PlaygroundEditorTheme__ul srn514ro oxkhqvkx rl78xhln nch0832m m8h3af8h l7ghb35v kjdc1dyq p9ctufpz"><li class="PlaygroundEditorTheme__listItem th51lws0 r26s8xbz mfn553m3 gug11x0k PlaygroundEditorTheme__nestedListItem a75w6hnp" value="1"><ul class="PlaygroundEditorTheme__ul srn514ro oxkhqvkx rl78xhln nch0832m m8h3af8h l7ghb35v kjdc1dyq p9ctufpz"><li class="PlaygroundEditorTheme__listItem th51lws0 r26s8xbz mfn553m3 gug11x0k PlaygroundEditorTheme__nestedListItem a75w6hnp" value="1"><ul class="PlaygroundEditorTheme__ul srn514ro oxkhqvkx rl78xhln nch0832m m8h3af8h l7ghb35v kjdc1dyq p9ctufpz"><li class="PlaygroundEditorTheme__listItem th51lws0 r26s8xbz mfn553m3 gug11x0k PlaygroundEditorTheme__nestedListItem a75w6hnp" value="1"><ul class="PlaygroundEditorTheme__ul srn514ro oxkhqvkx rl78xhln nch0832m m8h3af8h l7ghb35v kjdc1dyq p9ctufpz"><li class="PlaygroundEditorTheme__listItem th51lws0 r26s8xbz mfn553m3 gug11x0k PlaygroundEditorTheme__ltr gkum2dnh" dir="ltr" value="1"><span data-lexical-text="true">Hello</span></li><li class="PlaygroundEditorTheme__listItem th51lws0 r26s8xbz mfn553m3 gug11x0k PlaygroundEditorTheme__ltr gkum2dnh" dir="ltr" value="2"><span data-lexical-text="true">from</span></li><li class="PlaygroundEditorTheme__listItem th51lws0 r26s8xbz mfn553m3 gug11x0k PlaygroundEditorTheme__ltr gkum2dnh" dir="ltr" value="3"><span data-lexical-text="true">the</span></li><li class="PlaygroundEditorTheme__listItem th51lws0 r26s8xbz mfn553m3 gug11x0k PlaygroundEditorTheme__ltr gkum2dnh" dir="ltr" value="4"><span data-lexical-text="true">other</span></li><li class="PlaygroundEditorTheme__listItem th51lws0 r26s8xbz mfn553m3 gug11x0k PlaygroundEditorTheme__ltr gkum2dnh" dir="ltr" value="5"><span data-lexical-text="true">side</span></li></ul></li></ul></li></ul></li></ul',
        );

        await clickOutdentButton(page, 3);

        await assertHTML(
          page,
          '<ul class="PlaygroundEditorTheme__ul srn514ro oxkhqvkx rl78xhln nch0832m m8h3af8h l7ghb35v kjdc1dyq p9ctufpz"><li class="PlaygroundEditorTheme__listItem th51lws0 r26s8xbz mfn553m3 gug11x0k PlaygroundEditorTheme__ltr gkum2dnh" dir="ltr" value="1"><span data-lexical-text="true">Hello</span></li><li class="PlaygroundEditorTheme__listItem th51lws0 r26s8xbz mfn553m3 gug11x0k PlaygroundEditorTheme__ltr gkum2dnh" dir="ltr" value="2"><span data-lexical-text="true">from</span></li><li class="PlaygroundEditorTheme__listItem th51lws0 r26s8xbz mfn553m3 gug11x0k PlaygroundEditorTheme__ltr gkum2dnh" dir="ltr" value="3"><span data-lexical-text="true">the</span></li><li class="PlaygroundEditorTheme__listItem th51lws0 r26s8xbz mfn553m3 gug11x0k PlaygroundEditorTheme__ltr gkum2dnh" dir="ltr" value="4"><span data-lexical-text="true">other</span></li><li class="PlaygroundEditorTheme__listItem th51lws0 r26s8xbz mfn553m3 gug11x0k PlaygroundEditorTheme__ltr gkum2dnh" dir="ltr" value="5"><span data-lexical-text="true">side</span></li></ul>',
        );
      },
    );

    it.skipIf(
      e2e.isPlainText,
      'Should outdent if indented when the backspace key is pressed',
      async () => {
        const {page} = e2e;

        await focusEditor(page);
        await toggleBulletList(page);

        await page.keyboard.type('Hello');
        await page.keyboard.press('Enter');

        await clickIndentButton(page, 3);

        await assertHTML(
          page,
          '<ul class="PlaygroundEditorTheme__ul srn514ro oxkhqvkx rl78xhln nch0832m m8h3af8h l7ghb35v kjdc1dyq p9ctufpz"><li value="1" class="PlaygroundEditorTheme__listItem th51lws0 r26s8xbz mfn553m3 gug11x0k PlaygroundEditorTheme__ltr gkum2dnh" dir="ltr"><span data-lexical-text="true">Hello</span></li><li value="2" class="PlaygroundEditorTheme__listItem th51lws0 r26s8xbz mfn553m3 gug11x0k PlaygroundEditorTheme__nestedListItem a75w6hnp"><ul class="PlaygroundEditorTheme__ul srn514ro oxkhqvkx rl78xhln nch0832m m8h3af8h l7ghb35v kjdc1dyq p9ctufpz"><li value="1" class="PlaygroundEditorTheme__listItem th51lws0 r26s8xbz mfn553m3 gug11x0k PlaygroundEditorTheme__nestedListItem a75w6hnp"><ul class="PlaygroundEditorTheme__ul srn514ro oxkhqvkx rl78xhln nch0832m m8h3af8h l7ghb35v kjdc1dyq p9ctufpz"><li value="1" class="PlaygroundEditorTheme__listItem th51lws0 r26s8xbz mfn553m3 gug11x0k PlaygroundEditorTheme__nestedListItem a75w6hnp"><ul class="PlaygroundEditorTheme__ul srn514ro oxkhqvkx rl78xhln nch0832m m8h3af8h l7ghb35v kjdc1dyq p9ctufpz"><li value="1" class="PlaygroundEditorTheme__listItem th51lws0 r26s8xbz mfn553m3 gug11x0k"><br></li></ul></li></ul></li></ul></li></ul>',
        );

        await page.keyboard.press('Backspace');

        await assertHTML(
          page,
          '<ul class="PlaygroundEditorTheme__ul srn514ro oxkhqvkx rl78xhln nch0832m m8h3af8h l7ghb35v kjdc1dyq p9ctufpz"><li value="1" class="PlaygroundEditorTheme__listItem th51lws0 r26s8xbz mfn553m3 gug11x0k PlaygroundEditorTheme__ltr gkum2dnh" dir="ltr"><span data-lexical-text="true">Hello</span></li><li value="2" class="PlaygroundEditorTheme__listItem th51lws0 r26s8xbz mfn553m3 gug11x0k PlaygroundEditorTheme__nestedListItem a75w6hnp"><ul class="PlaygroundEditorTheme__ul srn514ro oxkhqvkx rl78xhln nch0832m m8h3af8h l7ghb35v kjdc1dyq p9ctufpz"><li value="1" class="PlaygroundEditorTheme__listItem th51lws0 r26s8xbz mfn553m3 gug11x0k PlaygroundEditorTheme__nestedListItem a75w6hnp"><ul class="PlaygroundEditorTheme__ul srn514ro oxkhqvkx rl78xhln nch0832m m8h3af8h l7ghb35v kjdc1dyq p9ctufpz"><li value="1" class="PlaygroundEditorTheme__listItem th51lws0 r26s8xbz mfn553m3 gug11x0k"><br></li></ul></li></ul></li></ul>',
        );

        await page.keyboard.press('Backspace');

        await assertHTML(
          page,
          '<ul class="PlaygroundEditorTheme__ul srn514ro oxkhqvkx rl78xhln nch0832m m8h3af8h l7ghb35v kjdc1dyq p9ctufpz"><li value="1" class="PlaygroundEditorTheme__listItem th51lws0 r26s8xbz mfn553m3 gug11x0k PlaygroundEditorTheme__ltr gkum2dnh" dir="ltr"><span data-lexical-text="true">Hello</span></li><li value="2" class="PlaygroundEditorTheme__listItem th51lws0 r26s8xbz mfn553m3 gug11x0k PlaygroundEditorTheme__nestedListItem a75w6hnp"><ul class="PlaygroundEditorTheme__ul srn514ro oxkhqvkx rl78xhln nch0832m m8h3af8h l7ghb35v kjdc1dyq p9ctufpz"><li value="1" class="PlaygroundEditorTheme__listItem th51lws0 r26s8xbz mfn553m3 gug11x0k"><br></li></ul></li></ul>',
        );
      },
    );

    it.skipIf(
      e2e.isPlainText,
      `Can indent/outdent mutliple list nodes in a list with multiple levels of indentation`,
      async () => {
        const {page} = e2e;

        await focusEditor(page);

        await toggleBulletList(page);

        await assertHTML(
          page,
          '<ul class="PlaygroundEditorTheme__ul srn514ro oxkhqvkx rl78xhln nch0832m m8h3af8h l7ghb35v kjdc1dyq p9ctufpz"><li value="1" class="PlaygroundEditorTheme__listItem th51lws0 r26s8xbz mfn553m3 gug11x0k"><br></li></ul>',
        );

        await page.keyboard.type('Hello');
        await page.keyboard.press('Enter');
        await page.keyboard.type('from');

        await clickIndentButton(page);

        // - Hello
        //    - from
        await assertHTML(
          page,
          '<ul class="PlaygroundEditorTheme__ul srn514ro oxkhqvkx rl78xhln nch0832m m8h3af8h l7ghb35v kjdc1dyq p9ctufpz"><li value="1" class="PlaygroundEditorTheme__listItem th51lws0 r26s8xbz mfn553m3 gug11x0k PlaygroundEditorTheme__ltr gkum2dnh" dir="ltr"><span data-lexical-text="true">Hello</span></li><li value="2" class="PlaygroundEditorTheme__listItem th51lws0 r26s8xbz mfn553m3 gug11x0k PlaygroundEditorTheme__nestedListItem a75w6hnp"><ul class="PlaygroundEditorTheme__ul srn514ro oxkhqvkx rl78xhln nch0832m m8h3af8h l7ghb35v kjdc1dyq p9ctufpz"><li value="1" class="PlaygroundEditorTheme__listItem th51lws0 r26s8xbz mfn553m3 gug11x0k PlaygroundEditorTheme__ltr gkum2dnh" dir="ltr"><span data-lexical-text="true">from</span></li></ul></li></ul>',
        );

        await selectAll(page);

        await clickIndentButton(page, 3);

        await assertHTML(
          page,
          '<ul class="PlaygroundEditorTheme__ul srn514ro oxkhqvkx rl78xhln nch0832m m8h3af8h l7ghb35v kjdc1dyq p9ctufpz"><li value="1" class="PlaygroundEditorTheme__listItem th51lws0 r26s8xbz mfn553m3 gug11x0k PlaygroundEditorTheme__nestedListItem a75w6hnp"><ul class="PlaygroundEditorTheme__ul srn514ro oxkhqvkx rl78xhln nch0832m m8h3af8h l7ghb35v kjdc1dyq p9ctufpz"><li value="1" class="PlaygroundEditorTheme__listItem th51lws0 r26s8xbz mfn553m3 gug11x0k PlaygroundEditorTheme__nestedListItem a75w6hnp"><ul class="PlaygroundEditorTheme__ul srn514ro oxkhqvkx rl78xhln nch0832m m8h3af8h l7ghb35v kjdc1dyq p9ctufpz"><li value="1" class="PlaygroundEditorTheme__listItem th51lws0 r26s8xbz mfn553m3 gug11x0k PlaygroundEditorTheme__nestedListItem a75w6hnp"><ul class="PlaygroundEditorTheme__ul srn514ro oxkhqvkx rl78xhln nch0832m m8h3af8h l7ghb35v kjdc1dyq p9ctufpz"><li value="1" class="PlaygroundEditorTheme__listItem th51lws0 r26s8xbz mfn553m3 gug11x0k PlaygroundEditorTheme__ltr gkum2dnh" dir="ltr"><span data-lexical-text="true">Hello</span></li><li value="2" class="PlaygroundEditorTheme__listItem th51lws0 r26s8xbz mfn553m3 gug11x0k PlaygroundEditorTheme__nestedListItem a75w6hnp"><ul class="PlaygroundEditorTheme__ul srn514ro oxkhqvkx rl78xhln nch0832m m8h3af8h l7ghb35v kjdc1dyq p9ctufpz"><li value="1" class="PlaygroundEditorTheme__listItem th51lws0 r26s8xbz mfn553m3 gug11x0k PlaygroundEditorTheme__ltr gkum2dnh" dir="ltr"><span data-lexical-text="true">from</span></li></ul></li></ul></li></ul></li></ul></li></ul>',
        );

        await clickOutdentButton(page, 3);

        await assertHTML(
          page,
          '<ul class="PlaygroundEditorTheme__ul srn514ro oxkhqvkx rl78xhln nch0832m m8h3af8h l7ghb35v kjdc1dyq p9ctufpz"><li value="1" class="PlaygroundEditorTheme__listItem th51lws0 r26s8xbz mfn553m3 gug11x0k PlaygroundEditorTheme__ltr gkum2dnh" dir="ltr"><span data-lexical-text="true">Hello</span></li><li value="2" class="PlaygroundEditorTheme__listItem th51lws0 r26s8xbz mfn553m3 gug11x0k PlaygroundEditorTheme__nestedListItem a75w6hnp"><ul class="PlaygroundEditorTheme__ul srn514ro oxkhqvkx rl78xhln nch0832m m8h3af8h l7ghb35v kjdc1dyq p9ctufpz"><li value="1" class="PlaygroundEditorTheme__listItem th51lws0 r26s8xbz mfn553m3 gug11x0k PlaygroundEditorTheme__ltr gkum2dnh" dir="ltr"><span data-lexical-text="true">from</span></li></ul></li></ul>',
        );

        await page.keyboard.press('ArrowRight');

        await page.keyboard.press('Enter');
        await page.keyboard.type('the');
        await page.keyboard.press('Enter');
        await page.keyboard.type('other');
        await page.keyboard.press('Enter');
        await page.keyboard.type('side');

        await clickOutdentButton(page);

        // - Hello
        //    - from
        //    - the
        //    - other
        // - side
        await assertHTML(
          page,
          '<ul class="PlaygroundEditorTheme__ul srn514ro oxkhqvkx rl78xhln nch0832m m8h3af8h l7ghb35v kjdc1dyq p9ctufpz"><li value="1" class="PlaygroundEditorTheme__listItem th51lws0 r26s8xbz mfn553m3 gug11x0k PlaygroundEditorTheme__ltr gkum2dnh" dir="ltr"><span data-lexical-text="true">Hello</span></li><li value="2" class="PlaygroundEditorTheme__listItem th51lws0 r26s8xbz mfn553m3 gug11x0k PlaygroundEditorTheme__nestedListItem a75w6hnp"><ul class="PlaygroundEditorTheme__ul srn514ro oxkhqvkx rl78xhln nch0832m m8h3af8h l7ghb35v kjdc1dyq p9ctufpz"><li value="1" class="PlaygroundEditorTheme__listItem th51lws0 r26s8xbz mfn553m3 gug11x0k PlaygroundEditorTheme__ltr gkum2dnh" dir="ltr"><span data-lexical-text="true">from</span></li><li value="2" class="PlaygroundEditorTheme__listItem th51lws0 r26s8xbz mfn553m3 gug11x0k PlaygroundEditorTheme__ltr gkum2dnh" dir="ltr"><span data-lexical-text="true">the</span></li><li value="3" class="PlaygroundEditorTheme__listItem th51lws0 r26s8xbz mfn553m3 gug11x0k PlaygroundEditorTheme__ltr gkum2dnh" dir="ltr"><span data-lexical-text="true">other</span></li></ul></li><li value="2" class="PlaygroundEditorTheme__listItem th51lws0 r26s8xbz mfn553m3 gug11x0k PlaygroundEditorTheme__ltr gkum2dnh" dir="ltr"><span data-lexical-text="true">side</span></li></ul>',
        );

        await selectAll(page);

        await clickIndentButton(page);

        await assertHTML(
          page,
          '<ul class="PlaygroundEditorTheme__ul srn514ro oxkhqvkx rl78xhln nch0832m m8h3af8h l7ghb35v kjdc1dyq p9ctufpz"><li value="1" class="PlaygroundEditorTheme__listItem th51lws0 r26s8xbz mfn553m3 gug11x0k PlaygroundEditorTheme__nestedListItem a75w6hnp"><ul class="PlaygroundEditorTheme__ul srn514ro oxkhqvkx rl78xhln nch0832m m8h3af8h l7ghb35v kjdc1dyq p9ctufpz"><li value="1" class="PlaygroundEditorTheme__listItem th51lws0 r26s8xbz mfn553m3 gug11x0k PlaygroundEditorTheme__ltr gkum2dnh" dir="ltr"><span data-lexical-text="true">Hello</span></li><li value="2" class="PlaygroundEditorTheme__listItem th51lws0 r26s8xbz mfn553m3 gug11x0k PlaygroundEditorTheme__nestedListItem a75w6hnp"><ul class="PlaygroundEditorTheme__ul srn514ro oxkhqvkx rl78xhln nch0832m m8h3af8h l7ghb35v kjdc1dyq p9ctufpz"><li value="1" class="PlaygroundEditorTheme__listItem th51lws0 r26s8xbz mfn553m3 gug11x0k PlaygroundEditorTheme__ltr gkum2dnh" dir="ltr"><span data-lexical-text="true">from</span></li><li value="2" class="PlaygroundEditorTheme__listItem th51lws0 r26s8xbz mfn553m3 gug11x0k PlaygroundEditorTheme__ltr gkum2dnh" dir="ltr"><span data-lexical-text="true">the</span></li><li value="3" class="PlaygroundEditorTheme__listItem th51lws0 r26s8xbz mfn553m3 gug11x0k PlaygroundEditorTheme__ltr gkum2dnh" dir="ltr"><span data-lexical-text="true">other</span></li></ul></li><li value="2" class="PlaygroundEditorTheme__listItem th51lws0 r26s8xbz mfn553m3 gug11x0k PlaygroundEditorTheme__ltr gkum2dnh" dir="ltr"><span data-lexical-text="true">side</span></li></ul></li></ul>',
        );

        await clickOutdentButton(page);

        await assertHTML(
          page,
          '<ul class="PlaygroundEditorTheme__ul srn514ro oxkhqvkx rl78xhln nch0832m m8h3af8h l7ghb35v kjdc1dyq p9ctufpz"><li value="1" class="PlaygroundEditorTheme__listItem th51lws0 r26s8xbz mfn553m3 gug11x0k PlaygroundEditorTheme__ltr gkum2dnh" dir="ltr"><span data-lexical-text="true">Hello</span></li><li value="2" class="PlaygroundEditorTheme__listItem th51lws0 r26s8xbz mfn553m3 gug11x0k PlaygroundEditorTheme__nestedListItem a75w6hnp"><ul class="PlaygroundEditorTheme__ul srn514ro oxkhqvkx rl78xhln nch0832m m8h3af8h l7ghb35v kjdc1dyq p9ctufpz"><li value="1" class="PlaygroundEditorTheme__listItem th51lws0 r26s8xbz mfn553m3 gug11x0k PlaygroundEditorTheme__ltr gkum2dnh" dir="ltr"><span data-lexical-text="true">from</span></li><li value="2" class="PlaygroundEditorTheme__listItem th51lws0 r26s8xbz mfn553m3 gug11x0k PlaygroundEditorTheme__ltr gkum2dnh" dir="ltr"><span data-lexical-text="true">the</span></li><li value="3" class="PlaygroundEditorTheme__listItem th51lws0 r26s8xbz mfn553m3 gug11x0k PlaygroundEditorTheme__ltr gkum2dnh" dir="ltr"><span data-lexical-text="true">other</span></li></ul></li><li value="2" class="PlaygroundEditorTheme__listItem th51lws0 r26s8xbz mfn553m3 gug11x0k PlaygroundEditorTheme__ltr gkum2dnh" dir="ltr"><span data-lexical-text="true">side</span></li></ul>',
        );
      },
    );

    it.skipIf(
      e2e.isPlainText,
      `Can create a list and then toggle it back to original state.`,
      async () => {
        const {page} = e2e;

        await focusEditor(page);

        await assertHTML(
          page,
          '<p class="PlaygroundEditorTheme__paragraph m8h3af8h l7ghb35v kmwttqpk mfn553m3 om3e55n1 gjezrb0y"><br/></p>',
        );

        await page.keyboard.type('Hello');

        await toggleBulletList(page);

        await assertHTML(
          page,
          '<ul class="PlaygroundEditorTheme__ul srn514ro oxkhqvkx rl78xhln nch0832m m8h3af8h l7ghb35v kjdc1dyq p9ctufpz"><li class="PlaygroundEditorTheme__listItem th51lws0 r26s8xbz mfn553m3 gug11x0k PlaygroundEditorTheme__ltr gkum2dnh" dir="ltr" value="1"><span data-lexical-text="true">Hello</span></li></ul>',
        );

        await toggleBulletList(page);

        await assertHTML(
          page,
          '<p class="PlaygroundEditorTheme__paragraph m8h3af8h l7ghb35v kmwttqpk mfn553m3 om3e55n1 gjezrb0y PlaygroundEditorTheme__ltr gkum2dnh" dir="ltr"><span data-lexical-text="true">Hello</span></p>',
        );

        await page.keyboard.press('Enter');
        await page.keyboard.type('from');
        await page.keyboard.press('Enter');
        await page.keyboard.type('the');
        await page.keyboard.press('Enter');
        await page.keyboard.type('other');
        await page.keyboard.press('Enter');
        await page.keyboard.type('side');

        await assertHTML(
          page,
          '<p class="PlaygroundEditorTheme__paragraph m8h3af8h l7ghb35v kmwttqpk mfn553m3 om3e55n1 gjezrb0y PlaygroundEditorTheme__ltr gkum2dnh" dir="ltr"><span data-lexical-text="true">Hello</span></p><p class="PlaygroundEditorTheme__paragraph m8h3af8h l7ghb35v kmwttqpk mfn553m3 om3e55n1 gjezrb0y PlaygroundEditorTheme__ltr gkum2dnh" dir="ltr"><span data-lexical-text="true">from</span></p><p class="PlaygroundEditorTheme__paragraph m8h3af8h l7ghb35v kmwttqpk mfn553m3 om3e55n1 gjezrb0y PlaygroundEditorTheme__ltr gkum2dnh" dir="ltr"><span data-lexical-text="true">the</span></p><p class="PlaygroundEditorTheme__paragraph m8h3af8h l7ghb35v kmwttqpk mfn553m3 om3e55n1 gjezrb0y PlaygroundEditorTheme__ltr gkum2dnh" dir="ltr"><span data-lexical-text="true">other</span></p><p class="PlaygroundEditorTheme__paragraph m8h3af8h l7ghb35v kmwttqpk mfn553m3 om3e55n1 gjezrb0y PlaygroundEditorTheme__ltr gkum2dnh" dir="ltr"><span data-lexical-text="true">side</span></p>',
        );

        await selectAll(page);

        await toggleBulletList(page);

        await assertHTML(
          page,
          '<ul class="PlaygroundEditorTheme__ul srn514ro oxkhqvkx rl78xhln nch0832m m8h3af8h l7ghb35v kjdc1dyq p9ctufpz"><li class="PlaygroundEditorTheme__listItem th51lws0 r26s8xbz mfn553m3 gug11x0k PlaygroundEditorTheme__ltr gkum2dnh" dir="ltr" value="1"><span data-lexical-text="true">Hello</span></li><li class="PlaygroundEditorTheme__listItem th51lws0 r26s8xbz mfn553m3 gug11x0k PlaygroundEditorTheme__ltr gkum2dnh" dir="ltr" value="2"><span data-lexical-text="true">from</span></li><li class="PlaygroundEditorTheme__listItem th51lws0 r26s8xbz mfn553m3 gug11x0k PlaygroundEditorTheme__ltr gkum2dnh" dir="ltr" value="3"><span data-lexical-text="true">the</span></li><li class="PlaygroundEditorTheme__listItem th51lws0 r26s8xbz mfn553m3 gug11x0k PlaygroundEditorTheme__ltr gkum2dnh" dir="ltr" value="4"><span data-lexical-text="true">other</span></li><li class="PlaygroundEditorTheme__listItem th51lws0 r26s8xbz mfn553m3 gug11x0k PlaygroundEditorTheme__ltr gkum2dnh" dir="ltr" value="5"><span data-lexical-text="true">side</span></li></ul>',
        );

        await toggleBulletList(page);

        await assertHTML(
          page,
          '<p class="PlaygroundEditorTheme__paragraph m8h3af8h l7ghb35v kmwttqpk mfn553m3 om3e55n1 gjezrb0y PlaygroundEditorTheme__ltr gkum2dnh" dir="ltr"><span data-lexical-text="true">Hello</span></p><p class="PlaygroundEditorTheme__paragraph m8h3af8h l7ghb35v kmwttqpk mfn553m3 om3e55n1 gjezrb0y PlaygroundEditorTheme__ltr gkum2dnh" dir="ltr"><span data-lexical-text="true">from</span></p><p class="PlaygroundEditorTheme__paragraph m8h3af8h l7ghb35v kmwttqpk mfn553m3 om3e55n1 gjezrb0y PlaygroundEditorTheme__ltr gkum2dnh" dir="ltr"><span data-lexical-text="true">the</span></p><p class="PlaygroundEditorTheme__paragraph m8h3af8h l7ghb35v kmwttqpk mfn553m3 om3e55n1 gjezrb0y PlaygroundEditorTheme__ltr gkum2dnh" dir="ltr"><span data-lexical-text="true">other</span></p><p class="PlaygroundEditorTheme__paragraph m8h3af8h l7ghb35v kmwttqpk mfn553m3 om3e55n1 gjezrb0y PlaygroundEditorTheme__ltr gkum2dnh" dir="ltr"><span data-lexical-text="true">side</span></p>',
        );

        // works for an indented list

        await toggleBulletList(page);

        await clickIndentButton(page, 3);

        await assertHTML(
          page,
          '<ul class="PlaygroundEditorTheme__ul srn514ro oxkhqvkx rl78xhln nch0832m m8h3af8h l7ghb35v kjdc1dyq p9ctufpz"><li class="PlaygroundEditorTheme__listItem th51lws0 r26s8xbz mfn553m3 gug11x0k PlaygroundEditorTheme__nestedListItem a75w6hnp" value="1"><ul class="PlaygroundEditorTheme__ul srn514ro oxkhqvkx rl78xhln nch0832m m8h3af8h l7ghb35v kjdc1dyq p9ctufpz"><li class="PlaygroundEditorTheme__listItem th51lws0 r26s8xbz mfn553m3 gug11x0k PlaygroundEditorTheme__nestedListItem a75w6hnp" value="1"><ul class="PlaygroundEditorTheme__ul srn514ro oxkhqvkx rl78xhln nch0832m m8h3af8h l7ghb35v kjdc1dyq p9ctufpz"><li class="PlaygroundEditorTheme__listItem th51lws0 r26s8xbz mfn553m3 gug11x0k PlaygroundEditorTheme__nestedListItem a75w6hnp" value="1"><ul class="PlaygroundEditorTheme__ul srn514ro oxkhqvkx rl78xhln nch0832m m8h3af8h l7ghb35v kjdc1dyq p9ctufpz"><li class="PlaygroundEditorTheme__listItem th51lws0 r26s8xbz mfn553m3 gug11x0k PlaygroundEditorTheme__ltr gkum2dnh" dir="ltr" value="1"><span data-lexical-text="true">Hello</span></li><li class="PlaygroundEditorTheme__listItem th51lws0 r26s8xbz mfn553m3 gug11x0k PlaygroundEditorTheme__ltr gkum2dnh" dir="ltr" value="2"><span data-lexical-text="true">from</span></li><li class="PlaygroundEditorTheme__listItem th51lws0 r26s8xbz mfn553m3 gug11x0k PlaygroundEditorTheme__ltr gkum2dnh" dir="ltr" value="3"><span data-lexical-text="true">the</span></li><li class="PlaygroundEditorTheme__listItem th51lws0 r26s8xbz mfn553m3 gug11x0k PlaygroundEditorTheme__ltr gkum2dnh" dir="ltr" value="4"><span data-lexical-text="true">other</span></li><li class="PlaygroundEditorTheme__listItem th51lws0 r26s8xbz mfn553m3 gug11x0k PlaygroundEditorTheme__ltr gkum2dnh" dir="ltr" value="5"><span data-lexical-text="true">side</span></li></ul></li></ul></li></ul></li></ul',
        );

        await toggleBulletList(page);

        await assertHTML(
          page,
          '<p class="PlaygroundEditorTheme__paragraph m8h3af8h l7ghb35v kmwttqpk mfn553m3 om3e55n1 gjezrb0y PlaygroundEditorTheme__ltr gkum2dnh" dir="ltr"><span data-lexical-text="true">Hello</span></p><p class="PlaygroundEditorTheme__paragraph m8h3af8h l7ghb35v kmwttqpk mfn553m3 om3e55n1 gjezrb0y PlaygroundEditorTheme__ltr gkum2dnh" dir="ltr"><span data-lexical-text="true">from</span></p><p class="PlaygroundEditorTheme__paragraph m8h3af8h l7ghb35v kmwttqpk mfn553m3 om3e55n1 gjezrb0y PlaygroundEditorTheme__ltr gkum2dnh" dir="ltr"><span data-lexical-text="true">the</span></p><p class="PlaygroundEditorTheme__paragraph m8h3af8h l7ghb35v kmwttqpk mfn553m3 om3e55n1 gjezrb0y PlaygroundEditorTheme__ltr gkum2dnh" dir="ltr"><span data-lexical-text="true">other</span></p><p class="PlaygroundEditorTheme__paragraph m8h3af8h l7ghb35v kmwttqpk mfn553m3 om3e55n1 gjezrb0y PlaygroundEditorTheme__ltr gkum2dnh" dir="ltr"><span data-lexical-text="true">side</span></p>',
        );
      },
    );

    it.skipIf(
      e2e.isPlainText,
      `Can create a list containing inline blocks and then toggle it back to original state.`,
      async () => {
        const {page} = e2e;

        await focusEditor(page);

        await assertHTML(
          page,
          '<p class="PlaygroundEditorTheme__paragraph m8h3af8h l7ghb35v kmwttqpk mfn553m3 om3e55n1 gjezrb0y"><br/></p>',
        );

        await page.keyboard.type('One two three');

        await assertHTML(
          page,
          '<p class="PlaygroundEditorTheme__paragraph m8h3af8h l7ghb35v kmwttqpk mfn553m3 om3e55n1 gjezrb0y PlaygroundEditorTheme__ltr gkum2dnh" dir="ltr"><span data-lexical-text="true">One two three</span></p>',
        );

        await moveLeft(page, 6);
        await selectCharacters(page, 'left', 3);

        // link
        await waitForSelector(page, '.link');
        await click(page, '.link');

        await assertHTML(
          page,
          '<p class="PlaygroundEditorTheme__paragraph m8h3af8h l7ghb35v kmwttqpk mfn553m3 om3e55n1 gjezrb0y PlaygroundEditorTheme__ltr gkum2dnh" dir="ltr"><span data-lexical-text="true">One </span><a href="https://" class="PlaygroundEditorTheme__link ec0vvsmr rn8ck1ys PlaygroundEditorTheme__ltr gkum2dnh" dir="ltr"><span data-lexical-text="true">two</span></a><span data-lexical-text="true"> three</span></p>',
        );

        // move to end of paragraph to close the floating link bar
        await moveToParagraphEnd(page);

        await toggleBulletList(page);

        await assertHTML(
          page,
          '<ul class="PlaygroundEditorTheme__ul srn514ro oxkhqvkx rl78xhln nch0832m m8h3af8h l7ghb35v kjdc1dyq p9ctufpz"><li class="PlaygroundEditorTheme__listItem th51lws0 r26s8xbz mfn553m3 gug11x0k PlaygroundEditorTheme__ltr gkum2dnh" dir="ltr" value="1"><span data-lexical-text="true">One </span><a href="https://" class="PlaygroundEditorTheme__link ec0vvsmr rn8ck1ys PlaygroundEditorTheme__ltr gkum2dnh" dir="ltr"><span data-lexical-text="true">two</span></a><span data-lexical-text="true"> three</span></li></ul>',
        );

        await toggleBulletList(page);

        await assertHTML(
          page,
          '<p class="PlaygroundEditorTheme__paragraph m8h3af8h l7ghb35v kmwttqpk mfn553m3 om3e55n1 gjezrb0y PlaygroundEditorTheme__ltr gkum2dnh" dir="ltr"><span data-lexical-text="true">One </span><a href="https://" class="PlaygroundEditorTheme__link ec0vvsmr rn8ck1ys PlaygroundEditorTheme__ltr gkum2dnh" dir="ltr"><span data-lexical-text="true">two</span></a><span data-lexical-text="true"> three</span></p>',
        );
      },
    );

    it.skipIf(
      e2e.isPlainText,
      `Can create mutliple bullet lists and then toggle off the list.`,
      async () => {
        const {page} = e2e;

        await focusEditor(page);

        await assertHTML(
          page,
          '<p class="PlaygroundEditorTheme__paragraph m8h3af8h l7ghb35v kmwttqpk mfn553m3 om3e55n1 gjezrb0y"><br/></p>',
        );

        await page.keyboard.type('Hello');

        await toggleBulletList(page);

        await page.keyboard.press('Enter');
        await page.keyboard.type('from');

        await page.keyboard.press('Enter');
        await page.keyboard.press('Enter');
        await page.keyboard.press('Enter');

        await page.keyboard.type('the');

        await page.keyboard.press('Enter');
        await page.keyboard.press('Enter');

        await page.keyboard.type('other');

        await toggleBulletList(page);

        await page.keyboard.press('Enter');
        await page.keyboard.type('side');

        await assertHTML(
          page,
          '<ul class="PlaygroundEditorTheme__ul srn514ro oxkhqvkx rl78xhln nch0832m m8h3af8h l7ghb35v kjdc1dyq p9ctufpz"><li class="PlaygroundEditorTheme__listItem th51lws0 r26s8xbz mfn553m3 gug11x0k PlaygroundEditorTheme__ltr gkum2dnh" dir="ltr" value="1"><span data-lexical-text="true">Hello</span></li><li class="PlaygroundEditorTheme__listItem th51lws0 r26s8xbz mfn553m3 gug11x0k PlaygroundEditorTheme__ltr gkum2dnh" dir="ltr" value="2"><span data-lexical-text="true">from</span></li></ul><p class="PlaygroundEditorTheme__paragraph m8h3af8h l7ghb35v kmwttqpk mfn553m3 om3e55n1 gjezrb0y"><br></p><p class="PlaygroundEditorTheme__paragraph m8h3af8h l7ghb35v kmwttqpk mfn553m3 om3e55n1 gjezrb0y PlaygroundEditorTheme__ltr gkum2dnh" dir="ltr"><span data-lexical-text="true">the</span></p><p class="PlaygroundEditorTheme__paragraph m8h3af8h l7ghb35v kmwttqpk mfn553m3 om3e55n1 gjezrb0y"><br></p><ul class="PlaygroundEditorTheme__ul srn514ro oxkhqvkx rl78xhln nch0832m m8h3af8h l7ghb35v kjdc1dyq p9ctufpz"><li class="PlaygroundEditorTheme__listItem th51lws0 r26s8xbz mfn553m3 gug11x0k PlaygroundEditorTheme__ltr gkum2dnh" dir="ltr" value="1"><span data-lexical-text="true">other</span></li><li class="PlaygroundEditorTheme__listItem th51lws0 r26s8xbz mfn553m3 gug11x0k PlaygroundEditorTheme__ltr gkum2dnh" dir="ltr" value="2"><span data-lexical-text="true">side</span></li></ul>',
        );

        await selectAll(page);

        await toggleBulletList(page);

        await assertHTML(
          page,
          '<p class="PlaygroundEditorTheme__paragraph m8h3af8h l7ghb35v kmwttqpk mfn553m3 om3e55n1 gjezrb0y PlaygroundEditorTheme__ltr gkum2dnh" dir="ltr"><span data-lexical-text="true">Hello</span></p><p class="PlaygroundEditorTheme__paragraph m8h3af8h l7ghb35v kmwttqpk mfn553m3 om3e55n1 gjezrb0y PlaygroundEditorTheme__ltr gkum2dnh" dir="ltr"><span data-lexical-text="true">from</span></p><p class="PlaygroundEditorTheme__paragraph m8h3af8h l7ghb35v kmwttqpk mfn553m3 om3e55n1 gjezrb0y"><br></p><p class="PlaygroundEditorTheme__paragraph m8h3af8h l7ghb35v kmwttqpk mfn553m3 om3e55n1 gjezrb0y PlaygroundEditorTheme__ltr gkum2dnh" dir="ltr"><span data-lexical-text="true">the</span></p><p class="PlaygroundEditorTheme__paragraph m8h3af8h l7ghb35v kmwttqpk mfn553m3 om3e55n1 gjezrb0y"><br></p><p class="PlaygroundEditorTheme__paragraph m8h3af8h l7ghb35v kmwttqpk mfn553m3 om3e55n1 gjezrb0y PlaygroundEditorTheme__ltr gkum2dnh" dir="ltr"><span data-lexical-text="true">other</span></p><p class="PlaygroundEditorTheme__paragraph m8h3af8h l7ghb35v kmwttqpk mfn553m3 om3e55n1 gjezrb0y PlaygroundEditorTheme__ltr gkum2dnh" dir="ltr"><span data-lexical-text="true">side</span></p>',
        );

        await toggleBulletList(page);

        await assertHTML(
          page,
          '<ul class="PlaygroundEditorTheme__ul srn514ro oxkhqvkx rl78xhln nch0832m m8h3af8h l7ghb35v kjdc1dyq p9ctufpz"><li class="PlaygroundEditorTheme__listItem th51lws0 r26s8xbz mfn553m3 gug11x0k PlaygroundEditorTheme__ltr gkum2dnh" dir="ltr" value="1"><span data-lexical-text="true">Hello</span></li><li class="PlaygroundEditorTheme__listItem th51lws0 r26s8xbz mfn553m3 gug11x0k PlaygroundEditorTheme__ltr gkum2dnh" dir="ltr" value="2"><span data-lexical-text="true">from</span></li><li class="PlaygroundEditorTheme__listItem th51lws0 r26s8xbz mfn553m3 gug11x0k" value="3"><br></li><li class="PlaygroundEditorTheme__listItem th51lws0 r26s8xbz mfn553m3 gug11x0k PlaygroundEditorTheme__ltr gkum2dnh" dir="ltr" value="4"><span data-lexical-text="true">the</span></li><li class="PlaygroundEditorTheme__listItem th51lws0 r26s8xbz mfn553m3 gug11x0k" value="5"><br></li><li class="PlaygroundEditorTheme__listItem th51lws0 r26s8xbz mfn553m3 gug11x0k PlaygroundEditorTheme__ltr gkum2dnh" dir="ltr" value="6"><span data-lexical-text="true">other</span></li><li class="PlaygroundEditorTheme__listItem th51lws0 r26s8xbz mfn553m3 gug11x0k PlaygroundEditorTheme__ltr gkum2dnh" dir="ltr" value="7"><span data-lexical-text="true">side</span></li></ul>',
        );
      },
    );

    it.skipIf(
      e2e.isPlainText,
      `Can create an unordered list and convert it to an ordered list `,
      async () => {
        const {page} = e2e;

        await focusEditor(page);

        await waitForSelector(page, '.block-controls');

        await toggleBulletList(page);

        await assertHTML(
          page,
          '<ul class="PlaygroundEditorTheme__ul srn514ro oxkhqvkx rl78xhln nch0832m m8h3af8h l7ghb35v kjdc1dyq p9ctufpz"><li class="PlaygroundEditorTheme__listItem th51lws0 r26s8xbz mfn553m3 gug11x0k" value="1"><br></li></ul>',
        );

        await toggleNumberedList(page);

        await assertHTML(
          page,
          '<ol class="PlaygroundEditorTheme__ol1 srn514ro oxkhqvkx rl78xhln nch0832m m8h3af8h l7ghb35v kjdc1dyq p9ctufpz"><li class="PlaygroundEditorTheme__listItem th51lws0 r26s8xbz mfn553m3 gug11x0k" value="1"><br></li></ol>',
        );

        await toggleBulletList(page);

        await assertHTML(
          page,
          '<ul class="PlaygroundEditorTheme__ul srn514ro oxkhqvkx rl78xhln nch0832m m8h3af8h l7ghb35v kjdc1dyq p9ctufpz"><li class="PlaygroundEditorTheme__listItem th51lws0 r26s8xbz mfn553m3 gug11x0k" value="1"><br></li></ul>',
        );
      },
    );

    it.skipIf(
      e2e.isPlainText,
      `Can create a single item unordered list with text and convert it to an ordered list `,
      async () => {
        const {page} = e2e;

        await focusEditor(page);

        await toggleBulletList(page);

        await page.keyboard.type('Hello');

        await toggleNumberedList(page);

<<<<<<< HEAD
      await clearEditor(page);

      // Hello
      // 1. from
      // 2. the
      await page.keyboard.type('Hello');
      await page.keyboard.press('Enter');
      await toggleNumberedList(page);
      await page.keyboard.type('from');
      await page.keyboard.press('Enter');
      await page.keyboard.type('the');
      await page.keyboard.press('ArrowUp');
      await page.keyboard.press('ArrowUp');
      await toggleNumberedList(page);

      // 1. Hello
      // 2. from
      // 3. the
      await assertHTML(
        page,
        '<ol class="PlaygroundEditorTheme__ol1 srn514ro oxkhqvkx rl78xhln nch0832m m8h3af8h l7ghb35v kjdc1dyq p9ctufpz"><li value="1" class="PlaygroundEditorTheme__listItem th51lws0 r26s8xbz mfn553m3 gug11x0k PlaygroundEditorTheme__ltr gkum2dnh" dir="ltr"><span data-lexical-text="true">Hello</span></li><li value="2" class="PlaygroundEditorTheme__listItem th51lws0 r26s8xbz mfn553m3 gug11x0k PlaygroundEditorTheme__ltr gkum2dnh" dir="ltr"><span data-lexical-text="true">from</span></li><li value="3" class="PlaygroundEditorTheme__listItem th51lws0 r26s8xbz mfn553m3 gug11x0k PlaygroundEditorTheme__ltr gkum2dnh" dir="ltr"><span data-lexical-text="true">the</span></li></ol>',
      );
    });

    it(`Should create list with start number markdown`, async () => {
      const {isRichText, page} = e2e;
=======
        await assertHTML(
          page,
          '<ol class="PlaygroundEditorTheme__ol1 srn514ro oxkhqvkx rl78xhln nch0832m m8h3af8h l7ghb35v kjdc1dyq p9ctufpz"><li class="PlaygroundEditorTheme__listItem th51lws0 r26s8xbz mfn553m3 gug11x0k PlaygroundEditorTheme__ltr gkum2dnh" dir="ltr" value="1"><span data-lexical-text="true">Hello</span></li></ol>',
        );

        await toggleBulletList(page);
>>>>>>> 8569f6e7

        await assertHTML(
          page,
          '<ul class="PlaygroundEditorTheme__ul srn514ro oxkhqvkx rl78xhln nch0832m m8h3af8h l7ghb35v kjdc1dyq p9ctufpz"><li class="PlaygroundEditorTheme__listItem th51lws0 r26s8xbz mfn553m3 gug11x0k PlaygroundEditorTheme__ltr gkum2dnh" dir="ltr" value="1"><span data-lexical-text="true">Hello</span></li></ul>',
        );
      },
    );

    it.skipIf(
      e2e.isPlainText,
      `Can create a multi-line unordered list and convert it to an ordered list `,
      async () => {
        const {page} = e2e;

<<<<<<< HEAD
      await toggleBulletList(page);
      await page.keyboard.type('# ');
      await assertHTML(
        page,
        '<ul class="PlaygroundEditorTheme__ul srn514ro oxkhqvkx rl78xhln nch0832m m8h3af8h l7ghb35v kjdc1dyq p9ctufpz"><li value="1" class="PlaygroundEditorTheme__listItem th51lws0 r26s8xbz mfn553m3 gug11x0k"><span data-lexical-text="true"># </span></li></ul>',
      );
    });

    it(`Un-indents list empty list items when the user presses enter`, async () => {
      const {isRichText, page} = e2e;

      if (!isRichText) {
        return;
      }

      await focusEditor(page);
      await toggleBulletList(page);
      await page.keyboard.type('a');
      await page.keyboard.press('Enter');
      await clickIndentButton(page);
      await clickIndentButton(page);
      await page.keyboard.press('Enter');
      await assertHTML(
        page,
        '<ul class="PlaygroundEditorTheme__ul srn514ro oxkhqvkx rl78xhln nch0832m m8h3af8h l7ghb35v kjdc1dyq p9ctufpz"><li value="1" class="PlaygroundEditorTheme__listItem th51lws0 r26s8xbz mfn553m3 gug11x0k PlaygroundEditorTheme__ltr gkum2dnh" dir="ltr"><span data-lexical-text="true">a</span></li><li value="2" class="PlaygroundEditorTheme__listItem th51lws0 r26s8xbz mfn553m3 gug11x0k PlaygroundEditorTheme__nestedListItem a75w6hnp"><ul class="PlaygroundEditorTheme__ul srn514ro oxkhqvkx rl78xhln nch0832m m8h3af8h l7ghb35v kjdc1dyq p9ctufpz"><li value="1" class="PlaygroundEditorTheme__listItem th51lws0 r26s8xbz mfn553m3 gug11x0k"><br></li></ul></li></ul>',
      );
      await page.keyboard.press('Enter');
      await assertHTML(
        page,
        '<ul class="PlaygroundEditorTheme__ul srn514ro oxkhqvkx rl78xhln nch0832m m8h3af8h l7ghb35v kjdc1dyq p9ctufpz"><li value="1" class="PlaygroundEditorTheme__listItem th51lws0 r26s8xbz mfn553m3 gug11x0k PlaygroundEditorTheme__ltr gkum2dnh" dir="ltr"><span data-lexical-text="true">a</span></li><li value="2" class="PlaygroundEditorTheme__listItem th51lws0 r26s8xbz mfn553m3 gug11x0k"><br></li></ul>',
      );
      await page.keyboard.press('Enter');
      await assertHTML(
        page,
        '<ul class="PlaygroundEditorTheme__ul srn514ro oxkhqvkx rl78xhln nch0832m m8h3af8h l7ghb35v kjdc1dyq p9ctufpz"><li value="1" class="PlaygroundEditorTheme__listItem th51lws0 r26s8xbz mfn553m3 gug11x0k PlaygroundEditorTheme__ltr gkum2dnh" dir="ltr"><span data-lexical-text="true">a</span></li></ul><p class="PlaygroundEditorTheme__paragraph m8h3af8h l7ghb35v kmwttqpk mfn553m3 om3e55n1 gjezrb0y"><br></p>',
      );
    });
=======
        await focusEditor(page);

        await toggleBulletList(page);

        await page.keyboard.type('Hello');
        await page.keyboard.press('Enter');
        await page.keyboard.type('from');
        await page.keyboard.press('Enter');
        await page.keyboard.type('the');
        await page.keyboard.press('Enter');
        await page.keyboard.type('other');
        await page.keyboard.press('Enter');
        await page.keyboard.type('side');

        await assertHTML(
          page,
          '<ul class="PlaygroundEditorTheme__ul srn514ro oxkhqvkx rl78xhln nch0832m m8h3af8h l7ghb35v kjdc1dyq p9ctufpz"><li class="PlaygroundEditorTheme__listItem th51lws0 r26s8xbz mfn553m3 gug11x0k PlaygroundEditorTheme__ltr gkum2dnh" dir="ltr" value="1"><span data-lexical-text="true">Hello</span></li><li class="PlaygroundEditorTheme__listItem th51lws0 r26s8xbz mfn553m3 gug11x0k PlaygroundEditorTheme__ltr gkum2dnh" dir="ltr" value="2"><span data-lexical-text="true">from</span></li><li class="PlaygroundEditorTheme__listItem th51lws0 r26s8xbz mfn553m3 gug11x0k PlaygroundEditorTheme__ltr gkum2dnh" dir="ltr" value="3"><span data-lexical-text="true">the</span></li><li class="PlaygroundEditorTheme__listItem th51lws0 r26s8xbz mfn553m3 gug11x0k PlaygroundEditorTheme__ltr gkum2dnh" dir="ltr" value="4"><span data-lexical-text="true">other</span></li><li class="PlaygroundEditorTheme__listItem th51lws0 r26s8xbz mfn553m3 gug11x0k PlaygroundEditorTheme__ltr gkum2dnh" dir="ltr" value="5"><span data-lexical-text="true">side</span></li></ul>',
        );

        await toggleNumberedList(page);

        await assertHTML(
          page,
          '<ol class="PlaygroundEditorTheme__ol1 srn514ro oxkhqvkx rl78xhln nch0832m m8h3af8h l7ghb35v kjdc1dyq p9ctufpz"><li class="PlaygroundEditorTheme__listItem th51lws0 r26s8xbz mfn553m3 gug11x0k PlaygroundEditorTheme__ltr gkum2dnh" dir="ltr"value="1"><span data-lexical-text="true">Hello</span></li><li class="PlaygroundEditorTheme__listItem th51lws0 r26s8xbz mfn553m3 gug11x0k PlaygroundEditorTheme__ltr gkum2dnh" dir="ltr" value="2"><span data-lexical-text="true">from</span></li><li class="PlaygroundEditorTheme__listItem th51lws0 r26s8xbz mfn553m3 gug11x0k PlaygroundEditorTheme__ltr gkum2dnh" dir="ltr" value="3"><span data-lexical-text="true">the</span></li><li class="PlaygroundEditorTheme__listItem th51lws0 r26s8xbz mfn553m3 gug11x0k PlaygroundEditorTheme__ltr gkum2dnh" dir="ltr" value="4"><span data-lexical-text="true">other</span></li><li class="PlaygroundEditorTheme__listItem th51lws0 r26s8xbz mfn553m3 gug11x0k PlaygroundEditorTheme__ltr gkum2dnh" dir="ltr" value="5"><span data-lexical-text="true">side</span></li></ol>',
        );

        await toggleBulletList(page);

        await assertHTML(
          page,
          '<ul class="PlaygroundEditorTheme__ul srn514ro oxkhqvkx rl78xhln nch0832m m8h3af8h l7ghb35v kjdc1dyq p9ctufpz"><li class="PlaygroundEditorTheme__listItem th51lws0 r26s8xbz mfn553m3 gug11x0k PlaygroundEditorTheme__ltr gkum2dnh" dir="ltr" value="1"><span data-lexical-text="true">Hello</span></li><li class="PlaygroundEditorTheme__listItem th51lws0 r26s8xbz mfn553m3 gug11x0k PlaygroundEditorTheme__ltr gkum2dnh" dir="ltr" value="2"><span data-lexical-text="true">from</span></li><li class="PlaygroundEditorTheme__listItem th51lws0 r26s8xbz mfn553m3 gug11x0k PlaygroundEditorTheme__ltr gkum2dnh" dir="ltr" value="3"><span data-lexical-text="true">the</span></li><li class="PlaygroundEditorTheme__listItem th51lws0 r26s8xbz mfn553m3 gug11x0k PlaygroundEditorTheme__ltr gkum2dnh" dir="ltr" value="4"><span data-lexical-text="true">other</span></li><li class="PlaygroundEditorTheme__listItem th51lws0 r26s8xbz mfn553m3 gug11x0k PlaygroundEditorTheme__ltr gkum2dnh" dir="ltr" value="5"><span data-lexical-text="true">side</span></li></ul>',
        );
      },
    );

    it.skipIf(
      e2e.isPlainText,
      `Can create a multi-line unordered list and convert it to an ordered list when no nodes are in the selection`,
      async () => {
        const {page} = e2e;

        await focusEditor(page);

        await toggleBulletList(page);

        await page.keyboard.type('Hello');
        await page.keyboard.press('Enter');
        await page.keyboard.type('from');
        await page.keyboard.press('Enter');
        await page.keyboard.type('the');
        await page.keyboard.press('Enter');
        await page.keyboard.type('other');
        await page.keyboard.press('Enter');

        await assertHTML(
          page,
          '<ul class="PlaygroundEditorTheme__ul srn514ro oxkhqvkx rl78xhln nch0832m m8h3af8h l7ghb35v kjdc1dyq p9ctufpz"><li class="PlaygroundEditorTheme__listItem th51lws0 r26s8xbz mfn553m3 gug11x0k PlaygroundEditorTheme__ltr gkum2dnh" dir="ltr" value="1"><span data-lexical-text="true">Hello</span></li><li class="PlaygroundEditorTheme__listItem th51lws0 r26s8xbz mfn553m3 gug11x0k PlaygroundEditorTheme__ltr gkum2dnh" dir="ltr" value="2"><span data-lexical-text="true">from</span></li><li class="PlaygroundEditorTheme__listItem th51lws0 r26s8xbz mfn553m3 gug11x0k PlaygroundEditorTheme__ltr gkum2dnh" dir="ltr" value="3"><span data-lexical-text="true">the</span></li><li class="PlaygroundEditorTheme__listItem th51lws0 r26s8xbz mfn553m3 gug11x0k PlaygroundEditorTheme__ltr gkum2dnh" dir="ltr" value="4"><span data-lexical-text="true">other</span></li><li class="PlaygroundEditorTheme__listItem th51lws0 r26s8xbz mfn553m3 gug11x0k" value="5"><br/></li></ul>',
        );

        await toggleNumberedList(page);

        await assertHTML(
          page,
          '<ol class="PlaygroundEditorTheme__ol1 srn514ro oxkhqvkx rl78xhln nch0832m m8h3af8h l7ghb35v kjdc1dyq p9ctufpz"><li class="PlaygroundEditorTheme__listItem th51lws0 r26s8xbz mfn553m3 gug11x0k PlaygroundEditorTheme__ltr gkum2dnh" dir="ltr" value="1"><span data-lexical-text="true">Hello</span></li><li class="PlaygroundEditorTheme__listItem th51lws0 r26s8xbz mfn553m3 gug11x0k PlaygroundEditorTheme__ltr gkum2dnh" dir="ltr" value="2"><span data-lexical-text="true">from</span></li><li class="PlaygroundEditorTheme__listItem th51lws0 r26s8xbz mfn553m3 gug11x0k PlaygroundEditorTheme__ltr gkum2dnh" dir="ltr" value="3"><span data-lexical-text="true">the</span></li><li class="PlaygroundEditorTheme__listItem th51lws0 r26s8xbz mfn553m3 gug11x0k PlaygroundEditorTheme__ltr gkum2dnh" dir="ltr" value="4"><span data-lexical-text="true">other</span></li><li class="PlaygroundEditorTheme__listItem th51lws0 r26s8xbz mfn553m3 gug11x0k" value="5"><br/></li></ol>',
        );

        await toggleBulletList(page);

        await assertHTML(
          page,
          '<ul class="PlaygroundEditorTheme__ul srn514ro oxkhqvkx rl78xhln nch0832m m8h3af8h l7ghb35v kjdc1dyq p9ctufpz"><li class="PlaygroundEditorTheme__listItem th51lws0 r26s8xbz mfn553m3 gug11x0k PlaygroundEditorTheme__ltr gkum2dnh" dir="ltr" value="1"><span data-lexical-text="true">Hello</span></li><li class="PlaygroundEditorTheme__listItem th51lws0 r26s8xbz mfn553m3 gug11x0k PlaygroundEditorTheme__ltr gkum2dnh" dir="ltr" value="2"><span data-lexical-text="true">from</span></li><li class="PlaygroundEditorTheme__listItem th51lws0 r26s8xbz mfn553m3 gug11x0k PlaygroundEditorTheme__ltr gkum2dnh" dir="ltr" value="3"><span data-lexical-text="true">the</span></li><li class="PlaygroundEditorTheme__listItem th51lws0 r26s8xbz mfn553m3 gug11x0k PlaygroundEditorTheme__ltr gkum2dnh" dir="ltr" value="4"><span data-lexical-text="true">other</span></li><li class="PlaygroundEditorTheme__listItem th51lws0 r26s8xbz mfn553m3 gug11x0k" value="5"><br/></li></ul>',
        );
      },
    );

    it.skipIf(
      e2e.isPlainText,
      `Can create an indented multi-line unordered list and convert it to an ordered list `,
      async () => {
        const {page} = e2e;

        await focusEditor(page);

        await toggleBulletList(page);

        await page.keyboard.type('Hello');
        await page.keyboard.press('Enter');
        await page.keyboard.type('from');
        await clickIndentButton(page);
        await page.keyboard.press('Enter');
        await page.keyboard.type('the');
        await clickIndentButton(page);
        await page.keyboard.press('Enter');
        await page.keyboard.type('other');
        await clickOutdentButton(page);
        await page.keyboard.press('Enter');
        await page.keyboard.type('side');
        await clickOutdentButton(page);

        await assertHTML(
          page,
          '<ul class="PlaygroundEditorTheme__ul srn514ro oxkhqvkx rl78xhln nch0832m m8h3af8h l7ghb35v kjdc1dyq p9ctufpz"><li class="PlaygroundEditorTheme__listItem th51lws0 r26s8xbz mfn553m3 gug11x0k PlaygroundEditorTheme__ltr gkum2dnh" dir="ltr" value="1"><span data-lexical-text="true">Hello</span></li><li class="PlaygroundEditorTheme__listItem th51lws0 r26s8xbz mfn553m3 gug11x0k PlaygroundEditorTheme__nestedListItem a75w6hnp" value="2"><ul class="PlaygroundEditorTheme__ul srn514ro oxkhqvkx rl78xhln nch0832m m8h3af8h l7ghb35v kjdc1dyq p9ctufpz"><li class="PlaygroundEditorTheme__listItem th51lws0 r26s8xbz mfn553m3 gug11x0k PlaygroundEditorTheme__ltr gkum2dnh" dir="ltr" value="1"><span data-lexical-text="true">from</span></li><li class="PlaygroundEditorTheme__listItem th51lws0 r26s8xbz mfn553m3 gug11x0k PlaygroundEditorTheme__nestedListItem a75w6hnp" value="2"><ul class="PlaygroundEditorTheme__ul srn514ro oxkhqvkx rl78xhln nch0832m m8h3af8h l7ghb35v kjdc1dyq p9ctufpz"><li class="PlaygroundEditorTheme__listItem th51lws0 r26s8xbz mfn553m3 gug11x0k PlaygroundEditorTheme__ltr gkum2dnh" dir="ltr" value="1"><span data-lexical-text="true">the</span></li></ul></li><li class="PlaygroundEditorTheme__listItem th51lws0 r26s8xbz mfn553m3 gug11x0k PlaygroundEditorTheme__ltr gkum2dnh" dir="ltr" value="2"><span data-lexical-text="true">other</span></li></ul></li><li class="PlaygroundEditorTheme__listItem th51lws0 r26s8xbz mfn553m3 gug11x0k PlaygroundEditorTheme__ltr gkum2dnh" dir="ltr" value="2"><span data-lexical-text="true">side</span></li></ul>',
        );

        await selectAll(page);

        await toggleNumberedList(page);

        await assertHTML(
          page,
          '<ol class="PlaygroundEditorTheme__ol1 srn514ro oxkhqvkx rl78xhln nch0832m m8h3af8h l7ghb35v kjdc1dyq p9ctufpz"><li class="PlaygroundEditorTheme__listItem th51lws0 r26s8xbz mfn553m3 gug11x0k PlaygroundEditorTheme__ltr gkum2dnh" dir="ltr" value="1"><span data-lexical-text="true">Hello</span></li><li class="PlaygroundEditorTheme__listItem th51lws0 r26s8xbz mfn553m3 gug11x0k PlaygroundEditorTheme__nestedListItem a75w6hnp" value="2"><ol class="PlaygroundEditorTheme__ol2 srn514ro oxkhqvkx rl78xhln nch0832m m8h3af8h l7ghb35v kjdc1dyq p9ctufpz lsbdvidr"><li class="PlaygroundEditorTheme__listItem th51lws0 r26s8xbz mfn553m3 gug11x0k PlaygroundEditorTheme__ltr gkum2dnh" dir="ltr" value="1"><span data-lexical-text="true">from</span></li><li class="PlaygroundEditorTheme__listItem th51lws0 r26s8xbz mfn553m3 gug11x0k PlaygroundEditorTheme__nestedListItem a75w6hnp" value="2"><ol class="PlaygroundEditorTheme__ol3 srn514ro oxkhqvkx rl78xhln nch0832m m8h3af8h l7ghb35v kjdc1dyq p9ctufpz l4ftupyc"><li class="PlaygroundEditorTheme__listItem th51lws0 r26s8xbz mfn553m3 gug11x0k PlaygroundEditorTheme__ltr gkum2dnh" dir="ltr" value="1"><span data-lexical-text="true">the</span></li></ol></li><li class="PlaygroundEditorTheme__listItem th51lws0 r26s8xbz mfn553m3 gug11x0k PlaygroundEditorTheme__ltr gkum2dnh" dir="ltr" value="2"><span data-lexical-text="true">other</span></li></ol></li><li class="PlaygroundEditorTheme__listItem th51lws0 r26s8xbz mfn553m3 gug11x0k PlaygroundEditorTheme__ltr gkum2dnh" dir="ltr" value="2"><span data-lexical-text="true">side</span></li></ol>',
        );

        await toggleBulletList(page);

        await assertHTML(
          page,
          '<ul class="PlaygroundEditorTheme__ul srn514ro oxkhqvkx rl78xhln nch0832m m8h3af8h l7ghb35v kjdc1dyq p9ctufpz"><li class="PlaygroundEditorTheme__listItem th51lws0 r26s8xbz mfn553m3 gug11x0k PlaygroundEditorTheme__ltr gkum2dnh" dir="ltr" value="1"><span data-lexical-text="true">Hello</span></li><li class="PlaygroundEditorTheme__listItem th51lws0 r26s8xbz mfn553m3 gug11x0k PlaygroundEditorTheme__nestedListItem a75w6hnp" value="2"><ul class="PlaygroundEditorTheme__ul srn514ro oxkhqvkx rl78xhln nch0832m m8h3af8h l7ghb35v kjdc1dyq p9ctufpz"><li class="PlaygroundEditorTheme__listItem th51lws0 r26s8xbz mfn553m3 gug11x0k PlaygroundEditorTheme__ltr gkum2dnh" dir="ltr" value="1"><span data-lexical-text="true">from</span></li><li class="PlaygroundEditorTheme__listItem th51lws0 r26s8xbz mfn553m3 gug11x0k PlaygroundEditorTheme__nestedListItem a75w6hnp" value="2"><ul class="PlaygroundEditorTheme__ul srn514ro oxkhqvkx rl78xhln nch0832m m8h3af8h l7ghb35v kjdc1dyq p9ctufpz"><li class="PlaygroundEditorTheme__listItem th51lws0 r26s8xbz mfn553m3 gug11x0k PlaygroundEditorTheme__ltr gkum2dnh" dir="ltr" value="1"><span data-lexical-text="true">the</span></li></ul></li><li class="PlaygroundEditorTheme__listItem th51lws0 r26s8xbz mfn553m3 gug11x0k PlaygroundEditorTheme__ltr gkum2dnh" dir="ltr" value="2"><span data-lexical-text="true">other</span></li></ul></li><li class="PlaygroundEditorTheme__listItem th51lws0 r26s8xbz mfn553m3 gug11x0k PlaygroundEditorTheme__ltr gkum2dnh" dir="ltr" value="2"><span data-lexical-text="true">side</span></li></ul>',
        );
      },
    );

    it.skipIf(
      e2e.isPlainText,
      `Can create an indented multi-line unordered list and convert individual lists in the nested structure to a numbered list. `,
      async () => {
        const {page} = e2e;

        await focusEditor(page);

        await toggleBulletList(page);

        await page.keyboard.type('Hello');
        await page.keyboard.press('Enter');
        await page.keyboard.type('from');
        await clickIndentButton(page);
        await page.keyboard.press('Enter');
        await page.keyboard.type('the');
        await clickIndentButton(page);
        await page.keyboard.press('Enter');
        await page.keyboard.type('other');
        await clickOutdentButton(page);

        await page.keyboard.press('Enter');
        await page.keyboard.type('side');
        await clickOutdentButton(page);

        await assertHTML(
          page,
          '<ul class="PlaygroundEditorTheme__ul srn514ro oxkhqvkx rl78xhln nch0832m m8h3af8h l7ghb35v kjdc1dyq p9ctufpz"><li class="PlaygroundEditorTheme__listItem th51lws0 r26s8xbz mfn553m3 gug11x0k PlaygroundEditorTheme__ltr gkum2dnh" dir="ltr" value="1"><span data-lexical-text="true">Hello</span></li><li class="PlaygroundEditorTheme__listItem th51lws0 r26s8xbz mfn553m3 gug11x0k PlaygroundEditorTheme__nestedListItem a75w6hnp" value="2"><ul class="PlaygroundEditorTheme__ul srn514ro oxkhqvkx rl78xhln nch0832m m8h3af8h l7ghb35v kjdc1dyq p9ctufpz"><li class="PlaygroundEditorTheme__listItem th51lws0 r26s8xbz mfn553m3 gug11x0k PlaygroundEditorTheme__ltr gkum2dnh" dir="ltr" value="1"><span data-lexical-text="true">from</span></li><li class="PlaygroundEditorTheme__listItem th51lws0 r26s8xbz mfn553m3 gug11x0k PlaygroundEditorTheme__nestedListItem a75w6hnp" value="2"><ul class="PlaygroundEditorTheme__ul srn514ro oxkhqvkx rl78xhln nch0832m m8h3af8h l7ghb35v kjdc1dyq p9ctufpz"><li class="PlaygroundEditorTheme__listItem th51lws0 r26s8xbz mfn553m3 gug11x0k PlaygroundEditorTheme__ltr gkum2dnh" dir="ltr" value="1"><span data-lexical-text="true">the</span></li></ul></li><li class="PlaygroundEditorTheme__listItem th51lws0 r26s8xbz mfn553m3 gug11x0k PlaygroundEditorTheme__ltr gkum2dnh" dir="ltr" value="2"><span data-lexical-text="true">other</span></li></ul></li><li class="PlaygroundEditorTheme__listItem th51lws0 r26s8xbz mfn553m3 gug11x0k PlaygroundEditorTheme__ltr gkum2dnh" dir="ltr" value="2"><span data-lexical-text="true">side</span></li></ul>',
        );

        await toggleNumberedList(page);

        await assertHTML(
          page,
          '<ol class="PlaygroundEditorTheme__ol1 srn514ro oxkhqvkx rl78xhln nch0832m m8h3af8h l7ghb35v kjdc1dyq p9ctufpz"><li class="PlaygroundEditorTheme__listItem th51lws0 r26s8xbz mfn553m3 gug11x0k PlaygroundEditorTheme__ltr gkum2dnh" dir="ltr" value="1"><span data-lexical-text="true">Hello</span></li><li class="PlaygroundEditorTheme__listItem th51lws0 r26s8xbz mfn553m3 gug11x0k PlaygroundEditorTheme__nestedListItem a75w6hnp" value="2"><ul class="PlaygroundEditorTheme__ul srn514ro oxkhqvkx rl78xhln nch0832m m8h3af8h l7ghb35v kjdc1dyq p9ctufpz"><li class="PlaygroundEditorTheme__listItem th51lws0 r26s8xbz mfn553m3 gug11x0k PlaygroundEditorTheme__ltr gkum2dnh" dir="ltr" value="1"><span data-lexical-text="true">from</span></li><li class="PlaygroundEditorTheme__listItem th51lws0 r26s8xbz mfn553m3 gug11x0k PlaygroundEditorTheme__nestedListItem a75w6hnp" value="2"><ul class="PlaygroundEditorTheme__ul srn514ro oxkhqvkx rl78xhln nch0832m m8h3af8h l7ghb35v kjdc1dyq p9ctufpz"><li class="PlaygroundEditorTheme__listItem th51lws0 r26s8xbz mfn553m3 gug11x0k PlaygroundEditorTheme__ltr gkum2dnh" dir="ltr" value="1"><span data-lexical-text="true">the</span></li></ul></li><li class="PlaygroundEditorTheme__listItem th51lws0 r26s8xbz mfn553m3 gug11x0k PlaygroundEditorTheme__ltr gkum2dnh" dir="ltr" value="2"><span data-lexical-text="true">other</span></li></ul></li><li class="PlaygroundEditorTheme__listItem th51lws0 r26s8xbz mfn553m3 gug11x0k PlaygroundEditorTheme__ltr gkum2dnh" dir="ltr" value="2"><span data-lexical-text="true">side</span></li></ol>',
        );

        await toggleBulletList(page);

        await assertHTML(
          page,
          '<ul class="PlaygroundEditorTheme__ul srn514ro oxkhqvkx rl78xhln nch0832m m8h3af8h l7ghb35v kjdc1dyq p9ctufpz"><li class="PlaygroundEditorTheme__listItem th51lws0 r26s8xbz mfn553m3 gug11x0k PlaygroundEditorTheme__ltr gkum2dnh" dir="ltr" value="1"><span data-lexical-text="true">Hello</span></li><li class="PlaygroundEditorTheme__listItem th51lws0 r26s8xbz mfn553m3 gug11x0k PlaygroundEditorTheme__nestedListItem a75w6hnp" value="2"><ul class="PlaygroundEditorTheme__ul srn514ro oxkhqvkx rl78xhln nch0832m m8h3af8h l7ghb35v kjdc1dyq p9ctufpz"><li class="PlaygroundEditorTheme__listItem th51lws0 r26s8xbz mfn553m3 gug11x0k PlaygroundEditorTheme__ltr gkum2dnh" dir="ltr" value="1"><span data-lexical-text="true">from</span></li><li class="PlaygroundEditorTheme__listItem th51lws0 r26s8xbz mfn553m3 gug11x0k PlaygroundEditorTheme__nestedListItem a75w6hnp" value="2"><ul class="PlaygroundEditorTheme__ul srn514ro oxkhqvkx rl78xhln nch0832m m8h3af8h l7ghb35v kjdc1dyq p9ctufpz"><li class="PlaygroundEditorTheme__listItem th51lws0 r26s8xbz mfn553m3 gug11x0k PlaygroundEditorTheme__ltr gkum2dnh" dir="ltr" value="1"><span data-lexical-text="true">the</span></li></ul></li><li class="PlaygroundEditorTheme__listItem th51lws0 r26s8xbz mfn553m3 gug11x0k PlaygroundEditorTheme__ltr gkum2dnh" dir="ltr" value="2"><span data-lexical-text="true">other</span></li></ul></li><li class="PlaygroundEditorTheme__listItem th51lws0 r26s8xbz mfn553m3 gug11x0k PlaygroundEditorTheme__ltr gkum2dnh" dir="ltr" value="2"><span data-lexical-text="true">side</span></li></ul>',
        );

        // move to next item up in list
        await page.keyboard.press('ArrowUp');

        await toggleNumberedList(page);

        await assertHTML(
          page,
          '<ul class="PlaygroundEditorTheme__ul srn514ro oxkhqvkx rl78xhln nch0832m m8h3af8h l7ghb35v kjdc1dyq p9ctufpz"><li class="PlaygroundEditorTheme__listItem th51lws0 r26s8xbz mfn553m3 gug11x0k PlaygroundEditorTheme__ltr gkum2dnh" dir="ltr" value="1"><span data-lexical-text="true">Hello</span></li><li class="PlaygroundEditorTheme__listItem th51lws0 r26s8xbz mfn553m3 gug11x0k PlaygroundEditorTheme__nestedListItem a75w6hnp" value="2"><ol class="PlaygroundEditorTheme__ol2 srn514ro oxkhqvkx rl78xhln nch0832m m8h3af8h l7ghb35v kjdc1dyq p9ctufpz lsbdvidr"><li class="PlaygroundEditorTheme__listItem th51lws0 r26s8xbz mfn553m3 gug11x0k PlaygroundEditorTheme__ltr gkum2dnh" dir="ltr" value="1"><span data-lexical-text="true">from</span></li><li class="PlaygroundEditorTheme__listItem th51lws0 r26s8xbz mfn553m3 gug11x0k PlaygroundEditorTheme__nestedListItem a75w6hnp" value="2"><ul class="PlaygroundEditorTheme__ul srn514ro oxkhqvkx rl78xhln nch0832m m8h3af8h l7ghb35v kjdc1dyq p9ctufpz"><li class="PlaygroundEditorTheme__listItem th51lws0 r26s8xbz mfn553m3 gug11x0k PlaygroundEditorTheme__ltr gkum2dnh" dir="ltr" value="1"><span data-lexical-text="true">the</span></li></ul></li><li class="PlaygroundEditorTheme__listItem th51lws0 r26s8xbz mfn553m3 gug11x0k PlaygroundEditorTheme__ltr gkum2dnh" dir="ltr" value="2"><span data-lexical-text="true">other</span></li></ol></li><li class="PlaygroundEditorTheme__listItem th51lws0 r26s8xbz mfn553m3 gug11x0k PlaygroundEditorTheme__ltr gkum2dnh" dir="ltr" value="2"><span data-lexical-text="true">side</span></li></ul>',
        );

        await toggleBulletList(page);

        await assertHTML(
          page,
          '<ul class="PlaygroundEditorTheme__ul srn514ro oxkhqvkx rl78xhln nch0832m m8h3af8h l7ghb35v kjdc1dyq p9ctufpz"><li class="PlaygroundEditorTheme__listItem th51lws0 r26s8xbz mfn553m3 gug11x0k PlaygroundEditorTheme__ltr gkum2dnh" dir="ltr" value="1"><span data-lexical-text="true">Hello</span></li><li class="PlaygroundEditorTheme__listItem th51lws0 r26s8xbz mfn553m3 gug11x0k PlaygroundEditorTheme__nestedListItem a75w6hnp" value="2"><ul class="PlaygroundEditorTheme__ul srn514ro oxkhqvkx rl78xhln nch0832m m8h3af8h l7ghb35v kjdc1dyq p9ctufpz"><li class="PlaygroundEditorTheme__listItem th51lws0 r26s8xbz mfn553m3 gug11x0k PlaygroundEditorTheme__ltr gkum2dnh" dir="ltr" value="1"><span data-lexical-text="true">from</span></li><li class="PlaygroundEditorTheme__listItem th51lws0 r26s8xbz mfn553m3 gug11x0k PlaygroundEditorTheme__nestedListItem a75w6hnp" value="2"><ul class="PlaygroundEditorTheme__ul srn514ro oxkhqvkx rl78xhln nch0832m m8h3af8h l7ghb35v kjdc1dyq p9ctufpz"><li class="PlaygroundEditorTheme__listItem th51lws0 r26s8xbz mfn553m3 gug11x0k PlaygroundEditorTheme__ltr gkum2dnh" dir="ltr" value="1"><span data-lexical-text="true">the</span></li></ul></li><li class="PlaygroundEditorTheme__listItem th51lws0 r26s8xbz mfn553m3 gug11x0k PlaygroundEditorTheme__ltr gkum2dnh" dir="ltr" value="2"><span data-lexical-text="true">other</span></li></ul></li><li class="PlaygroundEditorTheme__listItem th51lws0 r26s8xbz mfn553m3 gug11x0k PlaygroundEditorTheme__ltr gkum2dnh" dir="ltr" value="2"><span data-lexical-text="true">side</span></li></ul>',
        );

        // move to next item up in list
        await page.keyboard.press('ArrowUp');

        await toggleNumberedList(page);

        await assertHTML(
          page,
          '<ul class="PlaygroundEditorTheme__ul srn514ro oxkhqvkx rl78xhln nch0832m m8h3af8h l7ghb35v kjdc1dyq p9ctufpz"><li class="PlaygroundEditorTheme__listItem th51lws0 r26s8xbz mfn553m3 gug11x0k PlaygroundEditorTheme__ltr gkum2dnh" dir="ltr" value="1"><span data-lexical-text="true">Hello</span></li><li class="PlaygroundEditorTheme__listItem th51lws0 r26s8xbz mfn553m3 gug11x0k PlaygroundEditorTheme__nestedListItem a75w6hnp" value="2"><ul class="PlaygroundEditorTheme__ul srn514ro oxkhqvkx rl78xhln nch0832m m8h3af8h l7ghb35v kjdc1dyq p9ctufpz"><li class="PlaygroundEditorTheme__listItem th51lws0 r26s8xbz mfn553m3 gug11x0k PlaygroundEditorTheme__ltr gkum2dnh" dir="ltr" value="1"><span data-lexical-text="true">from</span></li><li class="PlaygroundEditorTheme__listItem th51lws0 r26s8xbz mfn553m3 gug11x0k PlaygroundEditorTheme__nestedListItem a75w6hnp" value="2"><ol class="PlaygroundEditorTheme__ol3 srn514ro oxkhqvkx rl78xhln nch0832m m8h3af8h l7ghb35v kjdc1dyq p9ctufpz l4ftupyc"><li class="PlaygroundEditorTheme__listItem th51lws0 r26s8xbz mfn553m3 gug11x0k PlaygroundEditorTheme__ltr gkum2dnh" dir="ltr" value="1"><span data-lexical-text="true">the</span></li></ol></li><li class="PlaygroundEditorTheme__listItem th51lws0 r26s8xbz mfn553m3 gug11x0k PlaygroundEditorTheme__ltr gkum2dnh" dir="ltr" value="2"><span data-lexical-text="true">other</span></li></ul></li><li class="PlaygroundEditorTheme__listItem th51lws0 r26s8xbz mfn553m3 gug11x0k PlaygroundEditorTheme__ltr gkum2dnh" dir="ltr" value="2"><span data-lexical-text="true">side</span></li></ul>',
        );

        await toggleBulletList(page);

        await assertHTML(
          page,
          '<ul class="PlaygroundEditorTheme__ul srn514ro oxkhqvkx rl78xhln nch0832m m8h3af8h l7ghb35v kjdc1dyq p9ctufpz"><li class="PlaygroundEditorTheme__listItem th51lws0 r26s8xbz mfn553m3 gug11x0k PlaygroundEditorTheme__ltr gkum2dnh" dir="ltr" value="1"><span data-lexical-text="true">Hello</span></li><li class="PlaygroundEditorTheme__listItem th51lws0 r26s8xbz mfn553m3 gug11x0k PlaygroundEditorTheme__nestedListItem a75w6hnp" value="2"><ul class="PlaygroundEditorTheme__ul srn514ro oxkhqvkx rl78xhln nch0832m m8h3af8h l7ghb35v kjdc1dyq p9ctufpz"><li class="PlaygroundEditorTheme__listItem th51lws0 r26s8xbz mfn553m3 gug11x0k PlaygroundEditorTheme__ltr gkum2dnh" dir="ltr" value="1"><span data-lexical-text="true">from</span></li><li class="PlaygroundEditorTheme__listItem th51lws0 r26s8xbz mfn553m3 gug11x0k PlaygroundEditorTheme__nestedListItem a75w6hnp" value="2"><ul class="PlaygroundEditorTheme__ul srn514ro oxkhqvkx rl78xhln nch0832m m8h3af8h l7ghb35v kjdc1dyq p9ctufpz"><li class="PlaygroundEditorTheme__listItem th51lws0 r26s8xbz mfn553m3 gug11x0k PlaygroundEditorTheme__ltr gkum2dnh" dir="ltr" value="1"><span data-lexical-text="true">the</span></li></ul></li><li class="PlaygroundEditorTheme__listItem th51lws0 r26s8xbz mfn553m3 gug11x0k PlaygroundEditorTheme__ltr gkum2dnh" dir="ltr" value="2"><span data-lexical-text="true">other</span></li></ul></li><li class="PlaygroundEditorTheme__listItem th51lws0 r26s8xbz mfn553m3 gug11x0k PlaygroundEditorTheme__ltr gkum2dnh" dir="ltr" value="2"><span data-lexical-text="true">side</span></li></ul>',
        );
      },
    );

    it.skipIf(
      e2e.isPlainText,
      `Should merge selected nodes into existing list siblings of the same type when formatting to a list`,
      async () => {
        const {page} = e2e;

        await focusEditor(page);

        // Hello
        // - from
        // the
        // - other
        // side
        await page.keyboard.type('Hello');
        await page.keyboard.press('Enter');
        await page.keyboard.type('from');
        await toggleBulletList(page);
        await page.keyboard.press('Enter');
        await page.keyboard.press('Enter');
        await page.keyboard.type('the');
        await page.keyboard.press('Enter');
        await page.keyboard.type('other');
        await toggleBulletList(page);
        await page.keyboard.press('Enter');
        await page.keyboard.press('Enter');
        await page.keyboard.type('side');

        await assertHTML(
          page,
          '<p class="PlaygroundEditorTheme__paragraph m8h3af8h l7ghb35v kmwttqpk mfn553m3 om3e55n1 gjezrb0y PlaygroundEditorTheme__ltr gkum2dnh" dir="ltr"><span data-lexical-text="true">Hello</span></p><ul class="PlaygroundEditorTheme__ul srn514ro oxkhqvkx rl78xhln nch0832m m8h3af8h l7ghb35v kjdc1dyq p9ctufpz"><li class="PlaygroundEditorTheme__listItem th51lws0 r26s8xbz mfn553m3 gug11x0k PlaygroundEditorTheme__ltr gkum2dnh" dir="ltr" value="1"><span data-lexical-text="true">from</span></li></ul><p class="PlaygroundEditorTheme__paragraph m8h3af8h l7ghb35v kmwttqpk mfn553m3 om3e55n1 gjezrb0y PlaygroundEditorTheme__ltr gkum2dnh" dir="ltr"><span data-lexical-text="true">the</span></p><ul class="PlaygroundEditorTheme__ul srn514ro oxkhqvkx rl78xhln nch0832m m8h3af8h l7ghb35v kjdc1dyq p9ctufpz"><li class="PlaygroundEditorTheme__listItem th51lws0 r26s8xbz mfn553m3 gug11x0k PlaygroundEditorTheme__ltr gkum2dnh" dir="ltr" value="1"><span data-lexical-text="true">other</span></li></ul><p class="PlaygroundEditorTheme__paragraph m8h3af8h l7ghb35v kmwttqpk mfn553m3 om3e55n1 gjezrb0y PlaygroundEditorTheme__ltr gkum2dnh" dir="ltr"><span data-lexical-text="true">side</span></p>',
        );

        await selectAll(page);

        await toggleBulletList(page);

        await assertHTML(
          page,
          '<ul class="PlaygroundEditorTheme__ul srn514ro oxkhqvkx rl78xhln nch0832m m8h3af8h l7ghb35v kjdc1dyq p9ctufpz"><li class="PlaygroundEditorTheme__listItem th51lws0 r26s8xbz mfn553m3 gug11x0k PlaygroundEditorTheme__ltr gkum2dnh" dir="ltr" value="1"><span data-lexical-text="true">Hello</span></li><li class="PlaygroundEditorTheme__listItem th51lws0 r26s8xbz mfn553m3 gug11x0k PlaygroundEditorTheme__ltr gkum2dnh" dir="ltr" value="2"><span data-lexical-text="true">from</span></li><li class="PlaygroundEditorTheme__listItem th51lws0 r26s8xbz mfn553m3 gug11x0k PlaygroundEditorTheme__ltr gkum2dnh" dir="ltr" value="3"><span data-lexical-text="true">the</span></li><li class="PlaygroundEditorTheme__listItem th51lws0 r26s8xbz mfn553m3 gug11x0k PlaygroundEditorTheme__ltr gkum2dnh" dir="ltr" value="4"><span data-lexical-text="true">other</span></li><li class="PlaygroundEditorTheme__listItem th51lws0 r26s8xbz mfn553m3 gug11x0k PlaygroundEditorTheme__ltr gkum2dnh" dir="ltr" value="5"><span data-lexical-text="true">side</span></li></ul>',
        );
      },
    );

    it.skipIf(
      e2e.isPlainText,
      `Should NOT merge selected nodes into existing list siblings of a different type when formatting to a list`,
      async () => {
        const {page} = e2e;

        await focusEditor(page);

        // - Hello
        // - from
        // the
        await toggleBulletList(page);
        await page.keyboard.type('Hello');
        await page.keyboard.press('Enter');
        await page.keyboard.type('from');
        await page.keyboard.press('Enter');
        await page.keyboard.press('Enter');
        await page.keyboard.type('the');
        await toggleNumberedList(page);

        // - Hello
        // - from
        // 1. the
        await assertHTML(
          page,
          '<ul class="PlaygroundEditorTheme__ul srn514ro oxkhqvkx rl78xhln nch0832m m8h3af8h l7ghb35v kjdc1dyq p9ctufpz"><li value="1" class="PlaygroundEditorTheme__listItem th51lws0 r26s8xbz mfn553m3 gug11x0k PlaygroundEditorTheme__ltr gkum2dnh" dir="ltr"><span data-lexical-text="true">Hello</span></li><li value="2" class="PlaygroundEditorTheme__listItem th51lws0 r26s8xbz mfn553m3 gug11x0k PlaygroundEditorTheme__ltr gkum2dnh" dir="ltr"><span data-lexical-text="true">from</span></li></ul><ol class="PlaygroundEditorTheme__ol1 srn514ro oxkhqvkx rl78xhln nch0832m m8h3af8h l7ghb35v kjdc1dyq p9ctufpz"><li value="1" class="PlaygroundEditorTheme__listItem th51lws0 r26s8xbz mfn553m3 gug11x0k PlaygroundEditorTheme__ltr gkum2dnh" dir="ltr"><span data-lexical-text="true">the</span></li></ol>',
        );

        await clearEditor(page);

        // Hello
        // 1. from
        // 2. the
        await page.keyboard.type('Hello');
        await page.keyboard.press('Enter');
        await toggleNumberedList(page);
        await page.keyboard.type('from');
        await page.keyboard.press('Enter');
        await page.keyboard.type('the');
        await page.keyboard.press('ArrowUp');
        await page.keyboard.press('ArrowUp');
        await toggleNumberedList(page);

        // 1. Hello
        // 2. from
        // 3. the
        await assertHTML(
          page,
          '<ol class="PlaygroundEditorTheme__ol1 srn514ro oxkhqvkx rl78xhln nch0832m m8h3af8h l7ghb35v kjdc1dyq p9ctufpz"><li value="1" class="PlaygroundEditorTheme__listItem th51lws0 r26s8xbz mfn553m3 gug11x0k PlaygroundEditorTheme__ltr gkum2dnh" dir="ltr"><span data-lexical-text="true">Hello</span></li><li value="2" class="PlaygroundEditorTheme__listItem th51lws0 r26s8xbz mfn553m3 gug11x0k PlaygroundEditorTheme__ltr gkum2dnh" dir="ltr"><span data-lexical-text="true">from</span></li><li value="3" class="PlaygroundEditorTheme__listItem th51lws0 r26s8xbz mfn553m3 gug11x0k PlaygroundEditorTheme__ltr gkum2dnh" dir="ltr"><span data-lexical-text="true">the</span></li></ol>',
        );
      },
    );

    it.skipIf(
      e2e.isPlainText,
      `Should clear all indentation when pressing 'enter' on an empty indented bullet`,
      async () => {
        const {page} = e2e;

        await focusEditor(page);
        await page.keyboard.type('a');
        await toggleBulletList(page);
        await page.keyboard.press('Enter');
        await page.keyboard.press('Tab');
        await page.keyboard.press('Enter');

        await assertHTML(
          page,
          '<ul class="PlaygroundEditorTheme__ul srn514ro oxkhqvkx rl78xhln nch0832m m8h3af8h l7ghb35v kjdc1dyq p9ctufpz"><li class="PlaygroundEditorTheme__listItem th51lws0 r26s8xbz mfn553m3 gug11x0k PlaygroundEditorTheme__ltr gkum2dnh" dir="ltr" value="1"><span data-lexical-text="true">a</span></li></ul><p class="PlaygroundEditorTheme__paragraph m8h3af8h l7ghb35v kmwttqpk mfn553m3 om3e55n1 gjezrb0y"><br></p>',
        );
      },
    );

    it.skipIf(
      e2e.isPlainText,
      `Should create list with start number markdown`,
      async () => {
        const {page} = e2e;

        await focusEditor(page);
        // Trigger markdown using 321 digits followed by "." and a trigger of " ".
        await page.keyboard.type('321. ');

        // forward case is the normal case.
        // undo case is when the user presses undo.

        const forwardHTML =
          '<ol start="321" class="PlaygroundEditorTheme__ol1 srn514ro oxkhqvkx rl78xhln nch0832m m8h3af8h l7ghb35v kjdc1dyq p9ctufpz"><li value="321" class="PlaygroundEditorTheme__listItem th51lws0 r26s8xbz mfn553m3 gug11x0k"><br></li></ol>';

        const undoHTML =
          '<p class="PlaygroundEditorTheme__paragraph m8h3af8h l7ghb35v kmwttqpk mfn553m3 om3e55n1 gjezrb0y"><span data-lexical-text="true">321. </span></p>';

        await assertHTML(page, forwardHTML);
        if (IS_COLLAB) {
          // Collab uses its own undo/redo
          return;
        }
        await undo(page);
        await assertHTML(page, undoHTML);
        await redo(page);
        await assertHTML(page, forwardHTML);
      },
    );

    it.skipIf(
      e2e.isPlainText,
      `Should not process paragraph markdown inside list.`,
      async () => {
        const {page} = e2e;

        await focusEditor(page);

        await toggleBulletList(page);
        await page.keyboard.type('# ');
        await assertHTML(
          page,
          '<ul class="PlaygroundEditorTheme__ul srn514ro oxkhqvkx rl78xhln nch0832m m8h3af8h l7ghb35v kjdc1dyq p9ctufpz"><li value="1" class="PlaygroundEditorTheme__listItem th51lws0 r26s8xbz mfn553m3 gug11x0k"><span data-lexical-text="true"># </span></li></ul>',
        );
      },
    );
>>>>>>> 8569f6e7
  });
});<|MERGE_RESOLUTION|>--- conflicted
+++ resolved
@@ -495,41 +495,12 @@
 
         await toggleNumberedList(page);
 
-<<<<<<< HEAD
-      await clearEditor(page);
-
-      // Hello
-      // 1. from
-      // 2. the
-      await page.keyboard.type('Hello');
-      await page.keyboard.press('Enter');
-      await toggleNumberedList(page);
-      await page.keyboard.type('from');
-      await page.keyboard.press('Enter');
-      await page.keyboard.type('the');
-      await page.keyboard.press('ArrowUp');
-      await page.keyboard.press('ArrowUp');
-      await toggleNumberedList(page);
-
-      // 1. Hello
-      // 2. from
-      // 3. the
-      await assertHTML(
-        page,
-        '<ol class="PlaygroundEditorTheme__ol1 srn514ro oxkhqvkx rl78xhln nch0832m m8h3af8h l7ghb35v kjdc1dyq p9ctufpz"><li value="1" class="PlaygroundEditorTheme__listItem th51lws0 r26s8xbz mfn553m3 gug11x0k PlaygroundEditorTheme__ltr gkum2dnh" dir="ltr"><span data-lexical-text="true">Hello</span></li><li value="2" class="PlaygroundEditorTheme__listItem th51lws0 r26s8xbz mfn553m3 gug11x0k PlaygroundEditorTheme__ltr gkum2dnh" dir="ltr"><span data-lexical-text="true">from</span></li><li value="3" class="PlaygroundEditorTheme__listItem th51lws0 r26s8xbz mfn553m3 gug11x0k PlaygroundEditorTheme__ltr gkum2dnh" dir="ltr"><span data-lexical-text="true">the</span></li></ol>',
-      );
-    });
-
-    it(`Should create list with start number markdown`, async () => {
-      const {isRichText, page} = e2e;
-=======
         await assertHTML(
           page,
           '<ol class="PlaygroundEditorTheme__ol1 srn514ro oxkhqvkx rl78xhln nch0832m m8h3af8h l7ghb35v kjdc1dyq p9ctufpz"><li class="PlaygroundEditorTheme__listItem th51lws0 r26s8xbz mfn553m3 gug11x0k PlaygroundEditorTheme__ltr gkum2dnh" dir="ltr" value="1"><span data-lexical-text="true">Hello</span></li></ol>',
         );
 
         await toggleBulletList(page);
->>>>>>> 8569f6e7
 
         await assertHTML(
           page,
@@ -544,14 +515,371 @@
       async () => {
         const {page} = e2e;
 
-<<<<<<< HEAD
-      await toggleBulletList(page);
-      await page.keyboard.type('# ');
-      await assertHTML(
-        page,
-        '<ul class="PlaygroundEditorTheme__ul srn514ro oxkhqvkx rl78xhln nch0832m m8h3af8h l7ghb35v kjdc1dyq p9ctufpz"><li value="1" class="PlaygroundEditorTheme__listItem th51lws0 r26s8xbz mfn553m3 gug11x0k"><span data-lexical-text="true"># </span></li></ul>',
-      );
-    });
+        await focusEditor(page);
+
+        await toggleBulletList(page);
+
+        await page.keyboard.type('Hello');
+        await page.keyboard.press('Enter');
+        await page.keyboard.type('from');
+        await page.keyboard.press('Enter');
+        await page.keyboard.type('the');
+        await page.keyboard.press('Enter');
+        await page.keyboard.type('other');
+        await page.keyboard.press('Enter');
+        await page.keyboard.type('side');
+
+        await assertHTML(
+          page,
+          '<ul class="PlaygroundEditorTheme__ul srn514ro oxkhqvkx rl78xhln nch0832m m8h3af8h l7ghb35v kjdc1dyq p9ctufpz"><li class="PlaygroundEditorTheme__listItem th51lws0 r26s8xbz mfn553m3 gug11x0k PlaygroundEditorTheme__ltr gkum2dnh" dir="ltr" value="1"><span data-lexical-text="true">Hello</span></li><li class="PlaygroundEditorTheme__listItem th51lws0 r26s8xbz mfn553m3 gug11x0k PlaygroundEditorTheme__ltr gkum2dnh" dir="ltr" value="2"><span data-lexical-text="true">from</span></li><li class="PlaygroundEditorTheme__listItem th51lws0 r26s8xbz mfn553m3 gug11x0k PlaygroundEditorTheme__ltr gkum2dnh" dir="ltr" value="3"><span data-lexical-text="true">the</span></li><li class="PlaygroundEditorTheme__listItem th51lws0 r26s8xbz mfn553m3 gug11x0k PlaygroundEditorTheme__ltr gkum2dnh" dir="ltr" value="4"><span data-lexical-text="true">other</span></li><li class="PlaygroundEditorTheme__listItem th51lws0 r26s8xbz mfn553m3 gug11x0k PlaygroundEditorTheme__ltr gkum2dnh" dir="ltr" value="5"><span data-lexical-text="true">side</span></li></ul>',
+        );
+
+        await toggleNumberedList(page);
+
+        await assertHTML(
+          page,
+          '<ol class="PlaygroundEditorTheme__ol1 srn514ro oxkhqvkx rl78xhln nch0832m m8h3af8h l7ghb35v kjdc1dyq p9ctufpz"><li class="PlaygroundEditorTheme__listItem th51lws0 r26s8xbz mfn553m3 gug11x0k PlaygroundEditorTheme__ltr gkum2dnh" dir="ltr"value="1"><span data-lexical-text="true">Hello</span></li><li class="PlaygroundEditorTheme__listItem th51lws0 r26s8xbz mfn553m3 gug11x0k PlaygroundEditorTheme__ltr gkum2dnh" dir="ltr" value="2"><span data-lexical-text="true">from</span></li><li class="PlaygroundEditorTheme__listItem th51lws0 r26s8xbz mfn553m3 gug11x0k PlaygroundEditorTheme__ltr gkum2dnh" dir="ltr" value="3"><span data-lexical-text="true">the</span></li><li class="PlaygroundEditorTheme__listItem th51lws0 r26s8xbz mfn553m3 gug11x0k PlaygroundEditorTheme__ltr gkum2dnh" dir="ltr" value="4"><span data-lexical-text="true">other</span></li><li class="PlaygroundEditorTheme__listItem th51lws0 r26s8xbz mfn553m3 gug11x0k PlaygroundEditorTheme__ltr gkum2dnh" dir="ltr" value="5"><span data-lexical-text="true">side</span></li></ol>',
+        );
+
+        await toggleBulletList(page);
+
+        await assertHTML(
+          page,
+          '<ul class="PlaygroundEditorTheme__ul srn514ro oxkhqvkx rl78xhln nch0832m m8h3af8h l7ghb35v kjdc1dyq p9ctufpz"><li class="PlaygroundEditorTheme__listItem th51lws0 r26s8xbz mfn553m3 gug11x0k PlaygroundEditorTheme__ltr gkum2dnh" dir="ltr" value="1"><span data-lexical-text="true">Hello</span></li><li class="PlaygroundEditorTheme__listItem th51lws0 r26s8xbz mfn553m3 gug11x0k PlaygroundEditorTheme__ltr gkum2dnh" dir="ltr" value="2"><span data-lexical-text="true">from</span></li><li class="PlaygroundEditorTheme__listItem th51lws0 r26s8xbz mfn553m3 gug11x0k PlaygroundEditorTheme__ltr gkum2dnh" dir="ltr" value="3"><span data-lexical-text="true">the</span></li><li class="PlaygroundEditorTheme__listItem th51lws0 r26s8xbz mfn553m3 gug11x0k PlaygroundEditorTheme__ltr gkum2dnh" dir="ltr" value="4"><span data-lexical-text="true">other</span></li><li class="PlaygroundEditorTheme__listItem th51lws0 r26s8xbz mfn553m3 gug11x0k PlaygroundEditorTheme__ltr gkum2dnh" dir="ltr" value="5"><span data-lexical-text="true">side</span></li></ul>',
+        );
+      },
+    );
+
+    it.skipIf(
+      e2e.isPlainText,
+      `Can create a multi-line unordered list and convert it to an ordered list when no nodes are in the selection`,
+      async () => {
+        const {page} = e2e;
+
+        await focusEditor(page);
+
+        await toggleBulletList(page);
+
+        await page.keyboard.type('Hello');
+        await page.keyboard.press('Enter');
+        await page.keyboard.type('from');
+        await page.keyboard.press('Enter');
+        await page.keyboard.type('the');
+        await page.keyboard.press('Enter');
+        await page.keyboard.type('other');
+        await page.keyboard.press('Enter');
+
+        await assertHTML(
+          page,
+          '<ul class="PlaygroundEditorTheme__ul srn514ro oxkhqvkx rl78xhln nch0832m m8h3af8h l7ghb35v kjdc1dyq p9ctufpz"><li class="PlaygroundEditorTheme__listItem th51lws0 r26s8xbz mfn553m3 gug11x0k PlaygroundEditorTheme__ltr gkum2dnh" dir="ltr" value="1"><span data-lexical-text="true">Hello</span></li><li class="PlaygroundEditorTheme__listItem th51lws0 r26s8xbz mfn553m3 gug11x0k PlaygroundEditorTheme__ltr gkum2dnh" dir="ltr" value="2"><span data-lexical-text="true">from</span></li><li class="PlaygroundEditorTheme__listItem th51lws0 r26s8xbz mfn553m3 gug11x0k PlaygroundEditorTheme__ltr gkum2dnh" dir="ltr" value="3"><span data-lexical-text="true">the</span></li><li class="PlaygroundEditorTheme__listItem th51lws0 r26s8xbz mfn553m3 gug11x0k PlaygroundEditorTheme__ltr gkum2dnh" dir="ltr" value="4"><span data-lexical-text="true">other</span></li><li class="PlaygroundEditorTheme__listItem th51lws0 r26s8xbz mfn553m3 gug11x0k" value="5"><br/></li></ul>',
+        );
+
+        await toggleNumberedList(page);
+
+        await assertHTML(
+          page,
+          '<ol class="PlaygroundEditorTheme__ol1 srn514ro oxkhqvkx rl78xhln nch0832m m8h3af8h l7ghb35v kjdc1dyq p9ctufpz"><li class="PlaygroundEditorTheme__listItem th51lws0 r26s8xbz mfn553m3 gug11x0k PlaygroundEditorTheme__ltr gkum2dnh" dir="ltr" value="1"><span data-lexical-text="true">Hello</span></li><li class="PlaygroundEditorTheme__listItem th51lws0 r26s8xbz mfn553m3 gug11x0k PlaygroundEditorTheme__ltr gkum2dnh" dir="ltr" value="2"><span data-lexical-text="true">from</span></li><li class="PlaygroundEditorTheme__listItem th51lws0 r26s8xbz mfn553m3 gug11x0k PlaygroundEditorTheme__ltr gkum2dnh" dir="ltr" value="3"><span data-lexical-text="true">the</span></li><li class="PlaygroundEditorTheme__listItem th51lws0 r26s8xbz mfn553m3 gug11x0k PlaygroundEditorTheme__ltr gkum2dnh" dir="ltr" value="4"><span data-lexical-text="true">other</span></li><li class="PlaygroundEditorTheme__listItem th51lws0 r26s8xbz mfn553m3 gug11x0k" value="5"><br/></li></ol>',
+        );
+
+        await toggleBulletList(page);
+
+        await assertHTML(
+          page,
+          '<ul class="PlaygroundEditorTheme__ul srn514ro oxkhqvkx rl78xhln nch0832m m8h3af8h l7ghb35v kjdc1dyq p9ctufpz"><li class="PlaygroundEditorTheme__listItem th51lws0 r26s8xbz mfn553m3 gug11x0k PlaygroundEditorTheme__ltr gkum2dnh" dir="ltr" value="1"><span data-lexical-text="true">Hello</span></li><li class="PlaygroundEditorTheme__listItem th51lws0 r26s8xbz mfn553m3 gug11x0k PlaygroundEditorTheme__ltr gkum2dnh" dir="ltr" value="2"><span data-lexical-text="true">from</span></li><li class="PlaygroundEditorTheme__listItem th51lws0 r26s8xbz mfn553m3 gug11x0k PlaygroundEditorTheme__ltr gkum2dnh" dir="ltr" value="3"><span data-lexical-text="true">the</span></li><li class="PlaygroundEditorTheme__listItem th51lws0 r26s8xbz mfn553m3 gug11x0k PlaygroundEditorTheme__ltr gkum2dnh" dir="ltr" value="4"><span data-lexical-text="true">other</span></li><li class="PlaygroundEditorTheme__listItem th51lws0 r26s8xbz mfn553m3 gug11x0k" value="5"><br/></li></ul>',
+        );
+      },
+    );
+
+    it.skipIf(
+      e2e.isPlainText,
+      `Can create an indented multi-line unordered list and convert it to an ordered list `,
+      async () => {
+        const {page} = e2e;
+
+        await focusEditor(page);
+
+        await toggleBulletList(page);
+
+        await page.keyboard.type('Hello');
+        await page.keyboard.press('Enter');
+        await page.keyboard.type('from');
+        await clickIndentButton(page);
+        await page.keyboard.press('Enter');
+        await page.keyboard.type('the');
+        await clickIndentButton(page);
+        await page.keyboard.press('Enter');
+        await page.keyboard.type('other');
+        await clickOutdentButton(page);
+        await page.keyboard.press('Enter');
+        await page.keyboard.type('side');
+        await clickOutdentButton(page);
+
+        await assertHTML(
+          page,
+          '<ul class="PlaygroundEditorTheme__ul srn514ro oxkhqvkx rl78xhln nch0832m m8h3af8h l7ghb35v kjdc1dyq p9ctufpz"><li class="PlaygroundEditorTheme__listItem th51lws0 r26s8xbz mfn553m3 gug11x0k PlaygroundEditorTheme__ltr gkum2dnh" dir="ltr" value="1"><span data-lexical-text="true">Hello</span></li><li class="PlaygroundEditorTheme__listItem th51lws0 r26s8xbz mfn553m3 gug11x0k PlaygroundEditorTheme__nestedListItem a75w6hnp" value="2"><ul class="PlaygroundEditorTheme__ul srn514ro oxkhqvkx rl78xhln nch0832m m8h3af8h l7ghb35v kjdc1dyq p9ctufpz"><li class="PlaygroundEditorTheme__listItem th51lws0 r26s8xbz mfn553m3 gug11x0k PlaygroundEditorTheme__ltr gkum2dnh" dir="ltr" value="1"><span data-lexical-text="true">from</span></li><li class="PlaygroundEditorTheme__listItem th51lws0 r26s8xbz mfn553m3 gug11x0k PlaygroundEditorTheme__nestedListItem a75w6hnp" value="2"><ul class="PlaygroundEditorTheme__ul srn514ro oxkhqvkx rl78xhln nch0832m m8h3af8h l7ghb35v kjdc1dyq p9ctufpz"><li class="PlaygroundEditorTheme__listItem th51lws0 r26s8xbz mfn553m3 gug11x0k PlaygroundEditorTheme__ltr gkum2dnh" dir="ltr" value="1"><span data-lexical-text="true">the</span></li></ul></li><li class="PlaygroundEditorTheme__listItem th51lws0 r26s8xbz mfn553m3 gug11x0k PlaygroundEditorTheme__ltr gkum2dnh" dir="ltr" value="2"><span data-lexical-text="true">other</span></li></ul></li><li class="PlaygroundEditorTheme__listItem th51lws0 r26s8xbz mfn553m3 gug11x0k PlaygroundEditorTheme__ltr gkum2dnh" dir="ltr" value="2"><span data-lexical-text="true">side</span></li></ul>',
+        );
+
+        await selectAll(page);
+
+        await toggleNumberedList(page);
+
+        await assertHTML(
+          page,
+          '<ol class="PlaygroundEditorTheme__ol1 srn514ro oxkhqvkx rl78xhln nch0832m m8h3af8h l7ghb35v kjdc1dyq p9ctufpz"><li class="PlaygroundEditorTheme__listItem th51lws0 r26s8xbz mfn553m3 gug11x0k PlaygroundEditorTheme__ltr gkum2dnh" dir="ltr" value="1"><span data-lexical-text="true">Hello</span></li><li class="PlaygroundEditorTheme__listItem th51lws0 r26s8xbz mfn553m3 gug11x0k PlaygroundEditorTheme__nestedListItem a75w6hnp" value="2"><ol class="PlaygroundEditorTheme__ol2 srn514ro oxkhqvkx rl78xhln nch0832m m8h3af8h l7ghb35v kjdc1dyq p9ctufpz lsbdvidr"><li class="PlaygroundEditorTheme__listItem th51lws0 r26s8xbz mfn553m3 gug11x0k PlaygroundEditorTheme__ltr gkum2dnh" dir="ltr" value="1"><span data-lexical-text="true">from</span></li><li class="PlaygroundEditorTheme__listItem th51lws0 r26s8xbz mfn553m3 gug11x0k PlaygroundEditorTheme__nestedListItem a75w6hnp" value="2"><ol class="PlaygroundEditorTheme__ol3 srn514ro oxkhqvkx rl78xhln nch0832m m8h3af8h l7ghb35v kjdc1dyq p9ctufpz l4ftupyc"><li class="PlaygroundEditorTheme__listItem th51lws0 r26s8xbz mfn553m3 gug11x0k PlaygroundEditorTheme__ltr gkum2dnh" dir="ltr" value="1"><span data-lexical-text="true">the</span></li></ol></li><li class="PlaygroundEditorTheme__listItem th51lws0 r26s8xbz mfn553m3 gug11x0k PlaygroundEditorTheme__ltr gkum2dnh" dir="ltr" value="2"><span data-lexical-text="true">other</span></li></ol></li><li class="PlaygroundEditorTheme__listItem th51lws0 r26s8xbz mfn553m3 gug11x0k PlaygroundEditorTheme__ltr gkum2dnh" dir="ltr" value="2"><span data-lexical-text="true">side</span></li></ol>',
+        );
+
+        await toggleBulletList(page);
+
+        await assertHTML(
+          page,
+          '<ul class="PlaygroundEditorTheme__ul srn514ro oxkhqvkx rl78xhln nch0832m m8h3af8h l7ghb35v kjdc1dyq p9ctufpz"><li class="PlaygroundEditorTheme__listItem th51lws0 r26s8xbz mfn553m3 gug11x0k PlaygroundEditorTheme__ltr gkum2dnh" dir="ltr" value="1"><span data-lexical-text="true">Hello</span></li><li class="PlaygroundEditorTheme__listItem th51lws0 r26s8xbz mfn553m3 gug11x0k PlaygroundEditorTheme__nestedListItem a75w6hnp" value="2"><ul class="PlaygroundEditorTheme__ul srn514ro oxkhqvkx rl78xhln nch0832m m8h3af8h l7ghb35v kjdc1dyq p9ctufpz"><li class="PlaygroundEditorTheme__listItem th51lws0 r26s8xbz mfn553m3 gug11x0k PlaygroundEditorTheme__ltr gkum2dnh" dir="ltr" value="1"><span data-lexical-text="true">from</span></li><li class="PlaygroundEditorTheme__listItem th51lws0 r26s8xbz mfn553m3 gug11x0k PlaygroundEditorTheme__nestedListItem a75w6hnp" value="2"><ul class="PlaygroundEditorTheme__ul srn514ro oxkhqvkx rl78xhln nch0832m m8h3af8h l7ghb35v kjdc1dyq p9ctufpz"><li class="PlaygroundEditorTheme__listItem th51lws0 r26s8xbz mfn553m3 gug11x0k PlaygroundEditorTheme__ltr gkum2dnh" dir="ltr" value="1"><span data-lexical-text="true">the</span></li></ul></li><li class="PlaygroundEditorTheme__listItem th51lws0 r26s8xbz mfn553m3 gug11x0k PlaygroundEditorTheme__ltr gkum2dnh" dir="ltr" value="2"><span data-lexical-text="true">other</span></li></ul></li><li class="PlaygroundEditorTheme__listItem th51lws0 r26s8xbz mfn553m3 gug11x0k PlaygroundEditorTheme__ltr gkum2dnh" dir="ltr" value="2"><span data-lexical-text="true">side</span></li></ul>',
+        );
+      },
+    );
+
+    it.skipIf(
+      e2e.isPlainText,
+      `Can create an indented multi-line unordered list and convert individual lists in the nested structure to a numbered list. `,
+      async () => {
+        const {page} = e2e;
+
+        await focusEditor(page);
+
+        await toggleBulletList(page);
+
+        await page.keyboard.type('Hello');
+        await page.keyboard.press('Enter');
+        await page.keyboard.type('from');
+        await clickIndentButton(page);
+        await page.keyboard.press('Enter');
+        await page.keyboard.type('the');
+        await clickIndentButton(page);
+        await page.keyboard.press('Enter');
+        await page.keyboard.type('other');
+        await clickOutdentButton(page);
+
+        await page.keyboard.press('Enter');
+        await page.keyboard.type('side');
+        await clickOutdentButton(page);
+
+        await assertHTML(
+          page,
+          '<ul class="PlaygroundEditorTheme__ul srn514ro oxkhqvkx rl78xhln nch0832m m8h3af8h l7ghb35v kjdc1dyq p9ctufpz"><li class="PlaygroundEditorTheme__listItem th51lws0 r26s8xbz mfn553m3 gug11x0k PlaygroundEditorTheme__ltr gkum2dnh" dir="ltr" value="1"><span data-lexical-text="true">Hello</span></li><li class="PlaygroundEditorTheme__listItem th51lws0 r26s8xbz mfn553m3 gug11x0k PlaygroundEditorTheme__nestedListItem a75w6hnp" value="2"><ul class="PlaygroundEditorTheme__ul srn514ro oxkhqvkx rl78xhln nch0832m m8h3af8h l7ghb35v kjdc1dyq p9ctufpz"><li class="PlaygroundEditorTheme__listItem th51lws0 r26s8xbz mfn553m3 gug11x0k PlaygroundEditorTheme__ltr gkum2dnh" dir="ltr" value="1"><span data-lexical-text="true">from</span></li><li class="PlaygroundEditorTheme__listItem th51lws0 r26s8xbz mfn553m3 gug11x0k PlaygroundEditorTheme__nestedListItem a75w6hnp" value="2"><ul class="PlaygroundEditorTheme__ul srn514ro oxkhqvkx rl78xhln nch0832m m8h3af8h l7ghb35v kjdc1dyq p9ctufpz"><li class="PlaygroundEditorTheme__listItem th51lws0 r26s8xbz mfn553m3 gug11x0k PlaygroundEditorTheme__ltr gkum2dnh" dir="ltr" value="1"><span data-lexical-text="true">the</span></li></ul></li><li class="PlaygroundEditorTheme__listItem th51lws0 r26s8xbz mfn553m3 gug11x0k PlaygroundEditorTheme__ltr gkum2dnh" dir="ltr" value="2"><span data-lexical-text="true">other</span></li></ul></li><li class="PlaygroundEditorTheme__listItem th51lws0 r26s8xbz mfn553m3 gug11x0k PlaygroundEditorTheme__ltr gkum2dnh" dir="ltr" value="2"><span data-lexical-text="true">side</span></li></ul>',
+        );
+
+        await toggleNumberedList(page);
+
+        await assertHTML(
+          page,
+          '<ol class="PlaygroundEditorTheme__ol1 srn514ro oxkhqvkx rl78xhln nch0832m m8h3af8h l7ghb35v kjdc1dyq p9ctufpz"><li class="PlaygroundEditorTheme__listItem th51lws0 r26s8xbz mfn553m3 gug11x0k PlaygroundEditorTheme__ltr gkum2dnh" dir="ltr" value="1"><span data-lexical-text="true">Hello</span></li><li class="PlaygroundEditorTheme__listItem th51lws0 r26s8xbz mfn553m3 gug11x0k PlaygroundEditorTheme__nestedListItem a75w6hnp" value="2"><ul class="PlaygroundEditorTheme__ul srn514ro oxkhqvkx rl78xhln nch0832m m8h3af8h l7ghb35v kjdc1dyq p9ctufpz"><li class="PlaygroundEditorTheme__listItem th51lws0 r26s8xbz mfn553m3 gug11x0k PlaygroundEditorTheme__ltr gkum2dnh" dir="ltr" value="1"><span data-lexical-text="true">from</span></li><li class="PlaygroundEditorTheme__listItem th51lws0 r26s8xbz mfn553m3 gug11x0k PlaygroundEditorTheme__nestedListItem a75w6hnp" value="2"><ul class="PlaygroundEditorTheme__ul srn514ro oxkhqvkx rl78xhln nch0832m m8h3af8h l7ghb35v kjdc1dyq p9ctufpz"><li class="PlaygroundEditorTheme__listItem th51lws0 r26s8xbz mfn553m3 gug11x0k PlaygroundEditorTheme__ltr gkum2dnh" dir="ltr" value="1"><span data-lexical-text="true">the</span></li></ul></li><li class="PlaygroundEditorTheme__listItem th51lws0 r26s8xbz mfn553m3 gug11x0k PlaygroundEditorTheme__ltr gkum2dnh" dir="ltr" value="2"><span data-lexical-text="true">other</span></li></ul></li><li class="PlaygroundEditorTheme__listItem th51lws0 r26s8xbz mfn553m3 gug11x0k PlaygroundEditorTheme__ltr gkum2dnh" dir="ltr" value="2"><span data-lexical-text="true">side</span></li></ol>',
+        );
+
+        await toggleBulletList(page);
+
+        await assertHTML(
+          page,
+          '<ul class="PlaygroundEditorTheme__ul srn514ro oxkhqvkx rl78xhln nch0832m m8h3af8h l7ghb35v kjdc1dyq p9ctufpz"><li class="PlaygroundEditorTheme__listItem th51lws0 r26s8xbz mfn553m3 gug11x0k PlaygroundEditorTheme__ltr gkum2dnh" dir="ltr" value="1"><span data-lexical-text="true">Hello</span></li><li class="PlaygroundEditorTheme__listItem th51lws0 r26s8xbz mfn553m3 gug11x0k PlaygroundEditorTheme__nestedListItem a75w6hnp" value="2"><ul class="PlaygroundEditorTheme__ul srn514ro oxkhqvkx rl78xhln nch0832m m8h3af8h l7ghb35v kjdc1dyq p9ctufpz"><li class="PlaygroundEditorTheme__listItem th51lws0 r26s8xbz mfn553m3 gug11x0k PlaygroundEditorTheme__ltr gkum2dnh" dir="ltr" value="1"><span data-lexical-text="true">from</span></li><li class="PlaygroundEditorTheme__listItem th51lws0 r26s8xbz mfn553m3 gug11x0k PlaygroundEditorTheme__nestedListItem a75w6hnp" value="2"><ul class="PlaygroundEditorTheme__ul srn514ro oxkhqvkx rl78xhln nch0832m m8h3af8h l7ghb35v kjdc1dyq p9ctufpz"><li class="PlaygroundEditorTheme__listItem th51lws0 r26s8xbz mfn553m3 gug11x0k PlaygroundEditorTheme__ltr gkum2dnh" dir="ltr" value="1"><span data-lexical-text="true">the</span></li></ul></li><li class="PlaygroundEditorTheme__listItem th51lws0 r26s8xbz mfn553m3 gug11x0k PlaygroundEditorTheme__ltr gkum2dnh" dir="ltr" value="2"><span data-lexical-text="true">other</span></li></ul></li><li class="PlaygroundEditorTheme__listItem th51lws0 r26s8xbz mfn553m3 gug11x0k PlaygroundEditorTheme__ltr gkum2dnh" dir="ltr" value="2"><span data-lexical-text="true">side</span></li></ul>',
+        );
+
+        // move to next item up in list
+        await page.keyboard.press('ArrowUp');
+
+        await toggleNumberedList(page);
+
+        await assertHTML(
+          page,
+          '<ul class="PlaygroundEditorTheme__ul srn514ro oxkhqvkx rl78xhln nch0832m m8h3af8h l7ghb35v kjdc1dyq p9ctufpz"><li class="PlaygroundEditorTheme__listItem th51lws0 r26s8xbz mfn553m3 gug11x0k PlaygroundEditorTheme__ltr gkum2dnh" dir="ltr" value="1"><span data-lexical-text="true">Hello</span></li><li class="PlaygroundEditorTheme__listItem th51lws0 r26s8xbz mfn553m3 gug11x0k PlaygroundEditorTheme__nestedListItem a75w6hnp" value="2"><ol class="PlaygroundEditorTheme__ol2 srn514ro oxkhqvkx rl78xhln nch0832m m8h3af8h l7ghb35v kjdc1dyq p9ctufpz lsbdvidr"><li class="PlaygroundEditorTheme__listItem th51lws0 r26s8xbz mfn553m3 gug11x0k PlaygroundEditorTheme__ltr gkum2dnh" dir="ltr" value="1"><span data-lexical-text="true">from</span></li><li class="PlaygroundEditorTheme__listItem th51lws0 r26s8xbz mfn553m3 gug11x0k PlaygroundEditorTheme__nestedListItem a75w6hnp" value="2"><ul class="PlaygroundEditorTheme__ul srn514ro oxkhqvkx rl78xhln nch0832m m8h3af8h l7ghb35v kjdc1dyq p9ctufpz"><li class="PlaygroundEditorTheme__listItem th51lws0 r26s8xbz mfn553m3 gug11x0k PlaygroundEditorTheme__ltr gkum2dnh" dir="ltr" value="1"><span data-lexical-text="true">the</span></li></ul></li><li class="PlaygroundEditorTheme__listItem th51lws0 r26s8xbz mfn553m3 gug11x0k PlaygroundEditorTheme__ltr gkum2dnh" dir="ltr" value="2"><span data-lexical-text="true">other</span></li></ol></li><li class="PlaygroundEditorTheme__listItem th51lws0 r26s8xbz mfn553m3 gug11x0k PlaygroundEditorTheme__ltr gkum2dnh" dir="ltr" value="2"><span data-lexical-text="true">side</span></li></ul>',
+        );
+
+        await toggleBulletList(page);
+
+        await assertHTML(
+          page,
+          '<ul class="PlaygroundEditorTheme__ul srn514ro oxkhqvkx rl78xhln nch0832m m8h3af8h l7ghb35v kjdc1dyq p9ctufpz"><li class="PlaygroundEditorTheme__listItem th51lws0 r26s8xbz mfn553m3 gug11x0k PlaygroundEditorTheme__ltr gkum2dnh" dir="ltr" value="1"><span data-lexical-text="true">Hello</span></li><li class="PlaygroundEditorTheme__listItem th51lws0 r26s8xbz mfn553m3 gug11x0k PlaygroundEditorTheme__nestedListItem a75w6hnp" value="2"><ul class="PlaygroundEditorTheme__ul srn514ro oxkhqvkx rl78xhln nch0832m m8h3af8h l7ghb35v kjdc1dyq p9ctufpz"><li class="PlaygroundEditorTheme__listItem th51lws0 r26s8xbz mfn553m3 gug11x0k PlaygroundEditorTheme__ltr gkum2dnh" dir="ltr" value="1"><span data-lexical-text="true">from</span></li><li class="PlaygroundEditorTheme__listItem th51lws0 r26s8xbz mfn553m3 gug11x0k PlaygroundEditorTheme__nestedListItem a75w6hnp" value="2"><ul class="PlaygroundEditorTheme__ul srn514ro oxkhqvkx rl78xhln nch0832m m8h3af8h l7ghb35v kjdc1dyq p9ctufpz"><li class="PlaygroundEditorTheme__listItem th51lws0 r26s8xbz mfn553m3 gug11x0k PlaygroundEditorTheme__ltr gkum2dnh" dir="ltr" value="1"><span data-lexical-text="true">the</span></li></ul></li><li class="PlaygroundEditorTheme__listItem th51lws0 r26s8xbz mfn553m3 gug11x0k PlaygroundEditorTheme__ltr gkum2dnh" dir="ltr" value="2"><span data-lexical-text="true">other</span></li></ul></li><li class="PlaygroundEditorTheme__listItem th51lws0 r26s8xbz mfn553m3 gug11x0k PlaygroundEditorTheme__ltr gkum2dnh" dir="ltr" value="2"><span data-lexical-text="true">side</span></li></ul>',
+        );
+
+        // move to next item up in list
+        await page.keyboard.press('ArrowUp');
+
+        await toggleNumberedList(page);
+
+        await assertHTML(
+          page,
+          '<ul class="PlaygroundEditorTheme__ul srn514ro oxkhqvkx rl78xhln nch0832m m8h3af8h l7ghb35v kjdc1dyq p9ctufpz"><li class="PlaygroundEditorTheme__listItem th51lws0 r26s8xbz mfn553m3 gug11x0k PlaygroundEditorTheme__ltr gkum2dnh" dir="ltr" value="1"><span data-lexical-text="true">Hello</span></li><li class="PlaygroundEditorTheme__listItem th51lws0 r26s8xbz mfn553m3 gug11x0k PlaygroundEditorTheme__nestedListItem a75w6hnp" value="2"><ul class="PlaygroundEditorTheme__ul srn514ro oxkhqvkx rl78xhln nch0832m m8h3af8h l7ghb35v kjdc1dyq p9ctufpz"><li class="PlaygroundEditorTheme__listItem th51lws0 r26s8xbz mfn553m3 gug11x0k PlaygroundEditorTheme__ltr gkum2dnh" dir="ltr" value="1"><span data-lexical-text="true">from</span></li><li class="PlaygroundEditorTheme__listItem th51lws0 r26s8xbz mfn553m3 gug11x0k PlaygroundEditorTheme__nestedListItem a75w6hnp" value="2"><ol class="PlaygroundEditorTheme__ol3 srn514ro oxkhqvkx rl78xhln nch0832m m8h3af8h l7ghb35v kjdc1dyq p9ctufpz l4ftupyc"><li class="PlaygroundEditorTheme__listItem th51lws0 r26s8xbz mfn553m3 gug11x0k PlaygroundEditorTheme__ltr gkum2dnh" dir="ltr" value="1"><span data-lexical-text="true">the</span></li></ol></li><li class="PlaygroundEditorTheme__listItem th51lws0 r26s8xbz mfn553m3 gug11x0k PlaygroundEditorTheme__ltr gkum2dnh" dir="ltr" value="2"><span data-lexical-text="true">other</span></li></ul></li><li class="PlaygroundEditorTheme__listItem th51lws0 r26s8xbz mfn553m3 gug11x0k PlaygroundEditorTheme__ltr gkum2dnh" dir="ltr" value="2"><span data-lexical-text="true">side</span></li></ul>',
+        );
+
+        await toggleBulletList(page);
+
+        await assertHTML(
+          page,
+          '<ul class="PlaygroundEditorTheme__ul srn514ro oxkhqvkx rl78xhln nch0832m m8h3af8h l7ghb35v kjdc1dyq p9ctufpz"><li class="PlaygroundEditorTheme__listItem th51lws0 r26s8xbz mfn553m3 gug11x0k PlaygroundEditorTheme__ltr gkum2dnh" dir="ltr" value="1"><span data-lexical-text="true">Hello</span></li><li class="PlaygroundEditorTheme__listItem th51lws0 r26s8xbz mfn553m3 gug11x0k PlaygroundEditorTheme__nestedListItem a75w6hnp" value="2"><ul class="PlaygroundEditorTheme__ul srn514ro oxkhqvkx rl78xhln nch0832m m8h3af8h l7ghb35v kjdc1dyq p9ctufpz"><li class="PlaygroundEditorTheme__listItem th51lws0 r26s8xbz mfn553m3 gug11x0k PlaygroundEditorTheme__ltr gkum2dnh" dir="ltr" value="1"><span data-lexical-text="true">from</span></li><li class="PlaygroundEditorTheme__listItem th51lws0 r26s8xbz mfn553m3 gug11x0k PlaygroundEditorTheme__nestedListItem a75w6hnp" value="2"><ul class="PlaygroundEditorTheme__ul srn514ro oxkhqvkx rl78xhln nch0832m m8h3af8h l7ghb35v kjdc1dyq p9ctufpz"><li class="PlaygroundEditorTheme__listItem th51lws0 r26s8xbz mfn553m3 gug11x0k PlaygroundEditorTheme__ltr gkum2dnh" dir="ltr" value="1"><span data-lexical-text="true">the</span></li></ul></li><li class="PlaygroundEditorTheme__listItem th51lws0 r26s8xbz mfn553m3 gug11x0k PlaygroundEditorTheme__ltr gkum2dnh" dir="ltr" value="2"><span data-lexical-text="true">other</span></li></ul></li><li class="PlaygroundEditorTheme__listItem th51lws0 r26s8xbz mfn553m3 gug11x0k PlaygroundEditorTheme__ltr gkum2dnh" dir="ltr" value="2"><span data-lexical-text="true">side</span></li></ul>',
+        );
+      },
+    );
+
+    it.skipIf(
+      e2e.isPlainText,
+      `Should merge selected nodes into existing list siblings of the same type when formatting to a list`,
+      async () => {
+        const {page} = e2e;
+
+        await focusEditor(page);
+
+        // Hello
+        // - from
+        // the
+        // - other
+        // side
+        await page.keyboard.type('Hello');
+        await page.keyboard.press('Enter');
+        await page.keyboard.type('from');
+        await toggleBulletList(page);
+        await page.keyboard.press('Enter');
+        await page.keyboard.press('Enter');
+        await page.keyboard.type('the');
+        await page.keyboard.press('Enter');
+        await page.keyboard.type('other');
+        await toggleBulletList(page);
+        await page.keyboard.press('Enter');
+        await page.keyboard.press('Enter');
+        await page.keyboard.type('side');
+
+        await assertHTML(
+          page,
+          '<p class="PlaygroundEditorTheme__paragraph m8h3af8h l7ghb35v kmwttqpk mfn553m3 om3e55n1 gjezrb0y PlaygroundEditorTheme__ltr gkum2dnh" dir="ltr"><span data-lexical-text="true">Hello</span></p><ul class="PlaygroundEditorTheme__ul srn514ro oxkhqvkx rl78xhln nch0832m m8h3af8h l7ghb35v kjdc1dyq p9ctufpz"><li class="PlaygroundEditorTheme__listItem th51lws0 r26s8xbz mfn553m3 gug11x0k PlaygroundEditorTheme__ltr gkum2dnh" dir="ltr" value="1"><span data-lexical-text="true">from</span></li></ul><p class="PlaygroundEditorTheme__paragraph m8h3af8h l7ghb35v kmwttqpk mfn553m3 om3e55n1 gjezrb0y PlaygroundEditorTheme__ltr gkum2dnh" dir="ltr"><span data-lexical-text="true">the</span></p><ul class="PlaygroundEditorTheme__ul srn514ro oxkhqvkx rl78xhln nch0832m m8h3af8h l7ghb35v kjdc1dyq p9ctufpz"><li class="PlaygroundEditorTheme__listItem th51lws0 r26s8xbz mfn553m3 gug11x0k PlaygroundEditorTheme__ltr gkum2dnh" dir="ltr" value="1"><span data-lexical-text="true">other</span></li></ul><p class="PlaygroundEditorTheme__paragraph m8h3af8h l7ghb35v kmwttqpk mfn553m3 om3e55n1 gjezrb0y PlaygroundEditorTheme__ltr gkum2dnh" dir="ltr"><span data-lexical-text="true">side</span></p>',
+        );
+
+        await selectAll(page);
+
+        await toggleBulletList(page);
+
+        await assertHTML(
+          page,
+          '<ul class="PlaygroundEditorTheme__ul srn514ro oxkhqvkx rl78xhln nch0832m m8h3af8h l7ghb35v kjdc1dyq p9ctufpz"><li class="PlaygroundEditorTheme__listItem th51lws0 r26s8xbz mfn553m3 gug11x0k PlaygroundEditorTheme__ltr gkum2dnh" dir="ltr" value="1"><span data-lexical-text="true">Hello</span></li><li class="PlaygroundEditorTheme__listItem th51lws0 r26s8xbz mfn553m3 gug11x0k PlaygroundEditorTheme__ltr gkum2dnh" dir="ltr" value="2"><span data-lexical-text="true">from</span></li><li class="PlaygroundEditorTheme__listItem th51lws0 r26s8xbz mfn553m3 gug11x0k PlaygroundEditorTheme__ltr gkum2dnh" dir="ltr" value="3"><span data-lexical-text="true">the</span></li><li class="PlaygroundEditorTheme__listItem th51lws0 r26s8xbz mfn553m3 gug11x0k PlaygroundEditorTheme__ltr gkum2dnh" dir="ltr" value="4"><span data-lexical-text="true">other</span></li><li class="PlaygroundEditorTheme__listItem th51lws0 r26s8xbz mfn553m3 gug11x0k PlaygroundEditorTheme__ltr gkum2dnh" dir="ltr" value="5"><span data-lexical-text="true">side</span></li></ul>',
+        );
+      },
+    );
+
+    it.skipIf(
+      e2e.isPlainText,
+      `Should NOT merge selected nodes into existing list siblings of a different type when formatting to a list`,
+      async () => {
+        const {page} = e2e;
+
+        await focusEditor(page);
+
+        // - Hello
+        // - from
+        // the
+        await toggleBulletList(page);
+        await page.keyboard.type('Hello');
+        await page.keyboard.press('Enter');
+        await page.keyboard.type('from');
+        await page.keyboard.press('Enter');
+        await page.keyboard.press('Enter');
+        await page.keyboard.type('the');
+        await toggleNumberedList(page);
+
+        // - Hello
+        // - from
+        // 1. the
+        await assertHTML(
+          page,
+          '<ul class="PlaygroundEditorTheme__ul srn514ro oxkhqvkx rl78xhln nch0832m m8h3af8h l7ghb35v kjdc1dyq p9ctufpz"><li value="1" class="PlaygroundEditorTheme__listItem th51lws0 r26s8xbz mfn553m3 gug11x0k PlaygroundEditorTheme__ltr gkum2dnh" dir="ltr"><span data-lexical-text="true">Hello</span></li><li value="2" class="PlaygroundEditorTheme__listItem th51lws0 r26s8xbz mfn553m3 gug11x0k PlaygroundEditorTheme__ltr gkum2dnh" dir="ltr"><span data-lexical-text="true">from</span></li></ul><ol class="PlaygroundEditorTheme__ol1 srn514ro oxkhqvkx rl78xhln nch0832m m8h3af8h l7ghb35v kjdc1dyq p9ctufpz"><li value="1" class="PlaygroundEditorTheme__listItem th51lws0 r26s8xbz mfn553m3 gug11x0k PlaygroundEditorTheme__ltr gkum2dnh" dir="ltr"><span data-lexical-text="true">the</span></li></ol>',
+        );
+
+        await clearEditor(page);
+
+        // Hello
+        // 1. from
+        // 2. the
+        await page.keyboard.type('Hello');
+        await page.keyboard.press('Enter');
+        await toggleNumberedList(page);
+        await page.keyboard.type('from');
+        await page.keyboard.press('Enter');
+        await page.keyboard.type('the');
+        await page.keyboard.press('ArrowUp');
+        await page.keyboard.press('ArrowUp');
+        await toggleNumberedList(page);
+
+        // 1. Hello
+        // 2. from
+        // 3. the
+        await assertHTML(
+          page,
+          '<ol class="PlaygroundEditorTheme__ol1 srn514ro oxkhqvkx rl78xhln nch0832m m8h3af8h l7ghb35v kjdc1dyq p9ctufpz"><li value="1" class="PlaygroundEditorTheme__listItem th51lws0 r26s8xbz mfn553m3 gug11x0k PlaygroundEditorTheme__ltr gkum2dnh" dir="ltr"><span data-lexical-text="true">Hello</span></li><li value="2" class="PlaygroundEditorTheme__listItem th51lws0 r26s8xbz mfn553m3 gug11x0k PlaygroundEditorTheme__ltr gkum2dnh" dir="ltr"><span data-lexical-text="true">from</span></li><li value="3" class="PlaygroundEditorTheme__listItem th51lws0 r26s8xbz mfn553m3 gug11x0k PlaygroundEditorTheme__ltr gkum2dnh" dir="ltr"><span data-lexical-text="true">the</span></li></ol>',
+        );
+      },
+    );
+
+    it.skipIf(
+      e2e.isPlainText,
+      `Should clear all indentation when pressing 'enter' on an empty indented bullet`,
+      async () => {
+        const {page} = e2e;
+
+        await focusEditor(page);
+        await page.keyboard.type('a');
+        await toggleBulletList(page);
+        await page.keyboard.press('Enter');
+        await page.keyboard.press('Tab');
+        await page.keyboard.press('Enter');
+
+        await assertHTML(
+          page,
+          '<ul class="PlaygroundEditorTheme__ul srn514ro oxkhqvkx rl78xhln nch0832m m8h3af8h l7ghb35v kjdc1dyq p9ctufpz"><li class="PlaygroundEditorTheme__listItem th51lws0 r26s8xbz mfn553m3 gug11x0k PlaygroundEditorTheme__ltr gkum2dnh" dir="ltr" value="1"><span data-lexical-text="true">a</span></li></ul><p class="PlaygroundEditorTheme__paragraph m8h3af8h l7ghb35v kmwttqpk mfn553m3 om3e55n1 gjezrb0y"><br></p>',
+        );
+      },
+    );
+
+    it.skipIf(
+      e2e.isPlainText,
+      `Should create list with start number markdown`,
+      async () => {
+        const {page} = e2e;
+
+        await focusEditor(page);
+        // Trigger markdown using 321 digits followed by "." and a trigger of " ".
+        await page.keyboard.type('321. ');
+
+        // forward case is the normal case.
+        // undo case is when the user presses undo.
+
+        const forwardHTML =
+          '<ol start="321" class="PlaygroundEditorTheme__ol1 srn514ro oxkhqvkx rl78xhln nch0832m m8h3af8h l7ghb35v kjdc1dyq p9ctufpz"><li value="321" class="PlaygroundEditorTheme__listItem th51lws0 r26s8xbz mfn553m3 gug11x0k"><br></li></ol>';
+
+        const undoHTML =
+          '<p class="PlaygroundEditorTheme__paragraph m8h3af8h l7ghb35v kmwttqpk mfn553m3 om3e55n1 gjezrb0y"><span data-lexical-text="true">321. </span></p>';
+
+        await assertHTML(page, forwardHTML);
+        if (IS_COLLAB) {
+          // Collab uses its own undo/redo
+          return;
+        }
+        await undo(page);
+        await assertHTML(page, undoHTML);
+        await redo(page);
+        await assertHTML(page, forwardHTML);
+      },
+    );
+
+    it.skipIf(
+      e2e.isPlainText,
+      `Should not process paragraph markdown inside list.`,
+      async () => {
+        const {page} = e2e;
+
+        await focusEditor(page);
+
+        await toggleBulletList(page);
+        await page.keyboard.type('# ');
+        await assertHTML(
+          page,
+          '<ul class="PlaygroundEditorTheme__ul srn514ro oxkhqvkx rl78xhln nch0832m m8h3af8h l7ghb35v kjdc1dyq p9ctufpz"><li value="1" class="PlaygroundEditorTheme__listItem th51lws0 r26s8xbz mfn553m3 gug11x0k"><span data-lexical-text="true"># </span></li></ul>',
+        );
+      },
+    );
 
     it(`Un-indents list empty list items when the user presses enter`, async () => {
       const {isRichText, page} = e2e;
@@ -582,372 +910,5 @@
         '<ul class="PlaygroundEditorTheme__ul srn514ro oxkhqvkx rl78xhln nch0832m m8h3af8h l7ghb35v kjdc1dyq p9ctufpz"><li value="1" class="PlaygroundEditorTheme__listItem th51lws0 r26s8xbz mfn553m3 gug11x0k PlaygroundEditorTheme__ltr gkum2dnh" dir="ltr"><span data-lexical-text="true">a</span></li></ul><p class="PlaygroundEditorTheme__paragraph m8h3af8h l7ghb35v kmwttqpk mfn553m3 om3e55n1 gjezrb0y"><br></p>',
       );
     });
-=======
-        await focusEditor(page);
-
-        await toggleBulletList(page);
-
-        await page.keyboard.type('Hello');
-        await page.keyboard.press('Enter');
-        await page.keyboard.type('from');
-        await page.keyboard.press('Enter');
-        await page.keyboard.type('the');
-        await page.keyboard.press('Enter');
-        await page.keyboard.type('other');
-        await page.keyboard.press('Enter');
-        await page.keyboard.type('side');
-
-        await assertHTML(
-          page,
-          '<ul class="PlaygroundEditorTheme__ul srn514ro oxkhqvkx rl78xhln nch0832m m8h3af8h l7ghb35v kjdc1dyq p9ctufpz"><li class="PlaygroundEditorTheme__listItem th51lws0 r26s8xbz mfn553m3 gug11x0k PlaygroundEditorTheme__ltr gkum2dnh" dir="ltr" value="1"><span data-lexical-text="true">Hello</span></li><li class="PlaygroundEditorTheme__listItem th51lws0 r26s8xbz mfn553m3 gug11x0k PlaygroundEditorTheme__ltr gkum2dnh" dir="ltr" value="2"><span data-lexical-text="true">from</span></li><li class="PlaygroundEditorTheme__listItem th51lws0 r26s8xbz mfn553m3 gug11x0k PlaygroundEditorTheme__ltr gkum2dnh" dir="ltr" value="3"><span data-lexical-text="true">the</span></li><li class="PlaygroundEditorTheme__listItem th51lws0 r26s8xbz mfn553m3 gug11x0k PlaygroundEditorTheme__ltr gkum2dnh" dir="ltr" value="4"><span data-lexical-text="true">other</span></li><li class="PlaygroundEditorTheme__listItem th51lws0 r26s8xbz mfn553m3 gug11x0k PlaygroundEditorTheme__ltr gkum2dnh" dir="ltr" value="5"><span data-lexical-text="true">side</span></li></ul>',
-        );
-
-        await toggleNumberedList(page);
-
-        await assertHTML(
-          page,
-          '<ol class="PlaygroundEditorTheme__ol1 srn514ro oxkhqvkx rl78xhln nch0832m m8h3af8h l7ghb35v kjdc1dyq p9ctufpz"><li class="PlaygroundEditorTheme__listItem th51lws0 r26s8xbz mfn553m3 gug11x0k PlaygroundEditorTheme__ltr gkum2dnh" dir="ltr"value="1"><span data-lexical-text="true">Hello</span></li><li class="PlaygroundEditorTheme__listItem th51lws0 r26s8xbz mfn553m3 gug11x0k PlaygroundEditorTheme__ltr gkum2dnh" dir="ltr" value="2"><span data-lexical-text="true">from</span></li><li class="PlaygroundEditorTheme__listItem th51lws0 r26s8xbz mfn553m3 gug11x0k PlaygroundEditorTheme__ltr gkum2dnh" dir="ltr" value="3"><span data-lexical-text="true">the</span></li><li class="PlaygroundEditorTheme__listItem th51lws0 r26s8xbz mfn553m3 gug11x0k PlaygroundEditorTheme__ltr gkum2dnh" dir="ltr" value="4"><span data-lexical-text="true">other</span></li><li class="PlaygroundEditorTheme__listItem th51lws0 r26s8xbz mfn553m3 gug11x0k PlaygroundEditorTheme__ltr gkum2dnh" dir="ltr" value="5"><span data-lexical-text="true">side</span></li></ol>',
-        );
-
-        await toggleBulletList(page);
-
-        await assertHTML(
-          page,
-          '<ul class="PlaygroundEditorTheme__ul srn514ro oxkhqvkx rl78xhln nch0832m m8h3af8h l7ghb35v kjdc1dyq p9ctufpz"><li class="PlaygroundEditorTheme__listItem th51lws0 r26s8xbz mfn553m3 gug11x0k PlaygroundEditorTheme__ltr gkum2dnh" dir="ltr" value="1"><span data-lexical-text="true">Hello</span></li><li class="PlaygroundEditorTheme__listItem th51lws0 r26s8xbz mfn553m3 gug11x0k PlaygroundEditorTheme__ltr gkum2dnh" dir="ltr" value="2"><span data-lexical-text="true">from</span></li><li class="PlaygroundEditorTheme__listItem th51lws0 r26s8xbz mfn553m3 gug11x0k PlaygroundEditorTheme__ltr gkum2dnh" dir="ltr" value="3"><span data-lexical-text="true">the</span></li><li class="PlaygroundEditorTheme__listItem th51lws0 r26s8xbz mfn553m3 gug11x0k PlaygroundEditorTheme__ltr gkum2dnh" dir="ltr" value="4"><span data-lexical-text="true">other</span></li><li class="PlaygroundEditorTheme__listItem th51lws0 r26s8xbz mfn553m3 gug11x0k PlaygroundEditorTheme__ltr gkum2dnh" dir="ltr" value="5"><span data-lexical-text="true">side</span></li></ul>',
-        );
-      },
-    );
-
-    it.skipIf(
-      e2e.isPlainText,
-      `Can create a multi-line unordered list and convert it to an ordered list when no nodes are in the selection`,
-      async () => {
-        const {page} = e2e;
-
-        await focusEditor(page);
-
-        await toggleBulletList(page);
-
-        await page.keyboard.type('Hello');
-        await page.keyboard.press('Enter');
-        await page.keyboard.type('from');
-        await page.keyboard.press('Enter');
-        await page.keyboard.type('the');
-        await page.keyboard.press('Enter');
-        await page.keyboard.type('other');
-        await page.keyboard.press('Enter');
-
-        await assertHTML(
-          page,
-          '<ul class="PlaygroundEditorTheme__ul srn514ro oxkhqvkx rl78xhln nch0832m m8h3af8h l7ghb35v kjdc1dyq p9ctufpz"><li class="PlaygroundEditorTheme__listItem th51lws0 r26s8xbz mfn553m3 gug11x0k PlaygroundEditorTheme__ltr gkum2dnh" dir="ltr" value="1"><span data-lexical-text="true">Hello</span></li><li class="PlaygroundEditorTheme__listItem th51lws0 r26s8xbz mfn553m3 gug11x0k PlaygroundEditorTheme__ltr gkum2dnh" dir="ltr" value="2"><span data-lexical-text="true">from</span></li><li class="PlaygroundEditorTheme__listItem th51lws0 r26s8xbz mfn553m3 gug11x0k PlaygroundEditorTheme__ltr gkum2dnh" dir="ltr" value="3"><span data-lexical-text="true">the</span></li><li class="PlaygroundEditorTheme__listItem th51lws0 r26s8xbz mfn553m3 gug11x0k PlaygroundEditorTheme__ltr gkum2dnh" dir="ltr" value="4"><span data-lexical-text="true">other</span></li><li class="PlaygroundEditorTheme__listItem th51lws0 r26s8xbz mfn553m3 gug11x0k" value="5"><br/></li></ul>',
-        );
-
-        await toggleNumberedList(page);
-
-        await assertHTML(
-          page,
-          '<ol class="PlaygroundEditorTheme__ol1 srn514ro oxkhqvkx rl78xhln nch0832m m8h3af8h l7ghb35v kjdc1dyq p9ctufpz"><li class="PlaygroundEditorTheme__listItem th51lws0 r26s8xbz mfn553m3 gug11x0k PlaygroundEditorTheme__ltr gkum2dnh" dir="ltr" value="1"><span data-lexical-text="true">Hello</span></li><li class="PlaygroundEditorTheme__listItem th51lws0 r26s8xbz mfn553m3 gug11x0k PlaygroundEditorTheme__ltr gkum2dnh" dir="ltr" value="2"><span data-lexical-text="true">from</span></li><li class="PlaygroundEditorTheme__listItem th51lws0 r26s8xbz mfn553m3 gug11x0k PlaygroundEditorTheme__ltr gkum2dnh" dir="ltr" value="3"><span data-lexical-text="true">the</span></li><li class="PlaygroundEditorTheme__listItem th51lws0 r26s8xbz mfn553m3 gug11x0k PlaygroundEditorTheme__ltr gkum2dnh" dir="ltr" value="4"><span data-lexical-text="true">other</span></li><li class="PlaygroundEditorTheme__listItem th51lws0 r26s8xbz mfn553m3 gug11x0k" value="5"><br/></li></ol>',
-        );
-
-        await toggleBulletList(page);
-
-        await assertHTML(
-          page,
-          '<ul class="PlaygroundEditorTheme__ul srn514ro oxkhqvkx rl78xhln nch0832m m8h3af8h l7ghb35v kjdc1dyq p9ctufpz"><li class="PlaygroundEditorTheme__listItem th51lws0 r26s8xbz mfn553m3 gug11x0k PlaygroundEditorTheme__ltr gkum2dnh" dir="ltr" value="1"><span data-lexical-text="true">Hello</span></li><li class="PlaygroundEditorTheme__listItem th51lws0 r26s8xbz mfn553m3 gug11x0k PlaygroundEditorTheme__ltr gkum2dnh" dir="ltr" value="2"><span data-lexical-text="true">from</span></li><li class="PlaygroundEditorTheme__listItem th51lws0 r26s8xbz mfn553m3 gug11x0k PlaygroundEditorTheme__ltr gkum2dnh" dir="ltr" value="3"><span data-lexical-text="true">the</span></li><li class="PlaygroundEditorTheme__listItem th51lws0 r26s8xbz mfn553m3 gug11x0k PlaygroundEditorTheme__ltr gkum2dnh" dir="ltr" value="4"><span data-lexical-text="true">other</span></li><li class="PlaygroundEditorTheme__listItem th51lws0 r26s8xbz mfn553m3 gug11x0k" value="5"><br/></li></ul>',
-        );
-      },
-    );
-
-    it.skipIf(
-      e2e.isPlainText,
-      `Can create an indented multi-line unordered list and convert it to an ordered list `,
-      async () => {
-        const {page} = e2e;
-
-        await focusEditor(page);
-
-        await toggleBulletList(page);
-
-        await page.keyboard.type('Hello');
-        await page.keyboard.press('Enter');
-        await page.keyboard.type('from');
-        await clickIndentButton(page);
-        await page.keyboard.press('Enter');
-        await page.keyboard.type('the');
-        await clickIndentButton(page);
-        await page.keyboard.press('Enter');
-        await page.keyboard.type('other');
-        await clickOutdentButton(page);
-        await page.keyboard.press('Enter');
-        await page.keyboard.type('side');
-        await clickOutdentButton(page);
-
-        await assertHTML(
-          page,
-          '<ul class="PlaygroundEditorTheme__ul srn514ro oxkhqvkx rl78xhln nch0832m m8h3af8h l7ghb35v kjdc1dyq p9ctufpz"><li class="PlaygroundEditorTheme__listItem th51lws0 r26s8xbz mfn553m3 gug11x0k PlaygroundEditorTheme__ltr gkum2dnh" dir="ltr" value="1"><span data-lexical-text="true">Hello</span></li><li class="PlaygroundEditorTheme__listItem th51lws0 r26s8xbz mfn553m3 gug11x0k PlaygroundEditorTheme__nestedListItem a75w6hnp" value="2"><ul class="PlaygroundEditorTheme__ul srn514ro oxkhqvkx rl78xhln nch0832m m8h3af8h l7ghb35v kjdc1dyq p9ctufpz"><li class="PlaygroundEditorTheme__listItem th51lws0 r26s8xbz mfn553m3 gug11x0k PlaygroundEditorTheme__ltr gkum2dnh" dir="ltr" value="1"><span data-lexical-text="true">from</span></li><li class="PlaygroundEditorTheme__listItem th51lws0 r26s8xbz mfn553m3 gug11x0k PlaygroundEditorTheme__nestedListItem a75w6hnp" value="2"><ul class="PlaygroundEditorTheme__ul srn514ro oxkhqvkx rl78xhln nch0832m m8h3af8h l7ghb35v kjdc1dyq p9ctufpz"><li class="PlaygroundEditorTheme__listItem th51lws0 r26s8xbz mfn553m3 gug11x0k PlaygroundEditorTheme__ltr gkum2dnh" dir="ltr" value="1"><span data-lexical-text="true">the</span></li></ul></li><li class="PlaygroundEditorTheme__listItem th51lws0 r26s8xbz mfn553m3 gug11x0k PlaygroundEditorTheme__ltr gkum2dnh" dir="ltr" value="2"><span data-lexical-text="true">other</span></li></ul></li><li class="PlaygroundEditorTheme__listItem th51lws0 r26s8xbz mfn553m3 gug11x0k PlaygroundEditorTheme__ltr gkum2dnh" dir="ltr" value="2"><span data-lexical-text="true">side</span></li></ul>',
-        );
-
-        await selectAll(page);
-
-        await toggleNumberedList(page);
-
-        await assertHTML(
-          page,
-          '<ol class="PlaygroundEditorTheme__ol1 srn514ro oxkhqvkx rl78xhln nch0832m m8h3af8h l7ghb35v kjdc1dyq p9ctufpz"><li class="PlaygroundEditorTheme__listItem th51lws0 r26s8xbz mfn553m3 gug11x0k PlaygroundEditorTheme__ltr gkum2dnh" dir="ltr" value="1"><span data-lexical-text="true">Hello</span></li><li class="PlaygroundEditorTheme__listItem th51lws0 r26s8xbz mfn553m3 gug11x0k PlaygroundEditorTheme__nestedListItem a75w6hnp" value="2"><ol class="PlaygroundEditorTheme__ol2 srn514ro oxkhqvkx rl78xhln nch0832m m8h3af8h l7ghb35v kjdc1dyq p9ctufpz lsbdvidr"><li class="PlaygroundEditorTheme__listItem th51lws0 r26s8xbz mfn553m3 gug11x0k PlaygroundEditorTheme__ltr gkum2dnh" dir="ltr" value="1"><span data-lexical-text="true">from</span></li><li class="PlaygroundEditorTheme__listItem th51lws0 r26s8xbz mfn553m3 gug11x0k PlaygroundEditorTheme__nestedListItem a75w6hnp" value="2"><ol class="PlaygroundEditorTheme__ol3 srn514ro oxkhqvkx rl78xhln nch0832m m8h3af8h l7ghb35v kjdc1dyq p9ctufpz l4ftupyc"><li class="PlaygroundEditorTheme__listItem th51lws0 r26s8xbz mfn553m3 gug11x0k PlaygroundEditorTheme__ltr gkum2dnh" dir="ltr" value="1"><span data-lexical-text="true">the</span></li></ol></li><li class="PlaygroundEditorTheme__listItem th51lws0 r26s8xbz mfn553m3 gug11x0k PlaygroundEditorTheme__ltr gkum2dnh" dir="ltr" value="2"><span data-lexical-text="true">other</span></li></ol></li><li class="PlaygroundEditorTheme__listItem th51lws0 r26s8xbz mfn553m3 gug11x0k PlaygroundEditorTheme__ltr gkum2dnh" dir="ltr" value="2"><span data-lexical-text="true">side</span></li></ol>',
-        );
-
-        await toggleBulletList(page);
-
-        await assertHTML(
-          page,
-          '<ul class="PlaygroundEditorTheme__ul srn514ro oxkhqvkx rl78xhln nch0832m m8h3af8h l7ghb35v kjdc1dyq p9ctufpz"><li class="PlaygroundEditorTheme__listItem th51lws0 r26s8xbz mfn553m3 gug11x0k PlaygroundEditorTheme__ltr gkum2dnh" dir="ltr" value="1"><span data-lexical-text="true">Hello</span></li><li class="PlaygroundEditorTheme__listItem th51lws0 r26s8xbz mfn553m3 gug11x0k PlaygroundEditorTheme__nestedListItem a75w6hnp" value="2"><ul class="PlaygroundEditorTheme__ul srn514ro oxkhqvkx rl78xhln nch0832m m8h3af8h l7ghb35v kjdc1dyq p9ctufpz"><li class="PlaygroundEditorTheme__listItem th51lws0 r26s8xbz mfn553m3 gug11x0k PlaygroundEditorTheme__ltr gkum2dnh" dir="ltr" value="1"><span data-lexical-text="true">from</span></li><li class="PlaygroundEditorTheme__listItem th51lws0 r26s8xbz mfn553m3 gug11x0k PlaygroundEditorTheme__nestedListItem a75w6hnp" value="2"><ul class="PlaygroundEditorTheme__ul srn514ro oxkhqvkx rl78xhln nch0832m m8h3af8h l7ghb35v kjdc1dyq p9ctufpz"><li class="PlaygroundEditorTheme__listItem th51lws0 r26s8xbz mfn553m3 gug11x0k PlaygroundEditorTheme__ltr gkum2dnh" dir="ltr" value="1"><span data-lexical-text="true">the</span></li></ul></li><li class="PlaygroundEditorTheme__listItem th51lws0 r26s8xbz mfn553m3 gug11x0k PlaygroundEditorTheme__ltr gkum2dnh" dir="ltr" value="2"><span data-lexical-text="true">other</span></li></ul></li><li class="PlaygroundEditorTheme__listItem th51lws0 r26s8xbz mfn553m3 gug11x0k PlaygroundEditorTheme__ltr gkum2dnh" dir="ltr" value="2"><span data-lexical-text="true">side</span></li></ul>',
-        );
-      },
-    );
-
-    it.skipIf(
-      e2e.isPlainText,
-      `Can create an indented multi-line unordered list and convert individual lists in the nested structure to a numbered list. `,
-      async () => {
-        const {page} = e2e;
-
-        await focusEditor(page);
-
-        await toggleBulletList(page);
-
-        await page.keyboard.type('Hello');
-        await page.keyboard.press('Enter');
-        await page.keyboard.type('from');
-        await clickIndentButton(page);
-        await page.keyboard.press('Enter');
-        await page.keyboard.type('the');
-        await clickIndentButton(page);
-        await page.keyboard.press('Enter');
-        await page.keyboard.type('other');
-        await clickOutdentButton(page);
-
-        await page.keyboard.press('Enter');
-        await page.keyboard.type('side');
-        await clickOutdentButton(page);
-
-        await assertHTML(
-          page,
-          '<ul class="PlaygroundEditorTheme__ul srn514ro oxkhqvkx rl78xhln nch0832m m8h3af8h l7ghb35v kjdc1dyq p9ctufpz"><li class="PlaygroundEditorTheme__listItem th51lws0 r26s8xbz mfn553m3 gug11x0k PlaygroundEditorTheme__ltr gkum2dnh" dir="ltr" value="1"><span data-lexical-text="true">Hello</span></li><li class="PlaygroundEditorTheme__listItem th51lws0 r26s8xbz mfn553m3 gug11x0k PlaygroundEditorTheme__nestedListItem a75w6hnp" value="2"><ul class="PlaygroundEditorTheme__ul srn514ro oxkhqvkx rl78xhln nch0832m m8h3af8h l7ghb35v kjdc1dyq p9ctufpz"><li class="PlaygroundEditorTheme__listItem th51lws0 r26s8xbz mfn553m3 gug11x0k PlaygroundEditorTheme__ltr gkum2dnh" dir="ltr" value="1"><span data-lexical-text="true">from</span></li><li class="PlaygroundEditorTheme__listItem th51lws0 r26s8xbz mfn553m3 gug11x0k PlaygroundEditorTheme__nestedListItem a75w6hnp" value="2"><ul class="PlaygroundEditorTheme__ul srn514ro oxkhqvkx rl78xhln nch0832m m8h3af8h l7ghb35v kjdc1dyq p9ctufpz"><li class="PlaygroundEditorTheme__listItem th51lws0 r26s8xbz mfn553m3 gug11x0k PlaygroundEditorTheme__ltr gkum2dnh" dir="ltr" value="1"><span data-lexical-text="true">the</span></li></ul></li><li class="PlaygroundEditorTheme__listItem th51lws0 r26s8xbz mfn553m3 gug11x0k PlaygroundEditorTheme__ltr gkum2dnh" dir="ltr" value="2"><span data-lexical-text="true">other</span></li></ul></li><li class="PlaygroundEditorTheme__listItem th51lws0 r26s8xbz mfn553m3 gug11x0k PlaygroundEditorTheme__ltr gkum2dnh" dir="ltr" value="2"><span data-lexical-text="true">side</span></li></ul>',
-        );
-
-        await toggleNumberedList(page);
-
-        await assertHTML(
-          page,
-          '<ol class="PlaygroundEditorTheme__ol1 srn514ro oxkhqvkx rl78xhln nch0832m m8h3af8h l7ghb35v kjdc1dyq p9ctufpz"><li class="PlaygroundEditorTheme__listItem th51lws0 r26s8xbz mfn553m3 gug11x0k PlaygroundEditorTheme__ltr gkum2dnh" dir="ltr" value="1"><span data-lexical-text="true">Hello</span></li><li class="PlaygroundEditorTheme__listItem th51lws0 r26s8xbz mfn553m3 gug11x0k PlaygroundEditorTheme__nestedListItem a75w6hnp" value="2"><ul class="PlaygroundEditorTheme__ul srn514ro oxkhqvkx rl78xhln nch0832m m8h3af8h l7ghb35v kjdc1dyq p9ctufpz"><li class="PlaygroundEditorTheme__listItem th51lws0 r26s8xbz mfn553m3 gug11x0k PlaygroundEditorTheme__ltr gkum2dnh" dir="ltr" value="1"><span data-lexical-text="true">from</span></li><li class="PlaygroundEditorTheme__listItem th51lws0 r26s8xbz mfn553m3 gug11x0k PlaygroundEditorTheme__nestedListItem a75w6hnp" value="2"><ul class="PlaygroundEditorTheme__ul srn514ro oxkhqvkx rl78xhln nch0832m m8h3af8h l7ghb35v kjdc1dyq p9ctufpz"><li class="PlaygroundEditorTheme__listItem th51lws0 r26s8xbz mfn553m3 gug11x0k PlaygroundEditorTheme__ltr gkum2dnh" dir="ltr" value="1"><span data-lexical-text="true">the</span></li></ul></li><li class="PlaygroundEditorTheme__listItem th51lws0 r26s8xbz mfn553m3 gug11x0k PlaygroundEditorTheme__ltr gkum2dnh" dir="ltr" value="2"><span data-lexical-text="true">other</span></li></ul></li><li class="PlaygroundEditorTheme__listItem th51lws0 r26s8xbz mfn553m3 gug11x0k PlaygroundEditorTheme__ltr gkum2dnh" dir="ltr" value="2"><span data-lexical-text="true">side</span></li></ol>',
-        );
-
-        await toggleBulletList(page);
-
-        await assertHTML(
-          page,
-          '<ul class="PlaygroundEditorTheme__ul srn514ro oxkhqvkx rl78xhln nch0832m m8h3af8h l7ghb35v kjdc1dyq p9ctufpz"><li class="PlaygroundEditorTheme__listItem th51lws0 r26s8xbz mfn553m3 gug11x0k PlaygroundEditorTheme__ltr gkum2dnh" dir="ltr" value="1"><span data-lexical-text="true">Hello</span></li><li class="PlaygroundEditorTheme__listItem th51lws0 r26s8xbz mfn553m3 gug11x0k PlaygroundEditorTheme__nestedListItem a75w6hnp" value="2"><ul class="PlaygroundEditorTheme__ul srn514ro oxkhqvkx rl78xhln nch0832m m8h3af8h l7ghb35v kjdc1dyq p9ctufpz"><li class="PlaygroundEditorTheme__listItem th51lws0 r26s8xbz mfn553m3 gug11x0k PlaygroundEditorTheme__ltr gkum2dnh" dir="ltr" value="1"><span data-lexical-text="true">from</span></li><li class="PlaygroundEditorTheme__listItem th51lws0 r26s8xbz mfn553m3 gug11x0k PlaygroundEditorTheme__nestedListItem a75w6hnp" value="2"><ul class="PlaygroundEditorTheme__ul srn514ro oxkhqvkx rl78xhln nch0832m m8h3af8h l7ghb35v kjdc1dyq p9ctufpz"><li class="PlaygroundEditorTheme__listItem th51lws0 r26s8xbz mfn553m3 gug11x0k PlaygroundEditorTheme__ltr gkum2dnh" dir="ltr" value="1"><span data-lexical-text="true">the</span></li></ul></li><li class="PlaygroundEditorTheme__listItem th51lws0 r26s8xbz mfn553m3 gug11x0k PlaygroundEditorTheme__ltr gkum2dnh" dir="ltr" value="2"><span data-lexical-text="true">other</span></li></ul></li><li class="PlaygroundEditorTheme__listItem th51lws0 r26s8xbz mfn553m3 gug11x0k PlaygroundEditorTheme__ltr gkum2dnh" dir="ltr" value="2"><span data-lexical-text="true">side</span></li></ul>',
-        );
-
-        // move to next item up in list
-        await page.keyboard.press('ArrowUp');
-
-        await toggleNumberedList(page);
-
-        await assertHTML(
-          page,
-          '<ul class="PlaygroundEditorTheme__ul srn514ro oxkhqvkx rl78xhln nch0832m m8h3af8h l7ghb35v kjdc1dyq p9ctufpz"><li class="PlaygroundEditorTheme__listItem th51lws0 r26s8xbz mfn553m3 gug11x0k PlaygroundEditorTheme__ltr gkum2dnh" dir="ltr" value="1"><span data-lexical-text="true">Hello</span></li><li class="PlaygroundEditorTheme__listItem th51lws0 r26s8xbz mfn553m3 gug11x0k PlaygroundEditorTheme__nestedListItem a75w6hnp" value="2"><ol class="PlaygroundEditorTheme__ol2 srn514ro oxkhqvkx rl78xhln nch0832m m8h3af8h l7ghb35v kjdc1dyq p9ctufpz lsbdvidr"><li class="PlaygroundEditorTheme__listItem th51lws0 r26s8xbz mfn553m3 gug11x0k PlaygroundEditorTheme__ltr gkum2dnh" dir="ltr" value="1"><span data-lexical-text="true">from</span></li><li class="PlaygroundEditorTheme__listItem th51lws0 r26s8xbz mfn553m3 gug11x0k PlaygroundEditorTheme__nestedListItem a75w6hnp" value="2"><ul class="PlaygroundEditorTheme__ul srn514ro oxkhqvkx rl78xhln nch0832m m8h3af8h l7ghb35v kjdc1dyq p9ctufpz"><li class="PlaygroundEditorTheme__listItem th51lws0 r26s8xbz mfn553m3 gug11x0k PlaygroundEditorTheme__ltr gkum2dnh" dir="ltr" value="1"><span data-lexical-text="true">the</span></li></ul></li><li class="PlaygroundEditorTheme__listItem th51lws0 r26s8xbz mfn553m3 gug11x0k PlaygroundEditorTheme__ltr gkum2dnh" dir="ltr" value="2"><span data-lexical-text="true">other</span></li></ol></li><li class="PlaygroundEditorTheme__listItem th51lws0 r26s8xbz mfn553m3 gug11x0k PlaygroundEditorTheme__ltr gkum2dnh" dir="ltr" value="2"><span data-lexical-text="true">side</span></li></ul>',
-        );
-
-        await toggleBulletList(page);
-
-        await assertHTML(
-          page,
-          '<ul class="PlaygroundEditorTheme__ul srn514ro oxkhqvkx rl78xhln nch0832m m8h3af8h l7ghb35v kjdc1dyq p9ctufpz"><li class="PlaygroundEditorTheme__listItem th51lws0 r26s8xbz mfn553m3 gug11x0k PlaygroundEditorTheme__ltr gkum2dnh" dir="ltr" value="1"><span data-lexical-text="true">Hello</span></li><li class="PlaygroundEditorTheme__listItem th51lws0 r26s8xbz mfn553m3 gug11x0k PlaygroundEditorTheme__nestedListItem a75w6hnp" value="2"><ul class="PlaygroundEditorTheme__ul srn514ro oxkhqvkx rl78xhln nch0832m m8h3af8h l7ghb35v kjdc1dyq p9ctufpz"><li class="PlaygroundEditorTheme__listItem th51lws0 r26s8xbz mfn553m3 gug11x0k PlaygroundEditorTheme__ltr gkum2dnh" dir="ltr" value="1"><span data-lexical-text="true">from</span></li><li class="PlaygroundEditorTheme__listItem th51lws0 r26s8xbz mfn553m3 gug11x0k PlaygroundEditorTheme__nestedListItem a75w6hnp" value="2"><ul class="PlaygroundEditorTheme__ul srn514ro oxkhqvkx rl78xhln nch0832m m8h3af8h l7ghb35v kjdc1dyq p9ctufpz"><li class="PlaygroundEditorTheme__listItem th51lws0 r26s8xbz mfn553m3 gug11x0k PlaygroundEditorTheme__ltr gkum2dnh" dir="ltr" value="1"><span data-lexical-text="true">the</span></li></ul></li><li class="PlaygroundEditorTheme__listItem th51lws0 r26s8xbz mfn553m3 gug11x0k PlaygroundEditorTheme__ltr gkum2dnh" dir="ltr" value="2"><span data-lexical-text="true">other</span></li></ul></li><li class="PlaygroundEditorTheme__listItem th51lws0 r26s8xbz mfn553m3 gug11x0k PlaygroundEditorTheme__ltr gkum2dnh" dir="ltr" value="2"><span data-lexical-text="true">side</span></li></ul>',
-        );
-
-        // move to next item up in list
-        await page.keyboard.press('ArrowUp');
-
-        await toggleNumberedList(page);
-
-        await assertHTML(
-          page,
-          '<ul class="PlaygroundEditorTheme__ul srn514ro oxkhqvkx rl78xhln nch0832m m8h3af8h l7ghb35v kjdc1dyq p9ctufpz"><li class="PlaygroundEditorTheme__listItem th51lws0 r26s8xbz mfn553m3 gug11x0k PlaygroundEditorTheme__ltr gkum2dnh" dir="ltr" value="1"><span data-lexical-text="true">Hello</span></li><li class="PlaygroundEditorTheme__listItem th51lws0 r26s8xbz mfn553m3 gug11x0k PlaygroundEditorTheme__nestedListItem a75w6hnp" value="2"><ul class="PlaygroundEditorTheme__ul srn514ro oxkhqvkx rl78xhln nch0832m m8h3af8h l7ghb35v kjdc1dyq p9ctufpz"><li class="PlaygroundEditorTheme__listItem th51lws0 r26s8xbz mfn553m3 gug11x0k PlaygroundEditorTheme__ltr gkum2dnh" dir="ltr" value="1"><span data-lexical-text="true">from</span></li><li class="PlaygroundEditorTheme__listItem th51lws0 r26s8xbz mfn553m3 gug11x0k PlaygroundEditorTheme__nestedListItem a75w6hnp" value="2"><ol class="PlaygroundEditorTheme__ol3 srn514ro oxkhqvkx rl78xhln nch0832m m8h3af8h l7ghb35v kjdc1dyq p9ctufpz l4ftupyc"><li class="PlaygroundEditorTheme__listItem th51lws0 r26s8xbz mfn553m3 gug11x0k PlaygroundEditorTheme__ltr gkum2dnh" dir="ltr" value="1"><span data-lexical-text="true">the</span></li></ol></li><li class="PlaygroundEditorTheme__listItem th51lws0 r26s8xbz mfn553m3 gug11x0k PlaygroundEditorTheme__ltr gkum2dnh" dir="ltr" value="2"><span data-lexical-text="true">other</span></li></ul></li><li class="PlaygroundEditorTheme__listItem th51lws0 r26s8xbz mfn553m3 gug11x0k PlaygroundEditorTheme__ltr gkum2dnh" dir="ltr" value="2"><span data-lexical-text="true">side</span></li></ul>',
-        );
-
-        await toggleBulletList(page);
-
-        await assertHTML(
-          page,
-          '<ul class="PlaygroundEditorTheme__ul srn514ro oxkhqvkx rl78xhln nch0832m m8h3af8h l7ghb35v kjdc1dyq p9ctufpz"><li class="PlaygroundEditorTheme__listItem th51lws0 r26s8xbz mfn553m3 gug11x0k PlaygroundEditorTheme__ltr gkum2dnh" dir="ltr" value="1"><span data-lexical-text="true">Hello</span></li><li class="PlaygroundEditorTheme__listItem th51lws0 r26s8xbz mfn553m3 gug11x0k PlaygroundEditorTheme__nestedListItem a75w6hnp" value="2"><ul class="PlaygroundEditorTheme__ul srn514ro oxkhqvkx rl78xhln nch0832m m8h3af8h l7ghb35v kjdc1dyq p9ctufpz"><li class="PlaygroundEditorTheme__listItem th51lws0 r26s8xbz mfn553m3 gug11x0k PlaygroundEditorTheme__ltr gkum2dnh" dir="ltr" value="1"><span data-lexical-text="true">from</span></li><li class="PlaygroundEditorTheme__listItem th51lws0 r26s8xbz mfn553m3 gug11x0k PlaygroundEditorTheme__nestedListItem a75w6hnp" value="2"><ul class="PlaygroundEditorTheme__ul srn514ro oxkhqvkx rl78xhln nch0832m m8h3af8h l7ghb35v kjdc1dyq p9ctufpz"><li class="PlaygroundEditorTheme__listItem th51lws0 r26s8xbz mfn553m3 gug11x0k PlaygroundEditorTheme__ltr gkum2dnh" dir="ltr" value="1"><span data-lexical-text="true">the</span></li></ul></li><li class="PlaygroundEditorTheme__listItem th51lws0 r26s8xbz mfn553m3 gug11x0k PlaygroundEditorTheme__ltr gkum2dnh" dir="ltr" value="2"><span data-lexical-text="true">other</span></li></ul></li><li class="PlaygroundEditorTheme__listItem th51lws0 r26s8xbz mfn553m3 gug11x0k PlaygroundEditorTheme__ltr gkum2dnh" dir="ltr" value="2"><span data-lexical-text="true">side</span></li></ul>',
-        );
-      },
-    );
-
-    it.skipIf(
-      e2e.isPlainText,
-      `Should merge selected nodes into existing list siblings of the same type when formatting to a list`,
-      async () => {
-        const {page} = e2e;
-
-        await focusEditor(page);
-
-        // Hello
-        // - from
-        // the
-        // - other
-        // side
-        await page.keyboard.type('Hello');
-        await page.keyboard.press('Enter');
-        await page.keyboard.type('from');
-        await toggleBulletList(page);
-        await page.keyboard.press('Enter');
-        await page.keyboard.press('Enter');
-        await page.keyboard.type('the');
-        await page.keyboard.press('Enter');
-        await page.keyboard.type('other');
-        await toggleBulletList(page);
-        await page.keyboard.press('Enter');
-        await page.keyboard.press('Enter');
-        await page.keyboard.type('side');
-
-        await assertHTML(
-          page,
-          '<p class="PlaygroundEditorTheme__paragraph m8h3af8h l7ghb35v kmwttqpk mfn553m3 om3e55n1 gjezrb0y PlaygroundEditorTheme__ltr gkum2dnh" dir="ltr"><span data-lexical-text="true">Hello</span></p><ul class="PlaygroundEditorTheme__ul srn514ro oxkhqvkx rl78xhln nch0832m m8h3af8h l7ghb35v kjdc1dyq p9ctufpz"><li class="PlaygroundEditorTheme__listItem th51lws0 r26s8xbz mfn553m3 gug11x0k PlaygroundEditorTheme__ltr gkum2dnh" dir="ltr" value="1"><span data-lexical-text="true">from</span></li></ul><p class="PlaygroundEditorTheme__paragraph m8h3af8h l7ghb35v kmwttqpk mfn553m3 om3e55n1 gjezrb0y PlaygroundEditorTheme__ltr gkum2dnh" dir="ltr"><span data-lexical-text="true">the</span></p><ul class="PlaygroundEditorTheme__ul srn514ro oxkhqvkx rl78xhln nch0832m m8h3af8h l7ghb35v kjdc1dyq p9ctufpz"><li class="PlaygroundEditorTheme__listItem th51lws0 r26s8xbz mfn553m3 gug11x0k PlaygroundEditorTheme__ltr gkum2dnh" dir="ltr" value="1"><span data-lexical-text="true">other</span></li></ul><p class="PlaygroundEditorTheme__paragraph m8h3af8h l7ghb35v kmwttqpk mfn553m3 om3e55n1 gjezrb0y PlaygroundEditorTheme__ltr gkum2dnh" dir="ltr"><span data-lexical-text="true">side</span></p>',
-        );
-
-        await selectAll(page);
-
-        await toggleBulletList(page);
-
-        await assertHTML(
-          page,
-          '<ul class="PlaygroundEditorTheme__ul srn514ro oxkhqvkx rl78xhln nch0832m m8h3af8h l7ghb35v kjdc1dyq p9ctufpz"><li class="PlaygroundEditorTheme__listItem th51lws0 r26s8xbz mfn553m3 gug11x0k PlaygroundEditorTheme__ltr gkum2dnh" dir="ltr" value="1"><span data-lexical-text="true">Hello</span></li><li class="PlaygroundEditorTheme__listItem th51lws0 r26s8xbz mfn553m3 gug11x0k PlaygroundEditorTheme__ltr gkum2dnh" dir="ltr" value="2"><span data-lexical-text="true">from</span></li><li class="PlaygroundEditorTheme__listItem th51lws0 r26s8xbz mfn553m3 gug11x0k PlaygroundEditorTheme__ltr gkum2dnh" dir="ltr" value="3"><span data-lexical-text="true">the</span></li><li class="PlaygroundEditorTheme__listItem th51lws0 r26s8xbz mfn553m3 gug11x0k PlaygroundEditorTheme__ltr gkum2dnh" dir="ltr" value="4"><span data-lexical-text="true">other</span></li><li class="PlaygroundEditorTheme__listItem th51lws0 r26s8xbz mfn553m3 gug11x0k PlaygroundEditorTheme__ltr gkum2dnh" dir="ltr" value="5"><span data-lexical-text="true">side</span></li></ul>',
-        );
-      },
-    );
-
-    it.skipIf(
-      e2e.isPlainText,
-      `Should NOT merge selected nodes into existing list siblings of a different type when formatting to a list`,
-      async () => {
-        const {page} = e2e;
-
-        await focusEditor(page);
-
-        // - Hello
-        // - from
-        // the
-        await toggleBulletList(page);
-        await page.keyboard.type('Hello');
-        await page.keyboard.press('Enter');
-        await page.keyboard.type('from');
-        await page.keyboard.press('Enter');
-        await page.keyboard.press('Enter');
-        await page.keyboard.type('the');
-        await toggleNumberedList(page);
-
-        // - Hello
-        // - from
-        // 1. the
-        await assertHTML(
-          page,
-          '<ul class="PlaygroundEditorTheme__ul srn514ro oxkhqvkx rl78xhln nch0832m m8h3af8h l7ghb35v kjdc1dyq p9ctufpz"><li value="1" class="PlaygroundEditorTheme__listItem th51lws0 r26s8xbz mfn553m3 gug11x0k PlaygroundEditorTheme__ltr gkum2dnh" dir="ltr"><span data-lexical-text="true">Hello</span></li><li value="2" class="PlaygroundEditorTheme__listItem th51lws0 r26s8xbz mfn553m3 gug11x0k PlaygroundEditorTheme__ltr gkum2dnh" dir="ltr"><span data-lexical-text="true">from</span></li></ul><ol class="PlaygroundEditorTheme__ol1 srn514ro oxkhqvkx rl78xhln nch0832m m8h3af8h l7ghb35v kjdc1dyq p9ctufpz"><li value="1" class="PlaygroundEditorTheme__listItem th51lws0 r26s8xbz mfn553m3 gug11x0k PlaygroundEditorTheme__ltr gkum2dnh" dir="ltr"><span data-lexical-text="true">the</span></li></ol>',
-        );
-
-        await clearEditor(page);
-
-        // Hello
-        // 1. from
-        // 2. the
-        await page.keyboard.type('Hello');
-        await page.keyboard.press('Enter');
-        await toggleNumberedList(page);
-        await page.keyboard.type('from');
-        await page.keyboard.press('Enter');
-        await page.keyboard.type('the');
-        await page.keyboard.press('ArrowUp');
-        await page.keyboard.press('ArrowUp');
-        await toggleNumberedList(page);
-
-        // 1. Hello
-        // 2. from
-        // 3. the
-        await assertHTML(
-          page,
-          '<ol class="PlaygroundEditorTheme__ol1 srn514ro oxkhqvkx rl78xhln nch0832m m8h3af8h l7ghb35v kjdc1dyq p9ctufpz"><li value="1" class="PlaygroundEditorTheme__listItem th51lws0 r26s8xbz mfn553m3 gug11x0k PlaygroundEditorTheme__ltr gkum2dnh" dir="ltr"><span data-lexical-text="true">Hello</span></li><li value="2" class="PlaygroundEditorTheme__listItem th51lws0 r26s8xbz mfn553m3 gug11x0k PlaygroundEditorTheme__ltr gkum2dnh" dir="ltr"><span data-lexical-text="true">from</span></li><li value="3" class="PlaygroundEditorTheme__listItem th51lws0 r26s8xbz mfn553m3 gug11x0k PlaygroundEditorTheme__ltr gkum2dnh" dir="ltr"><span data-lexical-text="true">the</span></li></ol>',
-        );
-      },
-    );
-
-    it.skipIf(
-      e2e.isPlainText,
-      `Should clear all indentation when pressing 'enter' on an empty indented bullet`,
-      async () => {
-        const {page} = e2e;
-
-        await focusEditor(page);
-        await page.keyboard.type('a');
-        await toggleBulletList(page);
-        await page.keyboard.press('Enter');
-        await page.keyboard.press('Tab');
-        await page.keyboard.press('Enter');
-
-        await assertHTML(
-          page,
-          '<ul class="PlaygroundEditorTheme__ul srn514ro oxkhqvkx rl78xhln nch0832m m8h3af8h l7ghb35v kjdc1dyq p9ctufpz"><li class="PlaygroundEditorTheme__listItem th51lws0 r26s8xbz mfn553m3 gug11x0k PlaygroundEditorTheme__ltr gkum2dnh" dir="ltr" value="1"><span data-lexical-text="true">a</span></li></ul><p class="PlaygroundEditorTheme__paragraph m8h3af8h l7ghb35v kmwttqpk mfn553m3 om3e55n1 gjezrb0y"><br></p>',
-        );
-      },
-    );
-
-    it.skipIf(
-      e2e.isPlainText,
-      `Should create list with start number markdown`,
-      async () => {
-        const {page} = e2e;
-
-        await focusEditor(page);
-        // Trigger markdown using 321 digits followed by "." and a trigger of " ".
-        await page.keyboard.type('321. ');
-
-        // forward case is the normal case.
-        // undo case is when the user presses undo.
-
-        const forwardHTML =
-          '<ol start="321" class="PlaygroundEditorTheme__ol1 srn514ro oxkhqvkx rl78xhln nch0832m m8h3af8h l7ghb35v kjdc1dyq p9ctufpz"><li value="321" class="PlaygroundEditorTheme__listItem th51lws0 r26s8xbz mfn553m3 gug11x0k"><br></li></ol>';
-
-        const undoHTML =
-          '<p class="PlaygroundEditorTheme__paragraph m8h3af8h l7ghb35v kmwttqpk mfn553m3 om3e55n1 gjezrb0y"><span data-lexical-text="true">321. </span></p>';
-
-        await assertHTML(page, forwardHTML);
-        if (IS_COLLAB) {
-          // Collab uses its own undo/redo
-          return;
-        }
-        await undo(page);
-        await assertHTML(page, undoHTML);
-        await redo(page);
-        await assertHTML(page, forwardHTML);
-      },
-    );
-
-    it.skipIf(
-      e2e.isPlainText,
-      `Should not process paragraph markdown inside list.`,
-      async () => {
-        const {page} = e2e;
-
-        await focusEditor(page);
-
-        await toggleBulletList(page);
-        await page.keyboard.type('# ');
-        await assertHTML(
-          page,
-          '<ul class="PlaygroundEditorTheme__ul srn514ro oxkhqvkx rl78xhln nch0832m m8h3af8h l7ghb35v kjdc1dyq p9ctufpz"><li value="1" class="PlaygroundEditorTheme__listItem th51lws0 r26s8xbz mfn553m3 gug11x0k"><span data-lexical-text="true"># </span></li></ul>',
-        );
-      },
-    );
->>>>>>> 8569f6e7
   });
 });