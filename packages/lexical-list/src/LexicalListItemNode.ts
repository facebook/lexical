/**
 * Copyright (c) Meta Platforms, Inc. and affiliates.
 *
 * This source code is licensed under the MIT license found in the
 * LICENSE file in the root directory of this source tree.
 *
 */

import type {ListNode, ListType} from './';
import type {
  BaseSelection,
  DOMConversionMap,
  DOMConversionOutput,
  DOMExportOutput,
  EditorConfig,
  EditorThemeClasses,
  LexicalNode,
  NodeKey,
  ParagraphNode,
  RangeSelection,
  SerializedElementNode,
  Spread,
} from 'lexical';

import {
  addClassNamesToElement,
  removeClassNamesFromElement,
} from '@lexical/utils';
import {
  $applyNodeReplacement,
  $createParagraphNode,
  $isElementNode,
  $isParagraphNode,
  $isRangeSelection,
  ElementNode,
  LexicalEditor,
} from 'lexical';
import invariant from 'shared/invariant';
import normalizeClassNames from 'shared/normalizeClassNames';

import {$createListNode, $isListNode} from './';
import {$handleIndent, $handleOutdent, mergeLists} from './formatList';
import {isNestedListNode} from './utils';

export type SerializedListItemNode = Spread<
  {
    checked: boolean | undefined;
    value: number;
  },
  SerializedElementNode
>;

/** @noInheritDoc */
export class ListItemNode extends ElementNode {
  /** @internal */
  __value: number;
  /** @internal */
  __checked?: boolean;

  static getType(): string {
    return 'listitem';
  }

  static clone(node: ListItemNode): ListItemNode {
    return new ListItemNode(node.__value, node.__checked, node.__key);
  }

  constructor(value?: number, checked?: boolean, key?: NodeKey) {
    super(key);
    this.__value = value === undefined ? 1 : value;
    this.__checked = checked;
  }

  createDOM(config: EditorConfig): HTMLElement {
    const element = document.createElement('li');
    const parent = this.getParent();
    if ($isListNode(parent) && parent.getListType() === 'check') {
      updateListItemChecked(element, this, null, parent);
    }
    element.value = this.__value;
    $setListItemThemeClassNames(element, config.theme, this);
    const style = this.__style;
    if (style !== '') {
      element.style.cssText = style;
    }
    return element;
  }

  updateDOM(
    prevNode: ListItemNode,
    dom: HTMLElement,
    config: EditorConfig,
  ): boolean {
    const parent = this.getParent();
    if ($isListNode(parent) && parent.getListType() === 'check') {
      updateListItemChecked(dom, this, prevNode, parent);
    }
    // @ts-expect-error - this is always HTMLListItemElement
    dom.value = this.__value;
    $setListItemThemeClassNames(dom, config.theme, this);

    const prevStyle = prevNode.__style;

    const nextStyle = this.__style;
    if (prevStyle !== nextStyle) {
      dom.style.cssText = nextStyle;
    }

    return false;
  }

  static transform(): (node: LexicalNode) => void {
    return (node: LexicalNode) => {
      invariant($isListItemNode(node), 'node is not a ListItemNode');
      if (node.__checked == null) {
        return;
      }
      const parent = node.getParent();
      if ($isListNode(parent)) {
        if (parent.getListType() !== 'check' && node.getChecked() != null) {
          node.setChecked(undefined);
        }
      }
    };
  }

  static importDOM(): DOMConversionMap | null {
    return {
      li: () => ({
        conversion: $convertListItemElement,
        priority: 0,
      }),
    };
  }

  static importJSON(serializedNode: SerializedListItemNode): ListItemNode {
    const node = $createListItemNode();
    node.setChecked(serializedNode.checked);
    node.setValue(serializedNode.value);
    node.setFormat(serializedNode.format);
    node.setDirection(serializedNode.direction);
    // node.setStyle(serializedNode.style);
    return node;
  }

  exportDOM(editor: LexicalEditor): DOMExportOutput {
    const element = this.createDOM(editor._config);
    element.style.textAlign = this.getFormatType();
    return {
      element,
    };
  }

  exportJSON(): SerializedListItemNode {
    return {
      ...super.exportJSON(),
      checked: this.getChecked(),
      value: this.getValue(),
<<<<<<< HEAD
      // style: this.getStyle(),
      version: 1,
=======
>>>>>>> 684352b7
    };
  }

  append(...nodes: LexicalNode[]): this {
    for (let i = 0; i < nodes.length; i++) {
      const node = nodes[i];

      if ($isElementNode(node) && this.canMergeWith(node)) {
        const children = node.getChildren();
        this.append(...children);
        node.remove();
      } else {
        super.append(node);
      }
    }

    return this;
  }

  replace<N extends LexicalNode>(
    replaceWithNode: N,
    includeChildren?: boolean,
  ): N {
    if ($isListItemNode(replaceWithNode)) {
      return super.replace(replaceWithNode);
    }
    this.setIndent(0);
    const list = this.getParentOrThrow();
    if (!$isListNode(list)) {
      return replaceWithNode;
    }
    if (list.__first === this.getKey()) {
      list.insertBefore(replaceWithNode);
    } else if (list.__last === this.getKey()) {
      list.insertAfter(replaceWithNode);
    } else {
      // Split the list
      const newList = $createListNode(list.getListType());
      let nextSibling = this.getNextSibling();
      while (nextSibling) {
        const nodeToAppend = nextSibling;
        nextSibling = nextSibling.getNextSibling();
        newList.append(nodeToAppend);
      }
      list.insertAfter(replaceWithNode);
      replaceWithNode.insertAfter(newList);
    }
    if (includeChildren) {
      invariant(
        $isElementNode(replaceWithNode),
        'includeChildren should only be true for ElementNodes',
      );
      this.getChildren().forEach((child: LexicalNode) => {
        replaceWithNode.append(child);
      });
    }
    this.remove();
    if (list.getChildrenSize() === 0) {
      list.remove();
    }
    return replaceWithNode;
  }

  insertAfter(node: LexicalNode, restoreSelection = true): LexicalNode {
    const listNode = this.getParentOrThrow();

    if (!$isListNode(listNode)) {
      invariant(
        false,
        'insertAfter: list node is not parent of list item node',
      );
    }

    if ($isListItemNode(node)) {
      return super.insertAfter(node, restoreSelection);
    }

    const siblings = this.getNextSiblings();

    // Split the lists and insert the node in between them
    listNode.insertAfter(node, restoreSelection);

    if (siblings.length !== 0) {
      const newListNode = $createListNode(listNode.getListType());

      siblings.forEach((sibling) => newListNode.append(sibling));

      node.insertAfter(newListNode, restoreSelection);
    }

    return node;
  }

  remove(preserveEmptyParent?: boolean): void {
    const prevSibling = this.getPreviousSibling();
    const nextSibling = this.getNextSibling();
    super.remove(preserveEmptyParent);

    if (
      prevSibling &&
      nextSibling &&
      isNestedListNode(prevSibling) &&
      isNestedListNode(nextSibling)
    ) {
      mergeLists(prevSibling.getFirstChild(), nextSibling.getFirstChild());
      nextSibling.remove();
    }
  }

  insertNewAfter(
    _: RangeSelection,
    restoreSelection = true,
  ): ListItemNode | ParagraphNode {
    const newElement = $createListItemNode(
      this.__checked == null ? undefined : false,
    );
    newElement.setStyle(this.getStyle());
    newElement.setFormat(this.getFormatType());
    this.insertAfter(newElement, restoreSelection);

    return newElement;
  }

  collapseAtStart(selection: RangeSelection): true {
    const paragraph = $createParagraphNode();
    const children = this.getChildren();
    children.forEach((child) => paragraph.append(child));
    const listNode = this.getParentOrThrow();
    const listNodeParent = listNode.getParentOrThrow();
    const isIndented = $isListItemNode(listNodeParent);

    if (listNode.getChildrenSize() === 1) {
      if (isIndented) {
        // if the list node is nested, we just want to remove it,
        // effectively unindenting it.
        listNode.remove();
        listNodeParent.select();
      } else {
        listNode.insertBefore(paragraph);
        listNode.remove();
        // If we have selection on the list item, we'll need to move it
        // to the paragraph
        const anchor = selection.anchor;
        const focus = selection.focus;
        const key = paragraph.getKey();

        if (anchor.type === 'element' && anchor.getNode().is(this)) {
          anchor.set(key, anchor.offset, 'element');
        }

        if (focus.type === 'element' && focus.getNode().is(this)) {
          focus.set(key, focus.offset, 'element');
        }
      }
    } else {
      listNode.insertBefore(paragraph);
      this.remove();
    }

    return true;
  }

  getValue(): number {
    const self = this.getLatest();

    return self.__value;
  }

  setValue(value: number): void {
    const self = this.getWritable();
    self.__value = value;
  }

  getChecked(): boolean | undefined {
    const self = this.getLatest();

    let listType: ListType | undefined;

    const parent = this.getParent();
    if ($isListNode(parent)) {
      listType = parent.getListType();
    }

    return listType === 'check' ? Boolean(self.__checked) : undefined;
  }

  setChecked(checked?: boolean): void {
    const self = this.getWritable();
    self.__checked = checked;
  }

  toggleChecked(): void {
    this.setChecked(!this.__checked);
  }

  getIndent(): number {
    // If we don't have a parent, we are likely serializing
    const parent = this.getParent();
    if (parent === null) {
      return this.getLatest().__indent;
    }
    // ListItemNode should always have a ListNode for a parent.
    let listNodeParent = parent.getParentOrThrow();
    let indentLevel = 0;
    while ($isListItemNode(listNodeParent)) {
      listNodeParent = listNodeParent.getParentOrThrow().getParentOrThrow();
      indentLevel++;
    }

    return indentLevel;
  }

  setIndent(indent: number): this {
    invariant(typeof indent === 'number', 'Invalid indent value.');
    indent = Math.floor(indent);
    invariant(indent >= 0, 'Indent value must be non-negative.');
    let currentIndent = this.getIndent();
    while (currentIndent !== indent) {
      if (currentIndent < indent) {
        $handleIndent(this);
        currentIndent++;
      } else {
        $handleOutdent(this);
        currentIndent--;
      }
    }

    return this;
  }

  /** @deprecated @internal */
  canInsertAfter(node: LexicalNode): boolean {
    return $isListItemNode(node);
  }

  /** @deprecated @internal */
  canReplaceWith(replacement: LexicalNode): boolean {
    return $isListItemNode(replacement);
  }

  canMergeWith(node: LexicalNode): boolean {
    return $isListItemNode(node) || $isParagraphNode(node);
  }

  extractWithChild(child: LexicalNode, selection: BaseSelection): boolean {
    if (!$isRangeSelection(selection)) {
      return false;
    }

    const anchorNode = selection.anchor.getNode();
    const focusNode = selection.focus.getNode();

    return (
      this.isParentOf(anchorNode) &&
      this.isParentOf(focusNode) &&
      this.getTextContent().length === selection.getTextContent().length
    );
  }

  isParentRequired(): true {
    return true;
  }

  createParentElementNode(): ElementNode {
    return $createListNode('bullet');
  }

  canMergeWhenEmpty(): true {
    return true;
  }
}

function $setListItemThemeClassNames(
  dom: HTMLElement,
  editorThemeClasses: EditorThemeClasses,
  node: ListItemNode,
): void {
  const classesToAdd = [];
  const classesToRemove = [];
  const listTheme = editorThemeClasses.list;
  const listItemClassName = listTheme ? listTheme.listitem : undefined;
  let nestedListItemClassName;

  if (listTheme && listTheme.nested) {
    nestedListItemClassName = listTheme.nested.listitem;
  }

  if (listItemClassName !== undefined) {
    classesToAdd.push(...normalizeClassNames(listItemClassName));
  }

  if (listTheme) {
    const parentNode = node.getParent();
    const isCheckList =
      $isListNode(parentNode) && parentNode.getListType() === 'check';
    const checked = node.getChecked();

    if (!isCheckList || checked) {
      classesToRemove.push(listTheme.listitemUnchecked);
    }

    if (!isCheckList || !checked) {
      classesToRemove.push(listTheme.listitemChecked);
    }

    if (isCheckList) {
      classesToAdd.push(
        checked ? listTheme.listitemChecked : listTheme.listitemUnchecked,
      );
    }
  }

  if (nestedListItemClassName !== undefined) {
    const nestedListItemClasses = normalizeClassNames(nestedListItemClassName);

    if (node.getChildren().some((child) => $isListNode(child))) {
      classesToAdd.push(...nestedListItemClasses);
    } else {
      classesToRemove.push(...nestedListItemClasses);
    }
  }

  if (classesToRemove.length > 0) {
    removeClassNamesFromElement(dom, ...classesToRemove);
  }

  if (classesToAdd.length > 0) {
    addClassNamesToElement(dom, ...classesToAdd);
  }
}

function updateListItemChecked(
  dom: HTMLElement,
  listItemNode: ListItemNode,
  prevListItemNode: ListItemNode | null,
  listNode: ListNode,
): void {
  // Only add attributes for leaf list items
  if ($isListNode(listItemNode.getFirstChild())) {
    dom.removeAttribute('role');
    dom.removeAttribute('tabIndex');
    dom.removeAttribute('aria-checked');
  } else {
    dom.setAttribute('role', 'checkbox');
    dom.setAttribute('tabIndex', '-1');

    if (
      !prevListItemNode ||
      listItemNode.__checked !== prevListItemNode.__checked
    ) {
      dom.setAttribute(
        'aria-checked',
        listItemNode.getChecked() ? 'true' : 'false',
      );
    }
  }
}

function $convertListItemElement(domNode: HTMLElement): DOMConversionOutput {
  const isGitHubCheckList = domNode.classList.contains('task-list-item');
  if (isGitHubCheckList) {
    for (const child of domNode.children) {
      if (child.tagName === 'INPUT') {
        return $convertCheckboxInput(child);
      }
    }
  }

  const ariaCheckedAttr = domNode.getAttribute('aria-checked');
  const checked =
    ariaCheckedAttr === 'true'
      ? true
      : ariaCheckedAttr === 'false'
      ? false
      : undefined;
  return {node: $createListItemNode(checked)};
}

function $convertCheckboxInput(domNode: Element): DOMConversionOutput {
  const isCheckboxInput = domNode.getAttribute('type') === 'checkbox';
  if (!isCheckboxInput) {
    return {node: null};
  }
  const checked = domNode.hasAttribute('checked');
  return {node: $createListItemNode(checked)};
}

/**
 * Creates a new List Item node, passing true/false will convert it to a checkbox input.
 * @param checked - Is the List Item a checkbox and, if so, is it checked? undefined/null: not a checkbox, true/false is a checkbox and checked/unchecked, respectively.
 * @returns The new List Item.
 */
export function $createListItemNode(checked?: boolean): ListItemNode {
  return $applyNodeReplacement(new ListItemNode(undefined, checked));
}

/**
 * Checks to see if the node is a ListItemNode.
 * @param node - The node to be checked.
 * @returns true if the node is a ListItemNode, false otherwise.
 */
export function $isListItemNode(
  node: LexicalNode | null | undefined,
): node is ListItemNode {
  return node instanceof ListItemNode;
}<|MERGE_RESOLUTION|>--- conflicted
+++ resolved
@@ -156,11 +156,7 @@
       ...super.exportJSON(),
       checked: this.getChecked(),
       value: this.getValue(),
-<<<<<<< HEAD
       // style: this.getStyle(),
-      version: 1,
-=======
->>>>>>> 684352b7
     };
   }
 
