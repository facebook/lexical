--- conflicted
+++ resolved
@@ -78,21 +78,10 @@
 
 export default function HomepageFeatures() {
   return (
-<<<<<<< HEAD
-    <section className={styles.features}>
-      <div className="container">
-        <div className="row">
-          {FeatureList.map((props, idx) => (
-            <div className={clsx('col col--3')} key={idx}>
-              <Feature {...props} />
-            </div>
-          ))}
-=======
     <section className="mx-auto grid gap-10 py-8 lg:grid-cols-3">
       {FeatureList.map((props, idx) => (
         <div key={idx}>
           <Feature {...props} />
->>>>>>> ede18e69
         </div>
       ))}
     </section>
