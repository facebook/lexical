{
  "name": "@lexical/dragon",
  "description": "This package contains compatibility with Dragon NaturallySpeaking accessibility tools.",
  "keywords": [
    "lexical",
    "editor",
    "rich-text",
    "dragon",
    "accessibility"
  ],
  "license": "MIT",
  "version": "0.34.0",
  "main": "LexicalDragon.js",
  "types": "index.d.ts",
  "repository": {
    "type": "git",
    "url": "https://github.com/facebook/lexical",
    "directory": "packages/lexical-dragon"
  },
  "module": "LexicalDragon.mjs",
  "sideEffects": false,
  "exports": {
    ".": {
      "import": {
        "types": "./index.d.ts",
        "development": "./LexicalDragon.dev.mjs",
        "production": "./LexicalDragon.prod.mjs",
        "node": "./LexicalDragon.node.mjs",
        "default": "./LexicalDragon.mjs"
      },
      "require": {
        "types": "./index.d.ts",
        "development": "./LexicalDragon.dev.js",
        "production": "./LexicalDragon.prod.js",
        "default": "./LexicalDragon.js"
      }
    }
  },
  "dependencies": {
<<<<<<< HEAD
    "@lexical/extension": "0.33.1",
    "lexical": "0.33.1"
=======
    "lexical": "0.34.0"
>>>>>>> a58f6168
  }
}<|MERGE_RESOLUTION|>--- conflicted
+++ resolved
@@ -37,11 +37,7 @@
     }
   },
   "dependencies": {
-<<<<<<< HEAD
-    "@lexical/extension": "0.33.1",
-    "lexical": "0.33.1"
-=======
+    "@lexical/extension": "0.34.0",
     "lexical": "0.34.0"
->>>>>>> a58f6168
   }
 }