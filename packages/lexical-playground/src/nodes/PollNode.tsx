--- conflicted
+++ resolved
@@ -212,21 +212,11 @@
 
   decorate(): JSX.Element {
     return (
-<<<<<<< HEAD
-      <Suspense fallback={null}>
-        <PollComponent
-          question={this.getQuestion()}
-          options={this.getOptions()}
-          nodeKey={this.__key}
-        />
-      </Suspense>
-=======
       <PollComponent
-        question={this.__question}
-        options={this.__options}
+        question={this.getQuestion()}
+        options={this.getOptions()}
         nodeKey={this.__key}
       />
->>>>>>> 1c9d39ce
     );
   }
 }
