---
id: "images"
title: "Images Plugin"
sidebar_label: "Images Plugin"
---

This page focuses on the implementation of the images plugin and the code you need for image insertion from a sample or URL into your editor. You can check out the CodeSandbox directly or view, edit and try out the code in real-time inside the embed. 

<iframe src="https://codesandbox.io/embed/lexical-image-plugin-example-iy2bc5?fontsize=14&hidenavigation=1&module=/src/Editor.js,/src/plugins/ImagesPlugin.ts,/src/plugins/ImageToolbar.tsx&theme=dark&view=split"
<<<<<<< HEAD
     style={{width:100+"%", height:700+"px", border:0, "border-radius": 4+"px", overflow:"hidden"}}
=======
     style={{width:100+"%", height:750+"px", border:0, "border-radius": 4+"px", overflow:"hidden"}}
>>>>>>> a6bbf501
     title="lexical-plain-text-example (forked)"
     allow="accelerometer; ambient-light-sensor; camera; encrypted-media; geolocation; gyroscope; hid; microphone; midi; payment; usb; vr; xr-spatial-tracking"
     sandbox="allow-forms allow-modals allow-popups allow-presentation allow-same-origin allow-scripts"
></iframe><|MERGE_RESOLUTION|>--- conflicted
+++ resolved
@@ -7,11 +7,7 @@
 This page focuses on the implementation of the images plugin and the code you need for image insertion from a sample or URL into your editor. You can check out the CodeSandbox directly or view, edit and try out the code in real-time inside the embed. 
 
 <iframe src="https://codesandbox.io/embed/lexical-image-plugin-example-iy2bc5?fontsize=14&hidenavigation=1&module=/src/Editor.js,/src/plugins/ImagesPlugin.ts,/src/plugins/ImageToolbar.tsx&theme=dark&view=split"
-<<<<<<< HEAD
-     style={{width:100+"%", height:700+"px", border:0, "border-radius": 4+"px", overflow:"hidden"}}
-=======
      style={{width:100+"%", height:750+"px", border:0, "border-radius": 4+"px", overflow:"hidden"}}
->>>>>>> a6bbf501
      title="lexical-plain-text-example (forked)"
      allow="accelerometer; ambient-light-sensor; camera; encrypted-media; geolocation; gyroscope; hid; microphone; midi; payment; usb; vr; xr-spatial-tracking"
      sandbox="allow-forms allow-modals allow-popups allow-presentation allow-same-origin allow-scripts"
