--- conflicted
+++ resolved
@@ -23,11 +23,8 @@
   $getSelection,
   $isElementNode,
   $isLeafNode,
-<<<<<<< HEAD
   $isParagraphNode,
-=======
   $isRangeSelection,
->>>>>>> 8bf03f22
   $isRootNode,
 } from 'lexical';
 import invariant from 'shared/invariant';
