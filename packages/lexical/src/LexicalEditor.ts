/**
 * Copyright (c) Meta Platforms, Inc. and affiliates.
 *
 * This source code is licensed under the MIT license found in the
 * LICENSE file in the root directory of this source tree.
 *
 */

import type {EditorState, SerializedEditorState} from './LexicalEditorState';
import type {
  DOMConversion,
  DOMConversionMap,
  DOMExportOutput,
  DOMExportOutputMap,
  NodeKey,
} from './LexicalNode';
import type {ElementDOMSlot} from './nodes/LexicalElementNode';

import invariant from 'shared/invariant';

import {
  $getRoot,
  $getSelection,
  $isElementNode,
  BaseSelection,
  TextNode,
} from '.';
import {FULL_RECONCILE, NO_DIRTY_NODES} from './LexicalConstants';
import {cloneEditorState, createEmptyEditorState} from './LexicalEditorState';
import {addRootElementEvents, removeRootElementEvents} from './LexicalEvents';
import {flushRootMutations, initMutationObserver} from './LexicalMutations';
import {LexicalNode} from './LexicalNode';
import {createSharedNodeState, SharedNodeState} from './LexicalNodeState';
import {
  $commitPendingUpdates,
  internalGetActiveEditor,
  parseEditorState,
  triggerListeners,
  updateEditor,
  updateEditorSync,
} from './LexicalUpdates';
import {FOCUS_TAG, HISTORY_MERGE_TAG, UpdateTag} from './LexicalUpdateTags';
import {
  $addUpdateTag,
  $onUpdate,
  $setSelection,
  createUID,
  dispatchCommand,
  getCachedClassNameArray,
  getCachedTypeToNodeMap,
  getDefaultView,
  getDOMSelection,
  getRegisteredNode,
  getStaticNodeConfig,
  hasOwnExportDOM,
  hasOwnStaticMethod,
  markNodesWithTypesAsDirty,
} from './LexicalUtils';
import {ArtificialNode__DO_NOT_USE} from './nodes/ArtificialNode';
import {LineBreakNode} from './nodes/LexicalLineBreakNode';
import {ParagraphNode} from './nodes/LexicalParagraphNode';
import {RootNode} from './nodes/LexicalRootNode';
import {TabNode} from './nodes/LexicalTabNode';

export type Spread<T1, T2> = Omit<T2, keyof T1> & T1;

// https://github.com/microsoft/TypeScript/issues/3841
// eslint-disable-next-line @typescript-eslint/no-explicit-any
export type KlassConstructor<Cls extends GenericConstructor<any>> =
  GenericConstructor<InstanceType<Cls>> & {[k in keyof Cls]: Cls[k]};
// eslint-disable-next-line @typescript-eslint/no-explicit-any
type GenericConstructor<T> = new (...args: any[]) => T;

export type Klass<T extends LexicalNode> =
  InstanceType<T['constructor']> extends T
    ? T['constructor']
    : GenericConstructor<T> & T['constructor'];

export type EditorThemeClassName = string;

export type TextNodeThemeClasses = {
  base?: EditorThemeClassName;
  bold?: EditorThemeClassName;
  code?: EditorThemeClassName;
  highlight?: EditorThemeClassName;
  italic?: EditorThemeClassName;
  lowercase?: EditorThemeClassName;
  uppercase?: EditorThemeClassName;
  capitalize?: EditorThemeClassName;
  strikethrough?: EditorThemeClassName;
  subscript?: EditorThemeClassName;
  superscript?: EditorThemeClassName;
  underline?: EditorThemeClassName;
  underlineStrikethrough?: EditorThemeClassName;
  [key: string]: EditorThemeClassName | undefined;
};

export type EditorUpdateOptions = {
  /**
   * A function to run once the update is complete. See also {@link $onUpdate}.
   */
  onUpdate?: () => void;
  /**
   * Setting this to true will suppress all node
   * transforms for this update cycle.
   * Useful for synchronizing updates in some cases.
   */
  skipTransforms?: true;
  /**
   * A tag to identify this update, in an update listener, for instance.
   * See also {@link $addUpdateTag}.
   */
  tag?: UpdateTag | UpdateTag[];
  /**
   * If true, prevents this update from being batched, forcing it to
   * run synchronously.
   */
  discrete?: true;
  /** @internal */
  event?: undefined | UIEvent | Event | null;
};

export type EditorSetOptions = {
  tag?: string;
};

export interface EditorFocusOptions {
  /**
   * Where to move selection when the editor is
   * focused. Can be rootStart, rootEnd, or undefined. Defaults to rootEnd.
   */
  defaultSelection?: 'rootStart' | 'rootEnd';
}

export type EditorThemeClasses = {
  blockCursor?: EditorThemeClassName;
  characterLimit?: EditorThemeClassName;
  code?: EditorThemeClassName;
  codeHighlight?: Record<string, EditorThemeClassName>;
  hashtag?: EditorThemeClassName;
  specialText?: EditorThemeClassName;
  heading?: {
    h1?: EditorThemeClassName;
    h2?: EditorThemeClassName;
    h3?: EditorThemeClassName;
    h4?: EditorThemeClassName;
    h5?: EditorThemeClassName;
    h6?: EditorThemeClassName;
  };
  hr?: EditorThemeClassName;
  hrSelected?: EditorThemeClassName;
  image?: EditorThemeClassName;
  link?: EditorThemeClassName;
  list?: {
    ul?: EditorThemeClassName;
    ulDepth?: Array<EditorThemeClassName>;
    ol?: EditorThemeClassName;
    olDepth?: Array<EditorThemeClassName>;
    checklist?: EditorThemeClassName;
    listitem?: EditorThemeClassName;
    listitemChecked?: EditorThemeClassName;
    listitemUnchecked?: EditorThemeClassName;
    nested?: {
      list?: EditorThemeClassName;
      listitem?: EditorThemeClassName;
    };
  };
  ltr?: EditorThemeClassName;
  mark?: EditorThemeClassName;
  markOverlap?: EditorThemeClassName;
  paragraph?: EditorThemeClassName;
  quote?: EditorThemeClassName;
  root?: EditorThemeClassName;
  rtl?: EditorThemeClassName;
  tab?: EditorThemeClassName;
  table?: EditorThemeClassName;
  tableAddColumns?: EditorThemeClassName;
  tableAddRows?: EditorThemeClassName;
  tableCellActionButton?: EditorThemeClassName;
  tableCellActionButtonContainer?: EditorThemeClassName;
  tableCellSelected?: EditorThemeClassName;
  tableCell?: EditorThemeClassName;
  tableCellHeader?: EditorThemeClassName;
  tableCellResizer?: EditorThemeClassName;
  tableRow?: EditorThemeClassName;
  tableScrollableWrapper?: EditorThemeClassName;
  tableSelected?: EditorThemeClassName;
  tableSelection?: EditorThemeClassName;
  text?: TextNodeThemeClasses;
  embedBlock?: {
    base?: EditorThemeClassName;
    focus?: EditorThemeClassName;
  };
  indent?: EditorThemeClassName;
  // eslint-disable-next-line @typescript-eslint/no-explicit-any
  [key: string]: any;
};

export interface EditorConfig {
  dom?: EditorDOMRenderConfig;
  disableEvents?: boolean;
  namespace: string;
  theme: EditorThemeClasses;
}

export type LexicalNodeReplacement = {
  replace: Klass<LexicalNode>;
  // eslint-disable-next-line @typescript-eslint/no-explicit-any
  with: <T extends {new (...args: any): any}>(
    node: InstanceType<T>,
  ) => LexicalNode;
  withKlass?: Klass<LexicalNode>;
};

export type HTMLConfig = {
  export?: DOMExportOutputMap;
  import?: DOMConversionMap;
};

/**
 * A LexicalNode class or LexicalNodeReplacement configuration
 */
export type LexicalNodeConfig = Klass<LexicalNode> | LexicalNodeReplacement;

/** @internal @experimental */
export interface EditorDOMRenderConfig {
  /** @internal @experimental */
  $createDOM: <T extends LexicalNode>(
    node: T,
    editor: LexicalEditor,
  ) => HTMLElement;
  /** @internal @experimental */
  $getDOMSlot: <T extends LexicalNode>(
    node: T,
    dom: HTMLElement,
    editor: LexicalEditor,
  ) => ElementDOMSlot<HTMLElement>;
  /** @internal @experimental */
  $exportDOM: <T extends LexicalNode>(
    node: T,
    editor: LexicalEditor,
  ) => DOMExportOutput;
  /** @internal @experimental */
  $extractWithChild: <T extends LexicalNode>(
    node: T,
    childNode: LexicalNode,
    selection: null | BaseSelection,
    destination: 'clone' | 'html',
    editor: LexicalEditor,
  ) => boolean;
  /** @internal @experimental */
  $updateDOM: <T extends LexicalNode>(
    nextNode: T,
    prevNode: T,
    dom: HTMLElement,
    editor: LexicalEditor,
  ) => boolean;
  /** @internal @experimental */
  $shouldInclude: <T extends LexicalNode>(
    node: T,
    selection: null | BaseSelection,
    editor: LexicalEditor,
  ) => boolean;
  /** @internal @experimental */
  $shouldExclude: <T extends LexicalNode>(
    node: T,
    selection: null | BaseSelection,
    editor: LexicalEditor,
  ) => boolean;
}

export interface CreateEditorArgs {
  disableEvents?: boolean;
  editorState?: EditorState;
  namespace?: string;
  nodes?: ReadonlyArray<LexicalNodeConfig>;
  onError?: ErrorHandler;
  parentEditor?: LexicalEditor;
  editable?: boolean;
  theme?: EditorThemeClasses;
  html?: HTMLConfig;
  dom?: Partial<EditorDOMRenderConfig>;
}

export type RegisteredNodes = Map<string, RegisteredNode>;

export type RegisteredNode = {
  klass: Klass<LexicalNode>;
  transforms: Set<Transform<LexicalNode>>;
  replace: null | ((node: LexicalNode) => LexicalNode);
  replaceWithKlass: null | Klass<LexicalNode>;
  exportDOM?: (
    editor: LexicalEditor,
    targetNode: LexicalNode,
  ) => DOMExportOutput;
  sharedNodeState: SharedNodeState;
};

export type Transform<T extends LexicalNode> = (node: T) => void;

export type ErrorHandler = (error: Error) => void;

export type MutationListeners = Map<MutationListener, Set<Klass<LexicalNode>>>;

export type MutatedNodes = Map<Klass<LexicalNode>, Map<NodeKey, NodeMutation>>;

export type NodeMutation = 'created' | 'updated' | 'destroyed';

export interface MutationListenerOptions {
  /**
   * Skip the initial call of the listener with pre-existing DOM nodes.
   *
   * The default was previously true for backwards compatibility with <= 0.16.1
   * but this default has been changed to false as of 0.21.0.
   */
  skipInitialization?: boolean;
}

const DEFAULT_SKIP_INITIALIZATION = false;

/**
 * The payload passed to an UpdateListener
 */
export interface UpdateListenerPayload {
  /**
   * A Map of NodeKeys of ElementNodes to a boolean that is true
   * if the node was intentionally mutated ('unintentional' mutations
   * are triggered when an indirect descendant is marked dirty)
   */
  dirtyElements: Map<NodeKey, IntentionallyMarkedAsDirtyElement>;
  /**
   * A Set of NodeKeys of all nodes that were marked dirty that
   * do not inherit from ElementNode.
   */
  dirtyLeaves: Set<NodeKey>;
  /**
   * The new EditorState after all updates have been processed,
   * equivalent to `editor.getEditorState()`
   */
  editorState: EditorState;
  /**
   * The Map of LexicalNode constructors to a `Map<NodeKey, NodeMutation>`,
   * this is useful when you have a mutation listener type use cases that
   * should apply to all or most nodes. Will be null if no DOM was mutated,
   * such as when only the selection changed. Note that this will be empty
   * unless at least one MutationListener is explicitly registered
   * (any MutationListener is sufficient to compute the mutatedNodes Map
   * for all nodes).
   *
   * Added in v0.28.0
   */
  mutatedNodes: null | MutatedNodes;
  /**
   * For advanced use cases only.
   *
   * Tracks the keys of TextNode descendants that have been merged
   * with their siblings by normalization. Note that these keys may
   * not exist in either editorState or prevEditorState and generally
   * this is only used for conflict resolution edge cases in collab.
   */
  normalizedNodes: Set<NodeKey>;
  /**
   * The previous EditorState that is being discarded
   */
  prevEditorState: EditorState;
  /**
   * The set of tags added with update options or {@link $addUpdateTag},
   * node that this includes all tags that were processed in this
   * reconciliation which may have been added by separate updates.
   */
  tags: Set<string>;
}

/**
 * A listener that gets called after the editor is updated
 */
export type UpdateListener = (payload: UpdateListenerPayload) => void;

export type DecoratorListener<T = never> = (
  decorator: Record<NodeKey, T>,
) => void;

export type RootListener = (
  rootElement: null | HTMLElement,
  prevRootElement: null | HTMLElement,
) => void;

export type TextContentListener = (text: string) => void;

export type MutationListener = (
  nodes: Map<NodeKey, NodeMutation>,
  payload: {
    updateTags: Set<string>;
    dirtyLeaves: Set<string>;
    prevEditorState: EditorState;
  },
) => void;

export type CommandListener<P> = (payload: P, editor: LexicalEditor) => boolean;

export type EditableListener = (editable: boolean) => void;

export type CommandListenerPriority = 0 | 1 | 2 | 3 | 4;

export const COMMAND_PRIORITY_EDITOR = 0;
export const COMMAND_PRIORITY_LOW = 1;
export const COMMAND_PRIORITY_NORMAL = 2;
export const COMMAND_PRIORITY_HIGH = 3;
export const COMMAND_PRIORITY_CRITICAL = 4;

// eslint-disable-next-line @typescript-eslint/no-unused-vars
export type LexicalCommand<TPayload> = {
  type?: string;
};

/**
 * Type helper for extracting the payload type from a command.
 *
 * @example
 * ```ts
 * const MY_COMMAND = createCommand<SomeType>();
 *
 * // ...
 *
 * editor.registerCommand(MY_COMMAND, payload => {
 *   // Type of `payload` is inferred here. But lets say we want to extract a function to delegate to
 *   $handleMyCommand(editor, payload);
 *   return true;
 * });
 *
 * function $handleMyCommand(editor: LexicalEditor, payload: CommandPayloadType<typeof MY_COMMAND>) {
 *   // `payload` is of type `SomeType`, extracted from the command.
 * }
 * ```
 */
export type CommandPayloadType<TCommand extends LexicalCommand<unknown>> =
  TCommand extends LexicalCommand<infer TPayload> ? TPayload : never;

type Commands = Map<
  LexicalCommand<unknown>,
  Array<Set<CommandListener<unknown>>>
>;

export interface Listeners {
  // eslint-disable-next-line @typescript-eslint/no-explicit-any
  decorator: Set<DecoratorListener<any>>;
  mutation: MutationListeners;
  editable: Set<EditableListener>;
  root: Set<RootListener>;
  textcontent: Set<TextContentListener>;
  update: Set<UpdateListener>;
}

export type SetListeners = {
  [K in keyof Listeners as Listeners[K] extends Set<
    // eslint-disable-next-line @typescript-eslint/no-explicit-any
    (...args: any[]) => void
  >
    ? K
    : never]: Listeners[K] extends Set<(...args: infer Args) => void>
    ? Args
    : never;
};

export type TransformerType = 'text' | 'decorator' | 'element' | 'root';

type IntentionallyMarkedAsDirtyElement = boolean;

type DOMConversionCache = Map<
  string,
  Array<(node: Node) => DOMConversion | null>
>;

export type SerializedEditor = {
  editorState: SerializedEditorState;
};

export function resetEditor(
  editor: LexicalEditor,
  prevRootElement: null | HTMLElement,
  nextRootElement: null | HTMLElement,
  pendingEditorState: EditorState,
): void {
  const keyNodeMap = editor._keyToDOMMap;
  keyNodeMap.clear();
  editor._editorState = createEmptyEditorState();
  editor._pendingEditorState = pendingEditorState;
  editor._compositionKey = null;
  editor._dirtyType = NO_DIRTY_NODES;
  editor._cloneNotNeeded.clear();
  editor._dirtyLeaves = new Set();
  editor._dirtyElements.clear();
  editor._normalizedNodes = new Set();
  editor._updateTags = new Set();
  editor._updates = [];
  editor._blockCursorElement = null;

  const observer = editor._observer;

  if (observer !== null) {
    observer.disconnect();
    editor._observer = null;
  }

  // Remove all the DOM nodes from the root element
  if (prevRootElement !== null) {
    prevRootElement.textContent = '';
  }

  if (nextRootElement !== null) {
    nextRootElement.textContent = '';
    keyNodeMap.set('root', nextRootElement);
  }
}

function initializeConversionCache(
  nodes: RegisteredNodes,
  additionalConversions?: DOMConversionMap,
): DOMConversionCache {
  const conversionCache = new Map();
  const handledConversions = new Set();
  const addConversionsToCache = (map: DOMConversionMap) => {
    Object.keys(map).forEach((key) => {
      let currentCache = conversionCache.get(key);

      if (currentCache === undefined) {
        currentCache = [];
        conversionCache.set(key, currentCache);
      }

      currentCache.push(map[key]);
    });
  };
  nodes.forEach((node) => {
    const importDOM = node.klass.importDOM;

    if (importDOM == null || handledConversions.has(importDOM)) {
      return;
    }

    handledConversions.add(importDOM);
    const map = importDOM.call(node.klass);

    if (map !== null) {
      addConversionsToCache(map);
    }
  });
  if (additionalConversions) {
    addConversionsToCache(additionalConversions);
  }
  return conversionCache;
}

/** @internal */
<<<<<<< HEAD
export const DEFAULT_EDITOR_DOM_CONFIG: EditorDOMRenderConfig = {
  $createDOM: (node, editor) => node.createDOM(editor._config, editor),
  $exportDOM: (node, editor) => {
    const registeredNode = getRegisteredNode(editor, node.getType());
    // Use HTMLConfig overrides, if available.
    return registeredNode && registeredNode.exportDOM !== undefined
      ? registeredNode.exportDOM(editor, node)
      : node.exportDOM(editor);
  },
  $extractWithChild: (node, childNode, selection, destination, _editor) =>
    $isElementNode(node) &&
    node.extractWithChild(childNode, selection, destination),
  $getDOMSlot: (node, dom, _editor) => {
    invariant(
      $isElementNode(node),
      '$getDOMSlot called on a non-ElementNode (key %s type %s)',
      node.getKey(),
      node.getType(),
    );
    return node.getDOMSlot(dom);
  },
  $shouldExclude: (node, _selection, _editor) =>
    $isElementNode(node) && node.excludeFromCopy('html'),
  $shouldInclude: (node, selection, _editor) =>
    selection ? node.isSelected(selection) : true,
  $updateDOM: (nextNode, prevNode, dom, editor) =>
    nextNode.updateDOM(prevNode, dom, editor._config),
};
=======
export function getTransformSetFromKlass(
  klass: KlassConstructor<typeof LexicalNode>,
): Set<Transform<LexicalNode>> {
  const transforms = new Set<Transform<LexicalNode>>();
  const staticTransforms = new Set<(typeof klass)['transform']>();
  let currentKlass: undefined | typeof klass = klass;
  while (currentKlass) {
    const {ownNodeConfig} = getStaticNodeConfig(currentKlass);
    const staticTransform = currentKlass.transform;
    if (!staticTransforms.has(staticTransform)) {
      staticTransforms.add(staticTransform);
      const transform = currentKlass.transform();
      if (transform) {
        transforms.add(transform);
      }
    }
    if (ownNodeConfig) {
      const $transform = ownNodeConfig.$transform;
      if ($transform) {
        transforms.add($transform);
      }
      currentKlass = ownNodeConfig.extends;
    } else {
      const parent = Object.getPrototypeOf(currentKlass);
      currentKlass =
        parent.prototype instanceof LexicalNode && parent !== LexicalNode
          ? parent
          : undefined;
    }
  }
  return transforms;
}
>>>>>>> 5a4b131e

/**
 * Creates a new LexicalEditor attached to a single contentEditable (provided in the config). This is
 * the lowest-level initialization API for a LexicalEditor. If you're using React or another framework,
 * consider using the appropriate abstractions, such as LexicalComposer
 * @param editorConfig - the editor configuration.
 * @returns a LexicalEditor instance
 */
export function createEditor(editorConfig?: CreateEditorArgs): LexicalEditor {
  const config = editorConfig || {};
  const activeEditor = internalGetActiveEditor();
  const theme = config.theme || {};
  const parentEditor =
    editorConfig === undefined ? activeEditor : config.parentEditor || null;
  const disableEvents = config.disableEvents || false;
  const editorState = createEmptyEditorState();
  const namespace =
    config.namespace ||
    (parentEditor !== null ? parentEditor._config.namespace : createUID());
  const initialEditorState = config.editorState;
  const nodes = [
    RootNode,
    TextNode,
    LineBreakNode,
    TabNode,
    ParagraphNode,
    ArtificialNode__DO_NOT_USE,
    ...(config.nodes || []),
  ];
  const {onError, html} = config;
  const isEditable = config.editable !== undefined ? config.editable : true;
  let registeredNodes: RegisteredNodes;

  if (editorConfig === undefined && activeEditor !== null) {
    registeredNodes = activeEditor._nodes;
  } else {
    registeredNodes = new Map();
    for (let i = 0; i < nodes.length; i++) {
      let klass = nodes[i];
      let replace: RegisteredNode['replace'] = null;
      let replaceWithKlass: RegisteredNode['replaceWithKlass'] = null;

      if (typeof klass !== 'function') {
        const options = klass;
        klass = options.replace;
        replace = options.with;
        replaceWithKlass = options.withKlass || null;
      }
      // For the side-effect of filling in the static methods
      void getStaticNodeConfig(klass);

      // Ensure custom nodes implement required methods and replaceWithKlass is instance of base klass.
      if (__DEV__) {
        // ArtificialNode__DO_NOT_USE can get renamed, so we use the type
        const name = klass.name;
        const nodeType =
          hasOwnStaticMethod(klass, 'getType') && klass.getType();

        if (replaceWithKlass) {
          invariant(
            replaceWithKlass.prototype instanceof klass,
            "%s doesn't extend the %s",
            replaceWithKlass.name,
            name,
          );
        } else if (replace) {
          console.warn(
            `Override for ${name} specifies 'replace' without 'withKlass'. 'withKlass' will be required in a future version.`,
          );
        }
        if (
          name !== 'RootNode' &&
          nodeType !== 'root' &&
          nodeType !== 'artificial' &&
          // This is mostly for the unit test suite which
          // uses LexicalNode in an otherwise incorrect way
          // by mocking its static getType
          klass !== LexicalNode
        ) {
          (['getType', 'clone'] as const).forEach((method) => {
            if (!hasOwnStaticMethod(klass, method)) {
              console.warn(`${name} must implement static "${method}" method`);
            }
          });
          if (
            !hasOwnStaticMethod(klass, 'importDOM') &&
            hasOwnExportDOM(klass)
          ) {
            console.warn(
              `${name} should implement "importDOM" if using a custom "exportDOM" method to ensure HTML serialization (important for copy & paste) works as expected`,
            );
          }
          if (!hasOwnStaticMethod(klass, 'importJSON')) {
            console.warn(
              `${name} should implement "importJSON" method to ensure JSON and default HTML serialization works as expected`,
            );
          }
        }
      }
      const type = klass.getType();
      const transforms = getTransformSetFromKlass(klass);
      registeredNodes.set(type, {
        exportDOM: html && html.export ? html.export.get(klass) : undefined,
        klass,
        replace,
        replaceWithKlass,
        sharedNodeState: createSharedNodeState(nodes[i]),
        transforms,
      });
    }
  }
  const editor = new LexicalEditor(
    editorState,
    parentEditor,
    registeredNodes,
    {
      disableEvents,
      dom: {
        ...DEFAULT_EDITOR_DOM_CONFIG,
        ...(editorConfig && editorConfig.dom),
      },
      namespace,
      theme,
    },
    onError ? onError : console.error,
    initializeConversionCache(registeredNodes, html ? html.import : undefined),
    isEditable,
    editorConfig,
  );

  if (initialEditorState !== undefined) {
    editor._pendingEditorState = initialEditorState;
    editor._dirtyType = FULL_RECONCILE;
  }

  return editor;
}

export class LexicalEditor {
  /** @internal */
  declare ['constructor']: KlassConstructor<typeof LexicalEditor>;

  /** The version with build identifiers for this editor (since 0.17.1) */
  static version: string | undefined;

  /** @internal */
  _headless: boolean;
  /** @internal */
  _parentEditor: null | LexicalEditor;
  /** @internal */
  _rootElement: null | HTMLElement;
  /** @internal */
  _editorState: EditorState;
  /** @internal */
  _pendingEditorState: null | EditorState;
  /** @internal */
  _compositionKey: null | NodeKey;
  /** @internal */
  _deferred: Array<() => void>;
  /** @internal */
  _keyToDOMMap: Map<NodeKey, HTMLElement>;
  /** @internal */
  _updates: Array<[() => void, EditorUpdateOptions | undefined]>;
  /** @internal */
  _updating: boolean;
  /** @internal */
  _listeners: Listeners;
  /** @internal */
  _commands: Commands;
  /** @internal */
  _nodes: RegisteredNodes;
  /** @internal */
  _decorators: Record<NodeKey, unknown>;
  /** @internal */
  _pendingDecorators: null | Record<NodeKey, unknown>;
  /** @internal */
  _config: EditorConfig;
  /** @internal */
  _dirtyType: 0 | 1 | 2;
  /** @internal */
  _cloneNotNeeded: Set<NodeKey>;
  /** @internal */
  _dirtyLeaves: Set<NodeKey>;
  /** @internal */
  _dirtyElements: Map<NodeKey, IntentionallyMarkedAsDirtyElement>;
  /** @internal */
  _normalizedNodes: Set<NodeKey>;
  /** @internal */
  _updateTags: Set<UpdateTag>;
  /** @internal */
  _observer: null | MutationObserver;
  /** @internal */
  _key: string;
  /** @internal */
  _onError: ErrorHandler;
  /** @internal */
  _htmlConversions: DOMConversionCache;
  /** @internal */
  _window: null | Window;
  /** @internal */
  _editable: boolean;
  /** @internal */
  _blockCursorElement: null | HTMLDivElement;
  /** @internal */
  _createEditorArgs?: undefined | CreateEditorArgs;

  /** @internal */
  constructor(
    editorState: EditorState,
    parentEditor: null | LexicalEditor,
    nodes: RegisteredNodes,
    config: EditorConfig,
    onError: ErrorHandler,
    htmlConversions: DOMConversionCache,
    editable: boolean,
    createEditorArgs?: CreateEditorArgs,
  ) {
    this._createEditorArgs = createEditorArgs;
    this._parentEditor = parentEditor;
    // The root element associated with this editor
    this._rootElement = null;
    // The current editor state
    this._editorState = editorState;
    // Handling of drafts and updates
    this._pendingEditorState = null;
    // Used to help co-ordinate selection and events
    this._compositionKey = null;
    this._deferred = [];
    // Used during reconciliation
    this._keyToDOMMap = new Map();
    this._updates = [];
    this._updating = false;
    // Listeners
    this._listeners = {
      decorator: new Set(),
      editable: new Set(),
      mutation: new Map(),
      root: new Set(),
      textcontent: new Set(),
      update: new Set(),
    };
    // Commands
    this._commands = new Map();
    // Editor configuration for theme/context.
    this._config = config;
    // Mapping of types to their nodes
    this._nodes = nodes;
    // React node decorators for portals
    this._decorators = {};
    this._pendingDecorators = null;
    // Used to optimize reconciliation
    this._dirtyType = NO_DIRTY_NODES;
    this._cloneNotNeeded = new Set();
    this._dirtyLeaves = new Set();
    this._dirtyElements = new Map();
    this._normalizedNodes = new Set();
    this._updateTags = new Set();
    // Handling of DOM mutations
    this._observer = null;
    // Used for identifying owning editors
    this._key = createUID();

    this._onError = onError;
    this._htmlConversions = htmlConversions;
    this._editable = editable;
    this._headless = parentEditor !== null && parentEditor._headless;
    this._window = null;
    this._blockCursorElement = null;
  }

  /**
   *
   * @returns true if the editor is currently in "composition" mode due to receiving input
   * through an IME, or 3P extension, for example. Returns false otherwise.
   */
  isComposing(): boolean {
    return this._compositionKey != null;
  }
  /**
   * Registers a listener for Editor update event. Will trigger the provided callback
   * each time the editor goes through an update (via {@link LexicalEditor.update}) until the
   * teardown function is called.
   *
   * @returns a teardown function that can be used to cleanup the listener.
   */
  registerUpdateListener(listener: UpdateListener): () => void {
    const listenerSetOrMap = this._listeners.update;
    listenerSetOrMap.add(listener);
    return () => {
      listenerSetOrMap.delete(listener);
    };
  }
  /**
   * Registers a listener for for when the editor changes between editable and non-editable states.
   * Will trigger the provided callback each time the editor transitions between these states until the
   * teardown function is called.
   *
   * @returns a teardown function that can be used to cleanup the listener.
   */
  registerEditableListener(listener: EditableListener): () => void {
    const listenerSetOrMap = this._listeners.editable;
    listenerSetOrMap.add(listener);
    return () => {
      listenerSetOrMap.delete(listener);
    };
  }
  /**
   * Registers a listener for when the editor's decorator object changes. The decorator object contains
   * all DecoratorNode keys -> their decorated value. This is primarily used with external UI frameworks.
   *
   * Will trigger the provided callback each time the editor transitions between these states until the
   * teardown function is called.
   *
   * @returns a teardown function that can be used to cleanup the listener.
   */
  registerDecoratorListener<T>(listener: DecoratorListener<T>): () => void {
    const listenerSetOrMap = this._listeners.decorator;
    listenerSetOrMap.add(listener);
    return () => {
      listenerSetOrMap.delete(listener);
    };
  }
  /**
   * Registers a listener for when Lexical commits an update to the DOM and the text content of
   * the editor changes from the previous state of the editor. If the text content is the
   * same between updates, no notifications to the listeners will happen.
   *
   * Will trigger the provided callback each time the editor transitions between these states until the
   * teardown function is called.
   *
   * @returns a teardown function that can be used to cleanup the listener.
   */
  registerTextContentListener(listener: TextContentListener): () => void {
    const listenerSetOrMap = this._listeners.textcontent;
    listenerSetOrMap.add(listener);
    return () => {
      listenerSetOrMap.delete(listener);
    };
  }
  /**
   * Registers a listener for when the editor's root DOM element (the content editable
   * Lexical attaches to) changes. This is primarily used to attach event listeners to the root
   *  element. The root listener function is executed directly upon registration and then on
   * any subsequent update.
   *
   * Will trigger the provided callback each time the editor transitions between these states until the
   * teardown function is called.
   *
   * @returns a teardown function that can be used to cleanup the listener.
   */
  registerRootListener(listener: RootListener): () => void {
    const listenerSetOrMap = this._listeners.root;
    listener(this._rootElement, null);
    listenerSetOrMap.add(listener);
    return () => {
      listener(null, this._rootElement);
      listenerSetOrMap.delete(listener);
    };
  }
  /**
   * Registers a listener that will trigger anytime the provided command
   * is dispatched with {@link LexicalEditor.dispatch}, subject to priority.
   * Listeners that run at a higher priority can "intercept" commands and
   * prevent them from propagating to other handlers by returning true.
   *
   * Listeners are always invoked in an {@link LexicalEditor.update} and can
   * call dollar functions.
   *
   * Listeners registered at the same priority level will run
   * deterministically in the order of registration.
   *
   * @param command - the command that will trigger the callback.
   * @param listener - the function that will execute when the command is dispatched.
   * @param priority - the relative priority of the listener. 0 | 1 | 2 | 3 | 4
   *   (or {@link COMMAND_PRIORITY_EDITOR} |
   *     {@link COMMAND_PRIORITY_LOW} |
   *     {@link COMMAND_PRIORITY_NORMAL} |
   *     {@link COMMAND_PRIORITY_HIGH} |
   *     {@link COMMAND_PRIORITY_CRITICAL})
   * @returns a teardown function that can be used to cleanup the listener.
   */
  registerCommand<P>(
    command: LexicalCommand<P>,
    listener: CommandListener<P>,
    priority: CommandListenerPriority,
  ): () => void {
    if (priority === undefined) {
      invariant(false, 'Listener for type "command" requires a "priority".');
    }

    const commandsMap = this._commands;

    if (!commandsMap.has(command)) {
      commandsMap.set(command, [
        new Set(),
        new Set(),
        new Set(),
        new Set(),
        new Set(),
      ]);
    }

    const listenersInPriorityOrder = commandsMap.get(command);

    if (listenersInPriorityOrder === undefined) {
      invariant(
        false,
        'registerCommand: Command %s not found in command map',
        String(command),
      );
    }

    const listeners = listenersInPriorityOrder[priority];
    listeners.add(listener as CommandListener<unknown>);
    return () => {
      listeners.delete(listener as CommandListener<unknown>);

      if (
        listenersInPriorityOrder.every(
          (listenersSet) => listenersSet.size === 0,
        )
      ) {
        commandsMap.delete(command);
      }
    };
  }

  /**
   * Registers a listener that will run when a Lexical node of the provided class is
   * mutated. The listener will receive a list of nodes along with the type of mutation
   * that was performed on each: created, destroyed, or updated.
   *
   * One common use case for this is to attach DOM event listeners to the underlying DOM nodes as Lexical nodes are created.
   * {@link LexicalEditor.getElementByKey} can be used for this.
   *
   * If any existing nodes are in the DOM, and skipInitialization is not true, the listener
   * will be called immediately with an updateTag of 'registerMutationListener' where all
   * nodes have the 'created' NodeMutation. This can be controlled with the skipInitialization option
   * (whose default was previously true for backwards compatibility with &lt;=0.16.1 but has been changed to false as of 0.21.0).
   *
   * @param klass - The class of the node that you want to listen to mutations on.
   * @param listener - The logic you want to run when the node is mutated.
   * @param options - see {@link MutationListenerOptions}
   * @returns a teardown function that can be used to cleanup the listener.
   */
  registerMutationListener(
    klass: Klass<LexicalNode>,
    listener: MutationListener,
    options?: MutationListenerOptions,
  ): () => void {
    const klassToMutate = this.resolveRegisteredNodeAfterReplacements(
      this.getRegisteredNode(klass),
    ).klass;
    const mutations = this._listeners.mutation;
    let klassSet = mutations.get(listener);
    if (klassSet === undefined) {
      klassSet = new Set();
      mutations.set(listener, klassSet);
    }
    klassSet.add(klassToMutate);
    const skipInitialization = options && options.skipInitialization;
    if (
      !(skipInitialization === undefined
        ? DEFAULT_SKIP_INITIALIZATION
        : skipInitialization)
    ) {
      this.initializeMutationListener(listener, klassToMutate);
    }

    return () => {
      klassSet.delete(klassToMutate);
      if (klassSet.size === 0) {
        mutations.delete(listener);
      }
    };
  }

  /** @internal */
  getRegisteredNode(klass: Klass<LexicalNode>): RegisteredNode {
    const registeredNode = this._nodes.get(klass.getType());

    if (registeredNode === undefined) {
      invariant(
        false,
        'Node %s has not been registered. Ensure node has been passed to createEditor.',
        klass.name,
      );
    }

    return registeredNode;
  }

  /** @internal */
  resolveRegisteredNodeAfterReplacements(
    registeredNode: RegisteredNode,
  ): RegisteredNode {
    while (registeredNode.replaceWithKlass) {
      registeredNode = this.getRegisteredNode(registeredNode.replaceWithKlass);
    }
    return registeredNode;
  }

  /** @internal */
  private initializeMutationListener(
    listener: MutationListener,
    klass: Klass<LexicalNode>,
  ): void {
    const prevEditorState = this._editorState;
    const nodeMap = getCachedTypeToNodeMap(prevEditorState).get(
      klass.getType(),
    );
    if (!nodeMap) {
      return;
    }
    const nodeMutationMap = new Map<string, NodeMutation>();
    for (const k of nodeMap.keys()) {
      nodeMutationMap.set(k, 'created');
    }
    if (nodeMutationMap.size > 0) {
      listener(nodeMutationMap, {
        dirtyLeaves: new Set(),
        prevEditorState,
        updateTags: new Set(['registerMutationListener']),
      });
    }
  }

  /** @internal */
  private registerNodeTransformToKlass<T extends LexicalNode>(
    klass: Klass<T>,
    listener: Transform<T>,
  ): RegisteredNode {
    const registeredNode = this.getRegisteredNode(klass);
    registeredNode.transforms.add(listener as Transform<LexicalNode>);

    return registeredNode;
  }

  /**
   * Registers a listener that will run when a Lexical node of the provided class is
   * marked dirty during an update. The listener will continue to run as long as the node
   * is marked dirty. There are no guarantees around the order of transform execution!
   *
   * Watch out for infinite loops. See [Node Transforms](https://lexical.dev/docs/concepts/transforms)
   * @param klass - The class of the node that you want to run transforms on.
   * @param listener - The logic you want to run when the node is updated.
   * @returns a teardown function that can be used to cleanup the listener.
   */
  registerNodeTransform<T extends LexicalNode>(
    klass: Klass<T>,
    listener: Transform<T>,
  ): () => void {
    const registeredNode = this.registerNodeTransformToKlass(klass, listener);
    const registeredNodes = [registeredNode];

    const replaceWithKlass = registeredNode.replaceWithKlass;
    if (replaceWithKlass != null) {
      const registeredReplaceWithNode = this.registerNodeTransformToKlass(
        replaceWithKlass,
        listener as Transform<LexicalNode>,
      );
      registeredNodes.push(registeredReplaceWithNode);
    }

    markNodesWithTypesAsDirty(
      this,
      registeredNodes.map((node) => node.klass.getType()),
    );
    return () => {
      registeredNodes.forEach((node) =>
        node.transforms.delete(listener as Transform<LexicalNode>),
      );
    };
  }

  /**
   * Used to assert that a certain node is registered, usually by plugins to ensure nodes that they
   * depend on have been registered.
   * @returns True if the editor has registered the provided node type, false otherwise.
   */
  hasNode<T extends Klass<LexicalNode>>(node: T): boolean {
    return this._nodes.has(node.getType());
  }

  /**
   * Used to assert that certain nodes are registered, usually by plugins to ensure nodes that they
   * depend on have been registered.
   * @returns True if the editor has registered all of the provided node types, false otherwise.
   */
  hasNodes<T extends Klass<LexicalNode>>(nodes: Array<T>): boolean {
    return nodes.every(this.hasNode.bind(this));
  }

  /**
   * Dispatches a command of the specified type with the specified payload.
   * This triggers all command listeners (set by {@link LexicalEditor.registerCommand})
   * for this type, passing them the provided payload. The command listeners
   * will be triggered in an implicit {@link LexicalEditor.update}, unless
   * this was invoked from inside an update in which case that update context
   * will be re-used (as if this was a dollar function itself).
   * @param type - the type of command listeners to trigger.
   * @param payload - the data to pass as an argument to the command listeners.
   */
  dispatchCommand<TCommand extends LexicalCommand<unknown>>(
    type: TCommand,
    payload: CommandPayloadType<TCommand>,
  ): boolean {
    return dispatchCommand(this, type, payload);
  }

  /**
   * Gets a map of all decorators in the editor.
   * @returns A mapping of call decorator keys to their decorated content
   */
  getDecorators<T>(): Record<NodeKey, T> {
    return this._decorators as Record<NodeKey, T>;
  }

  /**
   *
   * @returns the current root element of the editor. If you want to register
   * an event listener, do it via {@link LexicalEditor.registerRootListener}, since
   * this reference may not be stable.
   */
  getRootElement(): null | HTMLElement {
    return this._rootElement;
  }

  /**
   * Gets the key of the editor
   * @returns The editor key
   */
  getKey(): string {
    return this._key;
  }

  /**
   * Imperatively set the root contenteditable element that Lexical listens
   * for events on.
   */
  setRootElement(nextRootElement: null | HTMLElement): void {
    const prevRootElement = this._rootElement;

    if (nextRootElement !== prevRootElement) {
      const classNames = getCachedClassNameArray(this._config.theme, 'root');
      const pendingEditorState = this._pendingEditorState || this._editorState;
      this._rootElement = nextRootElement;
      resetEditor(this, prevRootElement, nextRootElement, pendingEditorState);

      if (prevRootElement !== null) {
        // TODO: remove this flag once we no longer use UEv2 internally
        if (!this._config.disableEvents) {
          removeRootElementEvents(prevRootElement);
        }
        if (classNames != null) {
          prevRootElement.classList.remove(...classNames);
        }
      }

      if (nextRootElement !== null) {
        const windowObj = getDefaultView(nextRootElement);
        const style = nextRootElement.style;
        style.userSelect = 'text';
        style.whiteSpace = 'pre-wrap';
        style.wordBreak = 'break-word';
        nextRootElement.setAttribute('data-lexical-editor', 'true');
        this._window = windowObj;
        this._dirtyType = FULL_RECONCILE;
        initMutationObserver(this);

        this._updateTags.add(HISTORY_MERGE_TAG);

        $commitPendingUpdates(this);

        // TODO: remove this flag once we no longer use UEv2 internally
        if (!this._config.disableEvents) {
          addRootElementEvents(nextRootElement, this);
        }
        if (classNames != null) {
          nextRootElement.classList.add(...classNames);
        }
        if (__DEV__) {
          const nextRootElementParent = nextRootElement.parentElement;
          if (
            nextRootElementParent != null &&
            ['flex', 'inline-flex'].includes(
              getComputedStyle(nextRootElementParent).display,
            )
          ) {
            console.warn(
              `When using "display: flex" or "display: inline-flex" on an element containing content editable, Chrome may have unwanted focusing behavior when clicking outside of it. Consider wrapping the content editable within a non-flex element.`,
            );
          }
        }
      } else {
        // When the content editable is unmounted we will still trigger a
        // reconciliation so that any pending updates are flushed,
        // to match the previous state change when
        // `_editorState = pendingEditorState` was used, but by
        // using a commit we preserve the readOnly invariant
        // for editor.getEditorState().
        this._window = null;
        this._updateTags.add(HISTORY_MERGE_TAG);
        $commitPendingUpdates(this);
      }

      triggerListeners('root', this, false, nextRootElement, prevRootElement);
    }
  }

  /**
   * Gets the underlying HTMLElement associated with the LexicalNode for the given key.
   * @returns the HTMLElement rendered by the LexicalNode associated with the key.
   * @param key - the key of the LexicalNode.
   */
  getElementByKey(key: NodeKey): HTMLElement | null {
    return this._keyToDOMMap.get(key) || null;
  }

  /**
   * Gets the active editor state.
   * @returns The editor state
   */
  getEditorState(): EditorState {
    return this._editorState;
  }

  /**
   * Imperatively set the EditorState. Triggers reconciliation like an update.
   * @param editorState - the state to set the editor
   * @param options - options for the update.
   */
  setEditorState(editorState: EditorState, options?: EditorSetOptions): void {
    if (editorState.isEmpty()) {
      invariant(
        false,
        "setEditorState: the editor state is empty. Ensure the editor state's root node never becomes empty.",
      );
    }

    // Ensure that we have a writable EditorState so that transforms can run
    // during a historic operation
    let writableEditorState = editorState;
    if (writableEditorState._readOnly) {
      writableEditorState = cloneEditorState(editorState);
      writableEditorState._selection = editorState._selection
        ? editorState._selection.clone()
        : null;
    }

    flushRootMutations(this);
    const pendingEditorState = this._pendingEditorState;
    const tags = this._updateTags;
    const tag = options !== undefined ? options.tag : null;

    if (pendingEditorState !== null && !pendingEditorState.isEmpty()) {
      if (tag != null) {
        tags.add(tag);
      }
      $commitPendingUpdates(this);
    }

    this._pendingEditorState = writableEditorState;
    this._dirtyType = FULL_RECONCILE;
    this._dirtyElements.set('root', false);
    this._compositionKey = null;

    if (tag != null) {
      tags.add(tag);
    }

    // Only commit pending updates if not already in an editor.update
    // (e.g. dispatchCommand) otherwise this will cause a second commit
    // with an already read-only state and selection
    if (!this._updating) {
      $commitPendingUpdates(this);
    }
  }

  /**
   * Parses a SerializedEditorState (usually produced by {@link EditorState.toJSON}) and returns
   * and EditorState object that can be, for example, passed to {@link LexicalEditor.setEditorState}. Typically,
   * deserialization from JSON stored in a database uses this method.
   * @param maybeStringifiedEditorState
   * @param updateFn
   * @returns
   */
  parseEditorState(
    maybeStringifiedEditorState: string | SerializedEditorState,
    updateFn?: () => void,
  ): EditorState {
    const serializedEditorState =
      typeof maybeStringifiedEditorState === 'string'
        ? JSON.parse(maybeStringifiedEditorState)
        : maybeStringifiedEditorState;
    return parseEditorState(serializedEditorState, this, updateFn);
  }

  /**
   * Executes a read of the editor's state, with the
   * editor context available (useful for exporting and read-only DOM
   * operations). Much like update, but prevents any mutation of the
   * editor's state. Any pending updates will be flushed immediately before
   * the read.
   * @param callbackFn - A function that has access to read-only editor state.
   */
  read<T>(callbackFn: () => T): T {
    $commitPendingUpdates(this);
    return this.getEditorState().read(callbackFn, {editor: this});
  }

  /**
   * Executes an update to the editor state. The updateFn callback is the ONLY place
   * where Lexical editor state can be safely mutated.
   * @param updateFn - A function that has access to writable editor state.
   * @param options - A bag of options to control the behavior of the update.
   */
  update(updateFn: () => void, options?: EditorUpdateOptions): void {
    updateEditor(this, updateFn, options);
  }

  /**
   * Focuses the editor by marking the existing selection as dirty, or by
   * creating a new selection at `defaultSelection` if one does not already
   * exist. If you want to force a specific selection, you should call
   * `root.selectStart()` or `root.selectEnd()` in an update.
   *
   * @param callbackFn - A function to run after the editor is focused.
   * @param options - A bag of options
   */
  focus(callbackFn?: () => void, options: EditorFocusOptions = {}): void {
    const rootElement = this._rootElement;

    if (rootElement !== null) {
      // This ensures that iOS does not trigger caps lock upon focus
      rootElement.setAttribute('autocapitalize', 'off');
      updateEditorSync(this, () => {
        const selection = $getSelection();
        const root = $getRoot();

        if (selection !== null) {
          // Marking the selection dirty will force the selection back to it
          if (!selection.dirty) {
            $setSelection(selection.clone());
          }
        } else if (root.getChildrenSize() !== 0) {
          if (options.defaultSelection === 'rootStart') {
            root.selectStart();
          } else {
            root.selectEnd();
          }
        }
        $addUpdateTag(FOCUS_TAG);
        $onUpdate(() => {
          rootElement.removeAttribute('autocapitalize');
          if (callbackFn) {
            callbackFn();
          }
        });
      });
      // In the case where onUpdate doesn't fire (due to the focus update not
      // occurring).
      if (this._pendingEditorState === null) {
        rootElement.removeAttribute('autocapitalize');
      }
    }
  }

  /**
   * Removes focus from the editor.
   */
  blur(): void {
    const rootElement = this._rootElement;

    if (rootElement !== null) {
      rootElement.blur();
    }

    const domSelection = getDOMSelection(this._window);

    if (domSelection !== null) {
      domSelection.removeAllRanges();
    }
  }
  /**
   * Returns true if the editor is editable, false otherwise.
   * @returns True if the editor is editable, false otherwise.
   */
  isEditable(): boolean {
    return this._editable;
  }
  /**
   * Sets the editable property of the editor. When false, the
   * editor will not listen for user events on the underling contenteditable.
   * @param editable - the value to set the editable mode to.
   */
  setEditable(editable: boolean): void {
    if (this._editable !== editable) {
      this._editable = editable;
      triggerListeners('editable', this, true, editable);
    }
  }
  /**
   * Returns a JSON-serializable javascript object NOT a JSON string.
   * You still must call JSON.stringify (or something else) to turn the
   * state into a string you can transfer over the wire and store in a database.
   *
   * See {@link LexicalNode.exportJSON}
   *
   * @returns A JSON-serializable javascript object
   */
  toJSON(): SerializedEditor {
    return {
      editorState: this._editorState.toJSON(),
    };
  }
}

LexicalEditor.version = process.env.LEXICAL_VERSION;<|MERGE_RESOLUTION|>--- conflicted
+++ resolved
@@ -552,7 +552,40 @@
 }
 
 /** @internal */
-<<<<<<< HEAD
+export function getTransformSetFromKlass(
+  klass: KlassConstructor<typeof LexicalNode>,
+): Set<Transform<LexicalNode>> {
+  const transforms = new Set<Transform<LexicalNode>>();
+  const staticTransforms = new Set<(typeof klass)['transform']>();
+  let currentKlass: undefined | typeof klass = klass;
+  while (currentKlass) {
+    const {ownNodeConfig} = getStaticNodeConfig(currentKlass);
+    const staticTransform = currentKlass.transform;
+    if (!staticTransforms.has(staticTransform)) {
+      staticTransforms.add(staticTransform);
+      const transform = currentKlass.transform();
+      if (transform) {
+        transforms.add(transform);
+      }
+    }
+    if (ownNodeConfig) {
+      const $transform = ownNodeConfig.$transform;
+      if ($transform) {
+        transforms.add($transform);
+      }
+      currentKlass = ownNodeConfig.extends;
+    } else {
+      const parent = Object.getPrototypeOf(currentKlass);
+      currentKlass =
+        parent.prototype instanceof LexicalNode && parent !== LexicalNode
+          ? parent
+          : undefined;
+    }
+  }
+  return transforms;
+}
+
+/** @internal */
 export const DEFAULT_EDITOR_DOM_CONFIG: EditorDOMRenderConfig = {
   $createDOM: (node, editor) => node.createDOM(editor._config, editor),
   $exportDOM: (node, editor) => {
@@ -581,40 +614,6 @@
   $updateDOM: (nextNode, prevNode, dom, editor) =>
     nextNode.updateDOM(prevNode, dom, editor._config),
 };
-=======
-export function getTransformSetFromKlass(
-  klass: KlassConstructor<typeof LexicalNode>,
-): Set<Transform<LexicalNode>> {
-  const transforms = new Set<Transform<LexicalNode>>();
-  const staticTransforms = new Set<(typeof klass)['transform']>();
-  let currentKlass: undefined | typeof klass = klass;
-  while (currentKlass) {
-    const {ownNodeConfig} = getStaticNodeConfig(currentKlass);
-    const staticTransform = currentKlass.transform;
-    if (!staticTransforms.has(staticTransform)) {
-      staticTransforms.add(staticTransform);
-      const transform = currentKlass.transform();
-      if (transform) {
-        transforms.add(transform);
-      }
-    }
-    if (ownNodeConfig) {
-      const $transform = ownNodeConfig.$transform;
-      if ($transform) {
-        transforms.add($transform);
-      }
-      currentKlass = ownNodeConfig.extends;
-    } else {
-      const parent = Object.getPrototypeOf(currentKlass);
-      currentKlass =
-        parent.prototype instanceof LexicalNode && parent !== LexicalNode
-          ? parent
-          : undefined;
-    }
-  }
-  return transforms;
-}
->>>>>>> 5a4b131e
 
 /**
  * Creates a new LexicalEditor attached to a single contentEditable (provided in the config). This is
