/**
 * Copyright (c) Meta Platforms, Inc. and affiliates.
 *
 * This source code is licensed under the MIT license found in the
 * LICENSE file in the root directory of this source tree.
 *
 */

import {expect} from '@playwright/test';

import {moveLeft} from '../keyboardShortcuts/index.mjs';
import {
  assertHTML,
  assertSelection,
  click,
  dragImage,
  dragMouse,
  evaluate,
  focusEditor,
  html,
  initialize,
  insertSampleImage,
  insertUploadImage,
  insertUrlImage,
  IS_WINDOWS,
  SAMPLE_IMAGE_URL,
<<<<<<< HEAD
  SAMPLE_LANDSCAPE_IMAGE_URL,
=======
  selectorBoundingBox,
>>>>>>> 6343d71d
  test,
  waitForSelector,
} from '../utils/index.mjs';

test.describe('Images', () => {
  test.beforeEach(({isCollab, page}) => initialize({isCollab, page}));
  test(`Can create a decorator and move selection around it`, async ({
    page,
    isPlainText,
    isCollab,
  }) => {
    test.skip(isPlainText);
    await focusEditor(page);

    await insertSampleImage(page);

    await waitForSelector(page, '.editor-image img');

    await assertHTML(
      page,
      html`
        <p class="PlaygroundEditorTheme__paragraph">
          <span
            class="editor-image"
            contenteditable="false"
            data-lexical-decorator="true">
            <div draggable="false">
              <img
                src="${SAMPLE_IMAGE_URL}"
                alt="Yellow flower in tilt shift lens"
                draggable="false"
                style="height: inherit; max-width: 500px; width: inherit;" />
            </div>
          </span>
          <br />
        </p>
      `,
    );
    await assertSelection(page, {
      anchorOffset: 1,
      anchorPath: [0],
      focusOffset: 1,
      focusPath: [0],
    });

    await focusEditor(page);
    await page.keyboard.press('ArrowLeft');
    await page.keyboard.press('ArrowLeft');
    await assertSelection(page, {
      anchorOffset: 0,
      anchorPath: [0],
      focusOffset: 0,
      focusPath: [0],
    });

    await page.keyboard.press('ArrowRight');
    await page.keyboard.press('ArrowRight');
    await assertSelection(page, {
      anchorOffset: 1,
      anchorPath: [0],
      focusOffset: 1,
      focusPath: [0],
    });

    await page.keyboard.press('ArrowRight');
    await page.keyboard.press('ArrowRight');
    await page.keyboard.press('Backspace');

    await assertHTML(
      page,
      html`
        <p class="PlaygroundEditorTheme__paragraph"><br /></p>
      `,
    );
    await assertSelection(page, {
      anchorOffset: 0,
      anchorPath: [0],
      focusOffset: 0,
      focusPath: [0],
    });

    await insertSampleImage(page);

    await click(page, '.editor-image img');
    // The focus on the decorator doesn't seem to work in the right frame?
    if (!isCollab) {
      await assertHTML(
        page,
        html`
          <p class="PlaygroundEditorTheme__paragraph">
            <span
              class="editor-image"
              contenteditable="false"
              data-lexical-decorator="true">
              <div draggable="true">
                <img
                  src="${SAMPLE_IMAGE_URL}"
                  alt="Yellow flower in tilt shift lens"
                  draggable="false"
                  style="height: inherit; max-width: 500px; width: inherit;"
                  class="focused draggable" />
              </div>
              <div>
                <button class="image-caption-button">Add Caption</button>
                <div class="image-resizer image-resizer-n"></div>
                <div class="image-resizer image-resizer-ne"></div>
                <div class="image-resizer image-resizer-e"></div>
                <div class="image-resizer image-resizer-se"></div>
                <div class="image-resizer image-resizer-s"></div>
                <div class="image-resizer image-resizer-sw"></div>
                <div class="image-resizer image-resizer-w"></div>
                <div class="image-resizer image-resizer-nw"></div>
              </div>
            </span>
            <br />
          </p>
        `,
        true,
      );
    }

    await page.keyboard.press('Backspace');

    await assertHTML(
      page,
      html`
        <p class="PlaygroundEditorTheme__paragraph"><br /></p>
      `,
    );

    await click(page, 'div[contenteditable="true"]');

    await insertSampleImage(page);

    await waitForSelector(page, '.editor-image img');

    await focusEditor(page);

    await assertHTML(
      page,
      html`
        <p class="PlaygroundEditorTheme__paragraph">
          <span
            class="editor-image"
            contenteditable="false"
            data-lexical-decorator="true">
            <div draggable="false">
              <img
                src="${SAMPLE_IMAGE_URL}"
                alt="Yellow flower in tilt shift lens"
                draggable="false"
                style="height: inherit; max-width: 500px; width: inherit;" />
            </div>
          </span>
          <br />
        </p>
      `,
    );
    await assertSelection(page, {
      anchorOffset: 1,
      anchorPath: [0],
      focusOffset: 1,
      focusPath: [0],
    });

    await page.keyboard.press('ArrowLeft');
    await page.keyboard.press('ArrowLeft');

    await page.keyboard.press('Delete');

    await assertHTML(
      page,
      html`
        <p class="PlaygroundEditorTheme__paragraph"><br /></p>
      `,
    );

    await assertSelection(page, {
      anchorOffset: 0,
      anchorPath: [0],
      focusOffset: 0,
      focusPath: [0],
    });
  });

  test('Can add images and delete them correctly', async ({
    page,
    isPlainText,
  }) => {
    test.skip(isPlainText);

    await focusEditor(page);

    await insertSampleImage(page);

    await insertSampleImage(page);

    await focusEditor(page);
    await moveLeft(page, 4);

    await assertHTML(
      page,
      html`
        <p class="PlaygroundEditorTheme__paragraph">
          <span
            class="editor-image"
            contenteditable="false"
            data-lexical-decorator="true">
            <div draggable="false">
              <img
                src="${SAMPLE_IMAGE_URL}"
                alt="Yellow flower in tilt shift lens"
                draggable="false"
                style="height: inherit; max-width: 500px; width: inherit;" />
            </div>
          </span>
          <span
            class="editor-image"
            contenteditable="false"
            data-lexical-decorator="true">
            <div draggable="false">
              <img
                src="${SAMPLE_IMAGE_URL}"
                alt="Yellow flower in tilt shift lens"
                draggable="false"
                style="height: inherit; max-width: 500px; width: inherit;" />
            </div>
          </span>
          <br />
        </p>
      `,
    );
    await assertSelection(page, {
      anchorOffset: 0,
      anchorPath: [0],
      focusOffset: 0,
      focusPath: [0],
    });

    await page.keyboard.press('Delete');
    await assertHTML(
      page,
      html`
        <p class="PlaygroundEditorTheme__paragraph">
          <span
            class="editor-image"
            contenteditable="false"
            data-lexical-decorator="true">
            <div draggable="false">
              <img
                src="${SAMPLE_IMAGE_URL}"
                alt="Yellow flower in tilt shift lens"
                draggable="false"
                style="height: inherit; max-width: 500px; width: inherit;" />
            </div>
          </span>
          <br />
        </p>
      `,
    );
    await assertSelection(page, {
      anchorOffset: 0,
      anchorPath: [0],
      focusOffset: 0,
      focusPath: [0],
    });

    await page.keyboard.press('Delete');
    await assertHTML(
      page,
      html`
        <p class="PlaygroundEditorTheme__paragraph"><br /></p>
      `,
    );
    await assertSelection(page, {
      anchorOffset: 0,
      anchorPath: [0],
      focusOffset: 0,
      focusPath: [0],
    });

    await page.keyboard.type('Test');
    await insertSampleImage(page);
    await insertSampleImage(page);

    await focusEditor(page);
    await moveLeft(page, 4);

    await assertHTML(
      page,
      html`
        <p
          class="PlaygroundEditorTheme__paragraph PlaygroundEditorTheme__ltr"
          dir="ltr">
          <span data-lexical-text="true">Test</span>
          <span
            class="editor-image"
            contenteditable="false"
            data-lexical-decorator="true">
            <div draggable="false">
              <img
                src="${SAMPLE_IMAGE_URL}"
                alt="Yellow flower in tilt shift lens"
                draggable="false"
                style="height: inherit; max-width: 500px; width: inherit;" />
            </div>
          </span>
          <span
            class="editor-image"
            contenteditable="false"
            data-lexical-decorator="true">
            <div draggable="false">
              <img
                src="${SAMPLE_IMAGE_URL}"
                alt="Yellow flower in tilt shift lens"
                draggable="false"
                style="height: inherit; max-width: 500px; width: inherit;" />
            </div>
          </span>
          <br />
        </p>
      `,
    );
    await assertSelection(page, {
      anchorOffset: 4,
      anchorPath: [0, 0, 0],
      focusOffset: 4,
      focusPath: [0, 0, 0],
    });
    await page.keyboard.press('Delete');
    await assertHTML(
      page,
      html`
        <p
          class="PlaygroundEditorTheme__paragraph PlaygroundEditorTheme__ltr"
          dir="ltr">
          <span data-lexical-text="true">Test</span>
          <span
            class="editor-image"
            contenteditable="false"
            data-lexical-decorator="true">
            <div draggable="false">
              <img
                src="${SAMPLE_IMAGE_URL}"
                alt="Yellow flower in tilt shift lens"
                draggable="false"
                style="height: inherit; max-width: 500px; width: inherit;" />
            </div>
          </span>
          <br />
        </p>
      `,
    );
    await assertSelection(page, {
      anchorOffset: 4,
      anchorPath: [0, 0, 0],
      focusOffset: 4,
      focusPath: [0, 0, 0],
    });
  });

  test('Can add images by arbitrary URL', async ({page, isPlainText}) => {
    test.skip(isPlainText);

    await focusEditor(page);

    await insertUrlImage(
      page,
      'https://lexical.dev/img/logo.svg',
      'lexical logo',
    );

    await insertUploadImage(
      page,
      'packages/lexical-playground/src/images/yellow-flower-small.jpg',
      'a pretty yellow flower :)',
    );

    await assertHTML(
      page,
      html`
        <p class="PlaygroundEditorTheme__paragraph">
          <span
            class="editor-image"
            contenteditable="false"
            data-lexical-decorator="true">
            <div draggable="false">
              <img
                src="https://lexical.dev/img/logo.svg"
                alt="lexical logo"
                draggable="false"
                style="height: inherit; max-width: 500px; width: inherit;" />
            </div>
          </span>
          <span
            class="editor-image"
            contenteditable="false"
            data-lexical-decorator="true">
            <div draggable="false">
              <img
                src="data:image/jpeg;base64,/9j/4AAQSkZJRgABAQAASABIAAD/4QCMRXhpZgAATU0AKgAAAAgABQESAAMAAAABAAEAAAEaAAUAAAABAAAASgEbAAUAAAABAAAAUgEoAAMAAAABAAIAAIdpAAQAAAABAAAAWgAAAAAAAABIAAAAAQAAAEgAAAABAAOgAQADAAAAAQABAACgAgAEAAAAAQAAAAagAwAEAAAAAQAAAAcAAAAA/8IAEQgABwAGAwEiAAIRAQMRAf/EAB8AAAEFAQEBAQEBAAAAAAAAAAMCBAEFAAYHCAkKC//EAMMQAAEDAwIEAwQGBAcGBAgGcwECAAMRBBIhBTETIhAGQVEyFGFxIweBIJFCFaFSM7EkYjAWwXLRQ5I0ggjhU0AlYxc18JNzolBEsoPxJlQ2ZJR0wmDShKMYcOInRTdls1V1pJXDhfLTRnaA40dWZrQJChkaKCkqODk6SElKV1hZWmdoaWp3eHl6hoeIiYqQlpeYmZqgpaanqKmqsLW2t7i5usDExcbHyMnK0NTV1tfY2drg5OXm5+jp6vP09fb3+Pn6/8QAHwEAAwEBAQEBAQEBAQAAAAAAAQIAAwQFBgcICQoL/8QAwxEAAgIBAwMDAgMFAgUCBASHAQACEQMQEiEEIDFBEwUwIjJRFEAGMyNhQhVxUjSBUCSRoUOxFgdiNVPw0SVgwUThcvEXgmM2cCZFVJInotIICQoYGRooKSo3ODk6RkdISUpVVldYWVpkZWZnaGlqc3R1dnd4eXqAg4SFhoeIiYqQk5SVlpeYmZqgo6SlpqeoqaqwsrO0tba3uLm6wMLDxMXGx8jJytDT1NXW19jZ2uDi4+Tl5ufo6ery8/T19vf4+fr/2wBDAAIDAwMEAwQFBQQGBgYGBggIBwcICA0JCgkKCQ0TDA4MDA4MExEUEQ8RFBEeGBUVGB4jHRwdIyolJSo1MjVFRVz/2wBDAQIDAwMEAwQFBQQGBgYGBggIBwcICA0JCgkKCQ0TDA4MDA4MExEUEQ8RFBEeGBUVGB4jHRwdIyolJSo1MjVFRVz/2gAMAwEAAhEDEQAAAfBeXfV/i9n/2gAIAQEAAQUCmlT7p//aAAgBAxEBPwGWbIKo/wBmP+0f/9oACAECEQE/AYYoHddn7pf7V//aAAgBAQAGPwKFaUpWtZJJVUl//8QAMxABAAMAAgICAgIDAQEAAAILAREAITFBUWFxgZGhscHw0RDh8SAwQFBgcICQoLDA0OD/2gAIAQEAAT8hFyPFTveHPBl//9oADAMBAAIRAxEAABCL/8QAMxEBAQEAAwABAgUFAQEAAQEJAQARITEQQVFhIHHwkYGhsdHB4fEwQFBgcICQoLDA0OD/2gAIAQMRAT8QYOAdB9nP5t//2gAIAQIRAT8QEWh51X58fxf/2gAIAQEAAT8QJfU4BLBcKyeUzf/Z"
                alt="a pretty yellow flower :)"
                draggable="false"
                style="height: inherit; max-width: 500px; width: inherit;" />
            </div>
          </span>
          <br />
        </p>
      `,
    );
  });

  test('Can be dragged and dropped correctly when the image is clicked', async ({
    page,
    isPlainText,
    browserName,
    isCollab,
  }) => {
    test.skip(isPlainText);
    test.skip(browserName === 'firefox' && isCollab);
    test.skip(browserName === 'firefox' && IS_WINDOWS);

    await focusEditor(page);

    await page.keyboard.type('HelloWorld');
    await page.keyboard.press('Enter');

    await insertSampleImage(page);

    await click(page, '.editor-image img');

    // When actually using firefox, we can drag the image to the middle of the text,
    // but when running the playwright test, we can't get the correct values from `event.rangeParent` and `event.rangeOffset`,
    // so for now we can only test the case of dragging the image to the end of the text
    if (browserName === 'firefox') {
      await dragImage(page, 'span[data-lexical-text="true"]', 'middle', 'end');

      await waitForSelector(page, '.editor-image img');

      await click(
        page,
        'div.ContentEditable__root > p:first-of-type > span:first-of-type',
      );

      await assertHTML(
        page,
        html`
          <p
            class="PlaygroundEditorTheme__paragraph PlaygroundEditorTheme__ltr"
            dir="ltr">
            <span data-lexical-text="true">HelloWorld</span>
            <span
              class="editor-image"
              contenteditable="false"
              data-lexical-decorator="true">
              <div draggable="false">
                <img
                  alt="Yellow flower in tilt shift lens"
                  draggable="false"
                  src="${SAMPLE_IMAGE_URL}"
                  style="height: inherit; max-width: 500px; width: inherit" />
              </div>
            </span>
            <br />
          </p>
          <p class="PlaygroundEditorTheme__paragraph">
            <br />
          </p>
        `,
      );
    } else {
      await dragImage(page, 'span[data-lexical-text="true"]');

      await waitForSelector(page, '.editor-image img');

      await click(
        page,
        'div.ContentEditable__root > p:first-of-type > span:first-of-type',
      );

      await assertHTML(
        page,
        html`
          <p
            class="PlaygroundEditorTheme__paragraph PlaygroundEditorTheme__ltr"
            dir="ltr">
            <span data-lexical-text="true">Hello</span>
            <span
              class="editor-image"
              contenteditable="false"
              data-lexical-decorator="true">
              <div draggable="false">
                <img
                  alt="Yellow flower in tilt shift lens"
                  draggable="false"
                  src="${SAMPLE_IMAGE_URL}"
                  style="height: inherit; max-width: 500px; width: inherit" />
              </div>
            </span>
            <span data-lexical-text="true">World</span>
          </p>
          <p class="PlaygroundEditorTheme__paragraph">
            <br />
          </p>
        `,
      );
    }
  });

  test('Cannot be dragged without being clicked', async ({
    page,
    isPlainText,
  }) => {
    test.skip(isPlainText);

    await focusEditor(page);

    await page.keyboard.type('HelloWorld');
    await page.keyboard.press('Enter');

    await insertSampleImage(page);
    await page.pause();

    await dragImage(page, 'span[data-lexical-text="true"]');

    await waitForSelector(page, '.editor-image img');

    await assertHTML(
      page,
      html`
        <p
          class="PlaygroundEditorTheme__paragraph PlaygroundEditorTheme__ltr"
          dir="ltr">
          <span data-lexical-text="true">HelloWorld</span>
        </p>
        <p class="PlaygroundEditorTheme__paragraph">
          <span
            class="editor-image"
            contenteditable="false"
            data-lexical-decorator="true">
            <div draggable="false">
              <img
                alt="Yellow flower in tilt shift lens"
                draggable="false"
                src="${SAMPLE_IMAGE_URL}"
                style="height: inherit; max-width: 500px; width: inherit" />
            </div>
          </span>
          <br />
        </p>
      `,
    );
  });

<<<<<<< HEAD
  test('Node selection: can select multiple image nodes and replace them with a new image', async ({
    page,
    isPlainText,
=======
  test('Select image, then select text - EditorState._selection updates with mousedown #2901', async ({
    page,
    isPlainText,
    browserName,
    isCollab,
>>>>>>> 6343d71d
  }) => {
    test.skip(isPlainText);

    await focusEditor(page);

<<<<<<< HEAD
    await page.keyboard.type('text1');
    await page.keyboard.press('Enter');
    await insertSampleImage(page);
    await page.keyboard.press('Enter');
    await page.keyboard.type('text2');
    await page.keyboard.press('Enter');
    await insertSampleImage(page, 'alt');
    await page.keyboard.press('Enter');
    await page.keyboard.type('text3');

    await assertHTML(
      page,
      html`
        <p
          class="PlaygroundEditorTheme__paragraph PlaygroundEditorTheme__ltr"
          dir="ltr">
          <span data-lexical-text="true">text1</span>
        </p>
        <p class="PlaygroundEditorTheme__paragraph">
          <span
            class="editor-image"
            contenteditable="false"
            data-lexical-decorator="true">
            <div draggable="false">
              <img
                alt="Yellow flower in tilt shift lens"
                draggable="false"
                src="${SAMPLE_IMAGE_URL}"
                style="height: inherit; max-width: 500px; width: inherit" />
            </div>
          </span>
          <br />
        </p>
        <p
          class="PlaygroundEditorTheme__paragraph PlaygroundEditorTheme__ltr"
          dir="ltr">
          <span data-lexical-text="true">text2</span>
        </p>
        <p class="PlaygroundEditorTheme__paragraph">
          <span
            class="editor-image"
            contenteditable="false"
            data-lexical-decorator="true">
            <div draggable="false">
              <img
                alt="Daylight fir trees forest glacier green high ice landscape"
                draggable="false"
                src="${SAMPLE_LANDSCAPE_IMAGE_URL}"
                style="height: inherit; max-width: 500px; width: inherit" />
            </div>
          </span>
          <br />
        </p>
        <p
          class="PlaygroundEditorTheme__paragraph PlaygroundEditorTheme__ltr"
          dir="ltr">
          <span data-lexical-text="true">text3</span>
        </p>
      `,
    );

    await click(
      page,
      '.editor-image img[alt="Yellow flower in tilt shift lens"]',
    );
    await page.keyboard.down('Shift');
    await click(
      page,
      '.editor-image img[alt="Daylight fir trees forest glacier green high ice landscape"]',
    );
    await page.keyboard.up('Shift');

    await insertSampleImage(page);
    await page.keyboard.type(' <- it works!');

    await assertHTML(
      page,
      html`
        <p
          class="PlaygroundEditorTheme__paragraph PlaygroundEditorTheme__ltr"
          dir="ltr">
          <span data-lexical-text="true">text1</span>
        </p>
        <p class="PlaygroundEditorTheme__paragraph"><br /></p>
        <p
          class="PlaygroundEditorTheme__paragraph PlaygroundEditorTheme__ltr"
          dir="ltr">
          <span data-lexical-text="true">text2</span>
        </p>
        <p
          class="PlaygroundEditorTheme__paragraph PlaygroundEditorTheme__ltr"
          dir="ltr">
          <span
            class="editor-image"
            contenteditable="false"
            data-lexical-decorator="true">
            <div draggable="false">
              <img
                alt="Yellow flower in tilt shift lens"
                draggable="false"
                src="${SAMPLE_IMAGE_URL}"
                style="height: inherit; max-width: 500px; width: inherit" />
            </div>
          </span>
          <span data-lexical-text="true">&lt;- it works!</span>
        </p>
        <p
          class="PlaygroundEditorTheme__paragraph PlaygroundEditorTheme__ltr"
          dir="ltr">
          <span data-lexical-text="true">text3</span>
        </p>
      `,
    );
=======
    await page.keyboard.type('HelloWorld');
    await page.keyboard.press('Enter');
    await insertSampleImage(page);
    await click(page, '.editor-image img');

    const textBoundingBox = await selectorBoundingBox(
      page,
      'span[data-lexical-text="true"]',
    );
    await dragMouse(page, textBoundingBox, textBoundingBox, 'start', 'middle');

    const lexicalSelection = await evaluate(page, (editor) => {
      return window.lexicalEditor._editorState._selection;
    });
    expect(lexicalSelection.anchor).toBeTruthy();
    expect(lexicalSelection.focus).toBeTruthy();
>>>>>>> 6343d71d
  });
});<|MERGE_RESOLUTION|>--- conflicted
+++ resolved
@@ -24,11 +24,8 @@
   insertUrlImage,
   IS_WINDOWS,
   SAMPLE_IMAGE_URL,
-<<<<<<< HEAD
   SAMPLE_LANDSCAPE_IMAGE_URL,
-=======
   selectorBoundingBox,
->>>>>>> 6343d71d
   test,
   waitForSelector,
 } from '../utils/index.mjs';
@@ -583,23 +580,42 @@
     );
   });
 
-<<<<<<< HEAD
-  test('Node selection: can select multiple image nodes and replace them with a new image', async ({
-    page,
-    isPlainText,
-=======
   test('Select image, then select text - EditorState._selection updates with mousedown #2901', async ({
     page,
     isPlainText,
     browserName,
     isCollab,
->>>>>>> 6343d71d
   }) => {
     test.skip(isPlainText);
 
     await focusEditor(page);
 
-<<<<<<< HEAD
+    await page.keyboard.type('HelloWorld');
+    await page.keyboard.press('Enter');
+    await insertSampleImage(page);
+    await click(page, '.editor-image img');
+
+    const textBoundingBox = await selectorBoundingBox(
+      page,
+      'span[data-lexical-text="true"]',
+    );
+    await dragMouse(page, textBoundingBox, textBoundingBox, 'start', 'middle');
+
+    const lexicalSelection = await evaluate(page, (editor) => {
+      return window.lexicalEditor._editorState._selection;
+    });
+    expect(lexicalSelection.anchor).toBeTruthy();
+    expect(lexicalSelection.focus).toBeTruthy();
+  });
+
+  test('Node selection: can select multiple image nodes and replace them with a new image', async ({
+    page,
+    isPlainText,
+  }) => {
+    test.skip(isPlainText);
+
+    await focusEditor(page);
+
     await page.keyboard.type('text1');
     await page.keyboard.press('Enter');
     await insertSampleImage(page);
@@ -713,23 +729,5 @@
         </p>
       `,
     );
-=======
-    await page.keyboard.type('HelloWorld');
-    await page.keyboard.press('Enter');
-    await insertSampleImage(page);
-    await click(page, '.editor-image img');
-
-    const textBoundingBox = await selectorBoundingBox(
-      page,
-      'span[data-lexical-text="true"]',
-    );
-    await dragMouse(page, textBoundingBox, textBoundingBox, 'start', 'middle');
-
-    const lexicalSelection = await evaluate(page, (editor) => {
-      return window.lexicalEditor._editorState._selection;
-    });
-    expect(lexicalSelection.anchor).toBeTruthy();
-    expect(lexicalSelection.focus).toBeTruthy();
->>>>>>> 6343d71d
   });
 });