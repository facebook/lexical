--- conflicted
+++ resolved
@@ -10,11 +10,7 @@
   BaseSelection,
   EditorState,
   ElementNode,
-<<<<<<< HEAD
-=======
-  GridSelection,
   INTERNAL_PointSelection,
->>>>>>> d78d89ca
   LexicalEditor,
   LexicalNode,
   RangeSelection,
