--- conflicted
+++ resolved
@@ -18,13 +18,6 @@
   focusEditor,
   html,
   initialize,
-<<<<<<< HEAD
-=======
-  insertUploadImage,
-  keyDownCtrlOrMeta,
-  keyUpCtrlOrMeta,
-  repeat,
->>>>>>> db0e5b41
   sleep,
   test,
 } from '../utils/index.mjs';
