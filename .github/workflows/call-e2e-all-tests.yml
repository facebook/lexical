--- conflicted
+++ resolved
@@ -7,11 +7,7 @@
   mac-rich:
     strategy:
       matrix:
-<<<<<<< HEAD
-        node-version: [20.19.5]
-=======
         node-version: [20.19.4]
->>>>>>> 6f0e30a6
         browser: ['webkit', 'chromium', 'firefox']
         editor-mode: ['rich-text']
         events-mode: ['modern-events']
@@ -26,11 +22,7 @@
   mac-plain:
     strategy:
       matrix:
-<<<<<<< HEAD
-        node-version: [20.19.5]
-=======
         node-version: [20.19.4]
->>>>>>> 6f0e30a6
         browser: ['webkit']
         editor-mode: ['plain-text']
         events-mode: ['modern-events']
@@ -45,11 +37,7 @@
   linux:
     strategy:
       matrix:
-<<<<<<< HEAD
-        node-version: [20.19.5]
-=======
         node-version: [20.19.4]
->>>>>>> 6f0e30a6
         browser: ['chromium', 'firefox']
         editor-mode: ['rich-text', 'plain-text']
         events-mode: ['modern-events']
@@ -64,11 +52,7 @@
   windows:
     strategy:
       matrix:
-<<<<<<< HEAD
-        node-version: [20.19.5]
-=======
         node-version: [20.19.4]
->>>>>>> 6f0e30a6
         browser: ['chromium', 'firefox']
         editor-mode: ['rich-text', 'plain-text']
         events-mode: ['legacy-events', 'modern-events']
@@ -86,11 +70,7 @@
   collab-mac:
     strategy:
       matrix:
-<<<<<<< HEAD
-        node-version: [20.19.5]
-=======
         node-version: [20.19.4]
->>>>>>> 6f0e30a6
         browser: ['webkit']
     uses: ./.github/workflows/call-e2e-test.yml
     with:
@@ -103,11 +83,7 @@
   collab-linux:
     strategy:
       matrix:
-<<<<<<< HEAD
-        node-version: [20.19.5]
-=======
         node-version: [20.19.4]
->>>>>>> 6f0e30a6
         browser: ['chromium', 'firefox']
     uses: ./.github/workflows/call-e2e-test.yml
     with:
@@ -120,11 +96,7 @@
   collab-windows:
     strategy:
       matrix:
-<<<<<<< HEAD
-        node-version: [20.19.5]
-=======
         node-version: [20.19.4]
->>>>>>> 6f0e30a6
         browser: ['chromium', 'firefox']
     uses: ./.github/workflows/call-e2e-test.yml
     with:
@@ -138,11 +110,7 @@
     strategy:
       matrix:
         os: ['ubuntu-latest']
-<<<<<<< HEAD
-        node-version: [20.19.5]
-=======
         node-version: [20.19.4]
->>>>>>> 6f0e30a6
         browser: ['chromium']
         editor-mode: ['rich-text']
         events-mode: ['modern-events']
@@ -159,11 +127,7 @@
     strategy:
       matrix:
         os: ['ubuntu-latest']
-<<<<<<< HEAD
-        node-version: [20.19.5]
-=======
         node-version: [20.19.4]
->>>>>>> 6f0e30a6
         browser: ['chromium']
         editor-mode: ['rich-text-with-collab']
         events-mode: ['modern-events']
@@ -197,11 +161,7 @@
   flaky:
     strategy:
       matrix:
-<<<<<<< HEAD
-        node-version: [20.19.5]
-=======
         node-version: [20.19.4]
->>>>>>> 6f0e30a6
         browser: ['chromium', 'firefox']
         editor-mode: ['rich-text', 'plain-text', 'rich-text-with-collab']
         events-mode: ['modern-events']
