/** @module @lexical/link */
/**
 * Copyright (c) Meta Platforms, Inc. and affiliates.
 *
 * This source code is licensed under the MIT license found in the
 * LICENSE file in the root directory of this source tree.
 *
 */

import type {
  DOMConversionMap,
  DOMConversionOutput,
  EditorConfig,
  GridSelection,
  LexicalCommand,
  LexicalNode,
  NodeKey,
  NodeSelection,
  RangeSelection,
} from 'lexical';

<<<<<<< HEAD
import {$findMatchingParent, addClassNamesToElement} from '@lexical/utils';
=======
import {addClassNamesToElement, isHTMLAnchorElement} from '@lexical/utils';
>>>>>>> 3d1dd923
import {
  $applyNodeReplacement,
  $getSelection,
  $isElementNode,
  $isRangeSelection,
  createCommand,
  ElementNode,
} from 'lexical';

export type LinkAttributes = {
  rel?: null | string;
  target?: null | string;
};

/** @noInheritDoc */
export class LinkNode extends ElementNode {
  /** @internal */
  __url: string;
  /** @internal */
  __target: null | string;
  /** @internal */
  __rel: null | string;

  static getType(): string {
    return 'link';
  }

  static clone(node: LinkNode): LinkNode {
    return new LinkNode(
      node.__url,
      {rel: node.__rel, target: node.__target},
      node.__key,
    );
  }

  constructor(url: string, attributes: LinkAttributes = {}, key?: NodeKey) {
    super(key);
    const {target = null, rel = null} = attributes;
    this.__url = url;
    this.__target = target;
    this.__rel = rel;
    return $applyNodeReplacement(this);
  }

  createDOM(config: EditorConfig): HTMLAnchorElement {
    const element = document.createElement('a');
    element.href = this.__url;
    if (this.__target !== null) {
      element.target = this.__target;
    }
    if (this.__rel !== null) {
      element.rel = this.__rel;
    }
    addClassNamesToElement(element, config.theme.link);
    return element;
  }

  updateDOM(
    prevNode: LinkNode,
    anchor: HTMLAnchorElement,
    config: EditorConfig,
  ): boolean {
    const url = this.__url;
    const target = this.__target;
    const rel = this.__rel;
    if (url !== prevNode.__url) {
      anchor.href = url;
    }

    if (target !== prevNode.__target) {
      if (target) {
        anchor.target = target;
      } else {
        anchor.removeAttribute('target');
      }
    }

    if (rel !== prevNode.__rel) {
      if (rel) {
        anchor.rel = rel;
      } else {
        anchor.removeAttribute('rel');
      }
    }
    return false;
  }

  static importDOM(): DOMConversionMap | null {
    return {
      a: (node: Node) => ({
        conversion: convertAnchorElement,
        priority: 1,
      }),
    };
  }

  getURL(): string {
    return this.getLatest().__url;
  }

  setURL(url: string): void {
    const writable = this.getWritable();
    writable.__url = url;
  }

  getTarget(): null | string {
    return this.getLatest().__target;
  }

  setTarget(target: null | string): void {
    const writable = this.getWritable();
    writable.__target = target;
  }

  getRel(): null | string {
    return this.getLatest().__rel;
  }

  setRel(rel: null | string): void {
    const writable = this.getWritable();
    writable.__rel = rel;
  }

  insertNewAfter(
    selection: RangeSelection,
    restoreSelection = true,
  ): null | ElementNode {
    const element = this.getParentOrThrow().insertNewAfter(
      selection,
      restoreSelection,
    );
    if ($isElementNode(element)) {
      const linkNode = $createLinkNode(this.__url, {
        rel: this.__rel,
        target: this.__target,
      });
      element.append(linkNode);
      return linkNode;
    }
    return null;
  }

  canInsertTextBefore(): false {
    return false;
  }

  canInsertTextAfter(): false {
    return false;
  }

  canBeEmpty(): false {
    return false;
  }

  isInline(): true {
    return true;
  }

  extractWithChild(
    child: LexicalNode,
    selection: RangeSelection | NodeSelection | GridSelection,
    destination: 'clone' | 'html',
  ): boolean {
    if (!$isRangeSelection(selection)) {
      return false;
    }

    const anchorNode = selection.anchor.getNode();
    const focusNode = selection.focus.getNode();

    return (
      this.isParentOf(anchorNode) &&
      this.isParentOf(focusNode) &&
      selection.getTextContent().length > 0
    );
  }
}

function convertAnchorElement(domNode: Node): DOMConversionOutput {
  let node = null;
  if (isHTMLAnchorElement(domNode)) {
    const content = domNode.textContent;
    if (content !== null && content !== '') {
      node = $createLinkNode(domNode.getAttribute('href') || '', {
        rel: domNode.getAttribute('rel'),
        target: domNode.getAttribute('target'),
      });
    }
  }
  return {node};
}

export function $createLinkNode(
  url: string,
  attributes?: LinkAttributes,
): LinkNode {
  return new LinkNode(url, attributes);
}

export function $isLinkNode(
  node: LexicalNode | null | undefined,
): node is LinkNode {
  return node instanceof LinkNode;
}

// Custom node type to override `canInsertTextAfter` that will
// allow typing within the link
export class AutoLinkNode extends LinkNode {
  static getType(): string {
    return 'autolink';
  }

  constructor(url: string, attributes: LinkAttributes = {}, key?: NodeKey) {
    super(url, attributes, key);
    return $applyNodeReplacement(this);
  }

  static clone(node: AutoLinkNode): AutoLinkNode {
    return new AutoLinkNode(
      node.__url,
      {rel: node.__rel, target: node.__target},
      node.__key,
    );
  }

  static importDOM(): null {
    // TODO: Should link node should handle the import over autolink?
    return null;
  }

  insertNewAfter(
    selection: RangeSelection,
    restoreSelection = true,
  ): null | ElementNode {
    const element = this.getParentOrThrow().insertNewAfter(
      selection,
      restoreSelection,
    );
    if ($isElementNode(element)) {
      const linkNode = $createAutoLinkNode(this.__url, {
        rel: this.__rel,
        target: this.__target,
      });
      element.append(linkNode);
      return linkNode;
    }
    return null;
  }
}

export function $createAutoLinkNode(
  url: string,
  attributes?: LinkAttributes,
): AutoLinkNode {
  return new AutoLinkNode(url, attributes);
}

export function $isAutoLinkNode(
  node: LexicalNode | null | undefined,
): node is AutoLinkNode {
  return node instanceof AutoLinkNode;
}

export const TOGGLE_LINK_COMMAND: LexicalCommand<
  string | ({url: string} & LinkAttributes) | null
> = createCommand('TOGGLE_LINK_COMMAND');

export function toggleLink(
  url: null | string,
  attributes: LinkAttributes = {},
): void {
  const {target} = attributes;
  const rel = attributes.rel === undefined ? 'noopener' : attributes.rel;
  const selection = $getSelection();

  if (!$isRangeSelection(selection)) {
    return;
  }
  const nodes = selection.extract();

  if (url === null) {
    // Remove LinkNodes
    nodes.forEach((node) => {
      const parent = node.getParent();

      if ($isLinkNode(parent)) {
        const children = parent.getChildren();

        for (let i = 0; i < children.length; i++) {
          parent.insertBefore(children[i]);
        }

        parent.remove();
      }
    });
  } else {
    // Add or merge LinkNodes
    if (nodes.length === 1) {
      const firstNode = nodes[0];
      // if the first node is a LinkNode or if its
      // parent is a LinkNode, we update the URL, target and rel.
      const linkNode = $findMatchingParent(firstNode, $isLinkNode) as LinkNode;
      if (linkNode !== null) {
        linkNode.setURL(url);
        if (target !== undefined) {
          linkNode.setTarget(target);
        }
        if (rel !== null) {
          linkNode.setRel(rel);
        }
        return;
      }
    }

    let prevParent: ElementNode | LinkNode | null = null;
    let linkNode: LinkNode | null = null;

    nodes.forEach((node) => {
      const parent = node.getParent();

      if (
        parent === linkNode ||
        parent === null ||
        ($isElementNode(node) && !node.isInline())
      ) {
        return;
      }

      if ($isLinkNode(parent)) {
        linkNode = parent;
        parent.setURL(url);
        if (target !== undefined) {
          parent.setTarget(target);
        }
        if (rel !== null) {
          linkNode.setRel(rel);
        }
        return;
      }

      if (!parent.is(prevParent)) {
        prevParent = parent;
        linkNode = $createLinkNode(url, {rel, target});

        if ($isLinkNode(parent)) {
          if (node.getPreviousSibling() === null) {
            parent.insertBefore(linkNode);
          } else {
            parent.insertAfter(linkNode);
          }
        } else {
          node.insertBefore(linkNode);
        }
      }

      if ($isLinkNode(node)) {
        if (node.is(linkNode)) {
          return;
        }
        if (linkNode !== null) {
          const children = node.getChildren();

          for (let i = 0; i < children.length; i++) {
            linkNode.append(children[i]);
          }
        }

        node.remove();
        return;
      }

      if (linkNode !== null) {
        linkNode.append(node);
      }
    });
  }
}<|MERGE_RESOLUTION|>--- conflicted
+++ resolved
@@ -19,11 +19,11 @@
   RangeSelection,
 } from 'lexical';
 
-<<<<<<< HEAD
-import {$findMatchingParent, addClassNamesToElement} from '@lexical/utils';
-=======
-import {addClassNamesToElement, isHTMLAnchorElement} from '@lexical/utils';
->>>>>>> 3d1dd923
+import {
+  $findMatchingParent,
+  addClassNamesToElement,
+  isHTMLAnchorElement,
+} from '@lexical/utils';
 import {
   $applyNodeReplacement,
   $getSelection,
