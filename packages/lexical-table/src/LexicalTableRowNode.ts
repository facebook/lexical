--- conflicted
+++ resolved
@@ -76,13 +76,7 @@
     const height = this.getHeight();
     return {
       ...super.exportJSON(),
-<<<<<<< HEAD
-      ...(height === undefined ? undefined : {height: this.getHeight()}),
-      type: 'tablerow',
-      version: 1,
-=======
-      ...(this.getHeight() && {height: this.getHeight()}),
->>>>>>> c415f7a0
+      ...(height === undefined ? undefined : {height}),
     };
   }
 
