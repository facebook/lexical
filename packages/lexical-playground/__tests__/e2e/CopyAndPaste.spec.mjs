--- conflicted
+++ resolved
@@ -2661,31 +2661,16 @@
     );
   });
 
-<<<<<<< HEAD
-  test('HTML Copy + paste an image', async ({page, isPlainText}) => {
-=======
   test('HTML Copy + paste empty link #3193', async ({page, isPlainText}) => {
->>>>>>> 427a519b
     test.skip(isPlainText);
 
     await focusEditor(page);
 
     const clipboard = {
-<<<<<<< HEAD
-      'playwright/base64': [LEXICAL_IMAGE_BASE64, 'image/png'],
+      'text/html': `<meta charset='utf-8'><div class="xisnujt x1e56ztr" style="margin-bottom: 8px; min-height: 20px; font-family: system-ui, -apple-system, &quot;system-ui&quot;, &quot;.SFNSText-Regular&quot;, sans-serif; color: rgb(5, 5, 5); font-size: 15px; font-style: normal; font-variant-ligatures: normal; font-variant-caps: normal; font-weight: 400; letter-spacing: normal; orphans: 2; text-align: left; text-indent: 0px; text-transform: none; white-space: normal; widows: 2; word-spacing: 0px; -webkit-text-stroke-width: 0px; background-color: rgb(255, 255, 255); text-decoration-thickness: initial; text-decoration-style: initial; text-decoration-color: initial;"><span class="x193iq5w xeuugli x13faqbe x1vvkbs xlh3980 xvmahel x1n0sxbx x6prxxf xvq8zen xo1l8bm xzsf02u" style="word-break: break-word; max-width: 100%; font-family: inherit; overflow-wrap: break-word; font-size: 0.9375rem; min-width: 0px; font-weight: 400; -webkit-font-smoothing: antialiased; line-height: 1.3333; color: var(--primary-text);">Line 0</span></div><ul class="x1e56ztr x1xmf6yo x1xfsgkm xrylv2j" style="list-style-type: circle; margin: 8px 0px; padding: 0px 0px 0px 32px; color: rgb(5, 5, 5); font-family: system-ui, -apple-system, &quot;system-ui&quot;, &quot;.SFNSText-Regular&quot;, sans-serif; font-size: 15px; font-style: normal; font-variant-ligatures: normal; font-variant-caps: normal; font-weight: 400; letter-spacing: normal; orphans: 2; text-align: left; text-indent: 0px; text-transform: none; white-space: normal; widows: 2; word-spacing: 0px; -webkit-text-stroke-width: 0px; background-color: rgb(255, 255, 255); text-decoration-thickness: initial; text-decoration-style: initial; text-decoration-color: initial;"><li><div class="xisnujt x1e56ztr" style="margin-bottom: 8px; min-height: 20px; font-family: inherit;"><span class="x193iq5w xeuugli x13faqbe x1vvkbs xlh3980 xvmahel x1n0sxbx x6prxxf xvq8zen xo1l8bm xzsf02u" style="word-break: break-word; max-width: 100%; font-family: inherit; overflow-wrap: break-word; font-size: 0.9375rem; min-width: 0px; font-weight: 400; -webkit-font-smoothing: antialiased; line-height: 1.3333; color: var(--primary-text);"><span class="xiy17q3 x1tbiz1a x1rg5ohu x1j61x8r x1fcty0u xdj266r xhhsvwb xat24cr xgzva0m x6ikm8r x10wlt62 xxymvpz xlup9mm x1kky2od" style="overflow: hidden; font-weight: normal; font-style: normal; width: 16px; display: inline-block; background-size: contain; margin: 0px 1px; background-repeat: no-repeat; height: 16px; vertical-align: middle; font-family: inherit; background-image: url(&quot;https://static.xx.fbcdn.net/images/emoji.php/v9/t14/1.5/16/2611.png&quot;);"><span class="xidgzdc xbyyjgo xt0psk2 x19co3pv" style="color: transparent; opacity: 0.5; display: inline; font-family: inherit;">â..ï¸.</span></span><span>Â </span>Line 1<span>Â </span><span style="font-family: inherit;"><a class="x1i10hfl xjbqb8w x6umtig x1b1mbwd xaqea5y xav7gou x9f619 x1ypdohk xt0psk2 xe8uvvx xdj266r x11i5rnm xat24cr x1mh8g0r xexx8yu x4uap5 x18d9i69 xkhd6sd x16tdsg8 x1hl2dhg xggy1nq x1a2a7pz x1fey0fg" href="https://www.internalfb.com/removed?entry_point=20" rel="nofollow noopener" role="link" tabindex="0" target="_blank" style="color: var(--blue-link); cursor: pointer; text-decoration: none; outline: none; list-style: none; border-width: 0px; border-style: initial; border-color: initial; margin: 0px; text-align: inherit; padding: 0px; -webkit-tap-highlight-color: transparent; box-sizing: border-box; touch-action: manipulation; background-color: transparent; display: inline; font-family: inherit;"><span class="xt0psk2" style="display: inline; font-family: inherit;"><span style="font-family: inherit;">Some link</span></span></a></span>.</span></div></li><li><div class="xisnujt x1e56ztr" style="margin-bottom: 8px; min-height: 20px; font-family: inherit;"><span class="x193iq5w xeuugli x13faqbe x1vvkbs xlh3980 xvmahel x1n0sxbx x6prxxf xvq8zen xo1l8bm xzsf02u" style="word-break: break-word; max-width: 100%; font-family: inherit; overflow-wrap: break-word; font-size: 0.9375rem; min-width: 0px; font-weight: 400; -webkit-font-smoothing: antialiased; line-height: 1.3333; color: var(--primary-text);"><span class="xiy17q3 x1tbiz1a x1rg5ohu x1j61x8r x1fcty0u xdj266r xhhsvwb xat24cr xgzva0m x6ikm8r x10wlt62 xxymvpz xlup9mm x1kky2od" style="overflow: hidden; font-weight: normal; font-style: normal; width: 16px; display: inline-block; background-size: contain; margin: 0px 1px; background-repeat: no-repeat; height: 16px; vertical-align: middle; font-family: inherit; background-image: url(&quot;https://static.xx.fbcdn.net/images/emoji.php/v9/t14/1.5/16/2611.png&quot;);"><span class="xidgzdc xbyyjgo xt0psk2 x19co3pv" style="color: transparent; opacity: 0.5; display: inline; font-family: inherit;">â..ï¸.</span></span><span>Â </span>Line 2.</span></div></li></ul>`,
     };
 
-    await page.keyboard.type('An image');
-    await moveLeft(page, 'image'.length);
-    await pasteFromClipboard(page, clipboard);
-    await page.keyboard.type(' inline ');
-    await sleepInsertImage();
-=======
-      'text/html': `<meta charset='utf-8'><div class="xisnujt x1e56ztr" style="margin-bottom: 8px; min-height: 20px; font-family: system-ui, -apple-system, &quot;system-ui&quot;, &quot;.SFNSText-Regular&quot;, sans-serif; color: rgb(5, 5, 5); font-size: 15px; font-style: normal; font-variant-ligatures: normal; font-variant-caps: normal; font-weight: 400; letter-spacing: normal; orphans: 2; text-align: left; text-indent: 0px; text-transform: none; white-space: normal; widows: 2; word-spacing: 0px; -webkit-text-stroke-width: 0px; background-color: rgb(255, 255, 255); text-decoration-thickness: initial; text-decoration-style: initial; text-decoration-color: initial;"><span class="x193iq5w xeuugli x13faqbe x1vvkbs xlh3980 xvmahel x1n0sxbx x6prxxf xvq8zen xo1l8bm xzsf02u" style="word-break: break-word; max-width: 100%; font-family: inherit; overflow-wrap: break-word; font-size: 0.9375rem; min-width: 0px; font-weight: 400; -webkit-font-smoothing: antialiased; line-height: 1.3333; color: var(--primary-text);">Line 0</span></div><ul class="x1e56ztr x1xmf6yo x1xfsgkm xrylv2j" style="list-style-type: circle; margin: 8px 0px; padding: 0px 0px 0px 32px; color: rgb(5, 5, 5); font-family: system-ui, -apple-system, &quot;system-ui&quot;, &quot;.SFNSText-Regular&quot;, sans-serif; font-size: 15px; font-style: normal; font-variant-ligatures: normal; font-variant-caps: normal; font-weight: 400; letter-spacing: normal; orphans: 2; text-align: left; text-indent: 0px; text-transform: none; white-space: normal; widows: 2; word-spacing: 0px; -webkit-text-stroke-width: 0px; background-color: rgb(255, 255, 255); text-decoration-thickness: initial; text-decoration-style: initial; text-decoration-color: initial;"><li><div class="xisnujt x1e56ztr" style="margin-bottom: 8px; min-height: 20px; font-family: inherit;"><span class="x193iq5w xeuugli x13faqbe x1vvkbs xlh3980 xvmahel x1n0sxbx x6prxxf xvq8zen xo1l8bm xzsf02u" style="word-break: break-word; max-width: 100%; font-family: inherit; overflow-wrap: break-word; font-size: 0.9375rem; min-width: 0px; font-weight: 400; -webkit-font-smoothing: antialiased; line-height: 1.3333; color: var(--primary-text);"><span class="xiy17q3 x1tbiz1a x1rg5ohu x1j61x8r x1fcty0u xdj266r xhhsvwb xat24cr xgzva0m x6ikm8r x10wlt62 xxymvpz xlup9mm x1kky2od" style="overflow: hidden; font-weight: normal; font-style: normal; width: 16px; display: inline-block; background-size: contain; margin: 0px 1px; background-repeat: no-repeat; height: 16px; vertical-align: middle; font-family: inherit; background-image: url(&quot;https://static.xx.fbcdn.net/images/emoji.php/v9/t14/1.5/16/2611.png&quot;);"><span class="xidgzdc xbyyjgo xt0psk2 x19co3pv" style="color: transparent; opacity: 0.5; display: inline; font-family: inherit;">â..ï¸.</span></span><span>Â </span>Line 1<span>Â </span><span style="font-family: inherit;"><a class="x1i10hfl xjbqb8w x6umtig x1b1mbwd xaqea5y xav7gou x9f619 x1ypdohk xt0psk2 xe8uvvx xdj266r x11i5rnm xat24cr x1mh8g0r xexx8yu x4uap5 x18d9i69 xkhd6sd x16tdsg8 x1hl2dhg xggy1nq x1a2a7pz x1fey0fg" href="https://www.internalfb.com/removed?entry_point=20" rel="nofollow noopener" role="link" tabindex="0" target="_blank" style="color: var(--blue-link); cursor: pointer; text-decoration: none; outline: none; list-style: none; border-width: 0px; border-style: initial; border-color: initial; margin: 0px; text-align: inherit; padding: 0px; -webkit-tap-highlight-color: transparent; box-sizing: border-box; touch-action: manipulation; background-color: transparent; display: inline; font-family: inherit;"><span class="xt0psk2" style="display: inline; font-family: inherit;"><span style="font-family: inherit;">Some link</span></span></a></span>.</span></div></li><li><div class="xisnujt x1e56ztr" style="margin-bottom: 8px; min-height: 20px; font-family: inherit;"><span class="x193iq5w xeuugli x13faqbe x1vvkbs xlh3980 xvmahel x1n0sxbx x6prxxf xvq8zen xo1l8bm xzsf02u" style="word-break: break-word; max-width: 100%; font-family: inherit; overflow-wrap: break-word; font-size: 0.9375rem; min-width: 0px; font-weight: 400; -webkit-font-smoothing: antialiased; line-height: 1.3333; color: var(--primary-text);"><span class="xiy17q3 x1tbiz1a x1rg5ohu x1j61x8r x1fcty0u xdj266r xhhsvwb xat24cr xgzva0m x6ikm8r x10wlt62 xxymvpz xlup9mm x1kky2od" style="overflow: hidden; font-weight: normal; font-style: normal; width: 16px; display: inline-block; background-size: contain; margin: 0px 1px; background-repeat: no-repeat; height: 16px; vertical-align: middle; font-family: inherit; background-image: url(&quot;https://static.xx.fbcdn.net/images/emoji.php/v9/t14/1.5/16/2611.png&quot;);"><span class="xidgzdc xbyyjgo xt0psk2 x19co3pv" style="color: transparent; opacity: 0.5; display: inline; font-family: inherit;">â..ï¸.</span></span><span>Â </span>Line 2.</span></div></li></ul>`,
-    };
-
-    await pasteFromClipboard(page, clipboard);
->>>>>>> 427a519b
+    await pasteFromClipboard(page, clipboard);
 
     await assertHTML(
       page,
@@ -2693,7 +2678,56 @@
         <p
           class="PlaygroundEditorTheme__paragraph PlaygroundEditorTheme__ltr"
           dir="ltr">
-<<<<<<< HEAD
+          <span data-lexical-text="true">Line 0</span>
+        </p>
+        <ul class="PlaygroundEditorTheme__ul">
+          <li
+            class="PlaygroundEditorTheme__listItem PlaygroundEditorTheme__ltr"
+            dir="ltr"
+            value="1">
+            <span data-lexical-text="true">â..ï¸.Â Line 1Â</span>
+            <a
+              class="PlaygroundEditorTheme__link PlaygroundEditorTheme__ltr"
+              dir="ltr"
+              href="https://www.internalfb.com/removed?entry_point=20"
+              rel="nofollow noopener"
+              target="_blank">
+              <span data-lexical-text="true">Some link</span>
+            </a>
+            <span data-lexical-text="true">.</span>
+          </li>
+          <li
+            class="PlaygroundEditorTheme__listItem PlaygroundEditorTheme__ltr"
+            dir="ltr"
+            value="2">
+            <span data-lexical-text="true">â..ï¸.Â Line 2.</span>
+          </li>
+        </ul>
+      `,
+    );
+  });
+
+  test('HTML Copy + paste an image', async ({page, isPlainText}) => {
+    test.skip(isPlainText);
+
+    await focusEditor(page);
+
+    const clipboard = {
+      'playwright/base64': [LEXICAL_IMAGE_BASE64, 'image/png'],
+    };
+
+    await page.keyboard.type('An image');
+    await moveLeft(page, 'image'.length);
+    await pasteFromClipboard(page, clipboard);
+    await page.keyboard.type(' inline ');
+    await sleepInsertImage();
+
+    await assertHTML(
+      page,
+      html`
+        <p
+          class="PlaygroundEditorTheme__paragraph PlaygroundEditorTheme__ltr"
+          dir="ltr">
           <span data-lexical-text="true">An</span>
           <span
             class="editor-image"
@@ -2728,7 +2762,6 @@
 
     await pasteFromClipboard(page, clipboard);
     await sleepInsertImage(2);
-    await page.pause();
 
     await assertHTML(
       page,
@@ -2768,33 +2801,6 @@
       page,
       html`
         <p class="PlaygroundEditorTheme__paragraph"><br /></p>
-=======
-          <span data-lexical-text="true">Line 0</span>
-        </p>
-        <ul class="PlaygroundEditorTheme__ul">
-          <li
-            class="PlaygroundEditorTheme__listItem PlaygroundEditorTheme__ltr"
-            dir="ltr"
-            value="1">
-            <span data-lexical-text="true">â..ï¸.Â&nbsp;Line 1Â&nbsp;</span>
-            <a
-              class="PlaygroundEditorTheme__link PlaygroundEditorTheme__ltr"
-              dir="ltr"
-              href="https://www.internalfb.com/removed?entry_point=20"
-              rel="nofollow noopener"
-              target="_blank">
-              <span data-lexical-text="true">Some link</span>
-            </a>
-            <span data-lexical-text="true">.</span>
-          </li>
-          <li
-            class="PlaygroundEditorTheme__listItem PlaygroundEditorTheme__ltr"
-            dir="ltr"
-            value="2">
-            <span data-lexical-text="true">â..ï¸.Â&nbsp;Line 2.</span>
-          </li>
-        </ul>
->>>>>>> 427a519b
       `,
     );
   });
