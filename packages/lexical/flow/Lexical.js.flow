/**
 * Copyright (c) Meta Platforms, Inc. and affiliates.
 *
 * This source code is licensed under the MIT license found in the
 * LICENSE file in the root directory of this source tree.
 *
 * @flow strict
 */

/**
 * LexicalCommands
 */

export type LexicalCommand<P> = $ReadOnly<{type?: string}>;

declare export var SELECTION_CHANGE_COMMAND: LexicalCommand<void>;
declare export var CLICK_COMMAND: LexicalCommand<MouseEvent>;
declare export var DELETE_CHARACTER_COMMAND: LexicalCommand<boolean>;
declare export var INSERT_LINE_BREAK_COMMAND: LexicalCommand<boolean>;
declare export var INSERT_PARAGRAPH_COMMAND: LexicalCommand<void>;
declare export var CONTROLLED_TEXT_INSERTION_COMMAND: LexicalCommand<string>;
declare export var PASTE_COMMAND: LexicalCommand<ClipboardEvent>;
declare export var REMOVE_TEXT_COMMAND: LexicalCommand<InputEvent | null>;
declare export var DELETE_WORD_COMMAND: LexicalCommand<boolean>;
declare export var DELETE_LINE_COMMAND: LexicalCommand<boolean>;
declare export var FORMAT_TEXT_COMMAND: LexicalCommand<TextFormatType>;
declare export var UNDO_COMMAND: LexicalCommand<void>;
declare export var REDO_COMMAND: LexicalCommand<void>;
declare export var KEY_DOWN_COMMAND: LexicalCommand<KeyboardEvent>;
declare export var KEY_ARROW_RIGHT_COMMAND: LexicalCommand<KeyboardEvent>;
declare export var KEY_ARROW_LEFT_COMMAND: LexicalCommand<KeyboardEvent>;
declare export var KEY_ARROW_UP_COMMAND: LexicalCommand<KeyboardEvent>;
declare export var KEY_ARROW_DOWN_COMMAND: LexicalCommand<KeyboardEvent>;
declare export var KEY_ENTER_COMMAND: LexicalCommand<KeyboardEvent | null>;
declare export var KEY_SPACE_COMMAND: LexicalCommand<KeyboardEvent>;
declare export var KEY_BACKSPACE_COMMAND: LexicalCommand<KeyboardEvent>;
declare export var KEY_ESCAPE_COMMAND: LexicalCommand<KeyboardEvent>;
declare export var KEY_DELETE_COMMAND: LexicalCommand<KeyboardEvent>;
declare export var KEY_TAB_COMMAND: LexicalCommand<KeyboardEvent>;
declare export var INSERT_TAB_COMMAND: LexicalCommand<void>;
declare export var KEY_MODIFIER_COMMAND: LexicalCommand<KeyboardEvent>;
declare export var INDENT_CONTENT_COMMAND: LexicalCommand<void>;
declare export var OUTDENT_CONTENT_COMMAND: LexicalCommand<void>;
declare export var DROP_COMMAND: LexicalCommand<DragEvent>;
declare export var FORMAT_ELEMENT_COMMAND: LexicalCommand<ElementFormatType>;
declare export var DRAGSTART_COMMAND: LexicalCommand<DragEvent>;
declare export var DRAGOVER_COMMAND: LexicalCommand<DragEvent>;
declare export var DRAGEND_COMMAND: LexicalCommand<DragEvent>;
declare export var COPY_COMMAND: LexicalCommand<
  ClipboardEvent | KeyboardEvent | null,
>;
declare export var CUT_COMMAND: LexicalCommand<
  ClipboardEvent | KeyboardEvent | null,
>;
declare export var CLEAR_EDITOR_COMMAND: LexicalCommand<void>;
declare export var CLEAR_HISTORY_COMMAND: LexicalCommand<void>;
declare export var CAN_REDO_COMMAND: LexicalCommand<boolean>;
declare export var CAN_UNDO_COMMAND: LexicalCommand<boolean>;
declare export var FOCUS_COMMAND: LexicalCommand<FocusEvent>;
declare export var BLUR_COMMAND: LexicalCommand<FocusEvent>;
declare export var SELECT_ALL_COMMAND: LexicalCommand<KeyboardEvent>;
declare export var MOVE_TO_END: LexicalCommand<KeyboardEvent>;
declare export var MOVE_TO_START: LexicalCommand<KeyboardEvent>;
declare export var SELECTION_INSERT_CLIPBOARD_NODES_COMMAND: LexicalCommand<{
  nodes: Array<LexicalNode>;
  selection: BaseSelection;
}>;

declare export function createCommand<T>(type?: string): LexicalCommand<T>;

/**
 * LexicalConstants
 */

declare export var IS_ALL_FORMATTING: number;
declare export var IS_BOLD: number;
declare export var IS_CODE: number;
declare export var IS_HIGHLIGHT: number;
declare export var IS_ITALIC: number;
declare export var IS_STRIKETHROUGH: number;
declare export var IS_SUBSCRIPT: number;
declare export var IS_SUPERSCRIPT: number;
declare export var IS_UNDERLINE: number;
declare export var IS_UPPERCASE: number;
declare export var IS_LOWERCASE: number;
declare export var IS_CAPITALIZE: number;
declare export var TEXT_TYPE_TO_FORMAT: Record<TextFormatType | string, number>;

/**
 * LexicalEditor
 */
type IntentionallyMarkedAsDirtyElement = boolean;

type MutationListeners = Map<MutationListener, Class<LexicalNode>>;
export type NodeMutation = 'created' | 'updated' | 'destroyed';
export type UpdateListenerPayload = {
  tags: Set<string>,
  prevEditorState: EditorState,
  editorState: EditorState,
  dirtyLeaves: Set<NodeKey>,
  dirtyElements: Map<NodeKey, IntentionallyMarkedAsDirtyElement>,
  normalizedNodes: Set<NodeKey>,
};
export type UpdateListener = (payload: UpdateListenerPayload) => void;
type DecoratorListener = (decorator: {
  // $FlowFixMe[unclear-type]: defined by user
  [NodeKey]: any,
}) => void;
type RootListener = (
  rootElement: null | HTMLElement,
  prevRootElement: null | HTMLElement,
) => void;
type TextContentListener = (text: string) => void;
type ErrorHandler = (error: Error) => void;
export type MutationListener = (
  nodes: Map<NodeKey, NodeMutation>,
  {
    updateTags: Set<string>,
    dirtyLeaves: Set<string>,
    prevEditorState: EditorState,
  },
) => void;
export type MutationListenerOptions = {
  skipInitialization?: boolean;
};
export type EditableListener = (editable: boolean) => void;
type Listeners = {
  decorator: Set<DecoratorListener>,
  mutation: MutationListeners,
  textcontent: Set<TextContentListener>,
  root: Set<RootListener>,
  update: Set<UpdateListener>,
};
export type CommandListener<P> = (payload: P, editor: LexicalEditor) => boolean;
// $FlowFixMe[unclear-type]
type Commands = Map<LexicalCommand<any>, Array<Set<CommandListener<any>>>>;
type RegisteredNodes = Map<string, RegisteredNode>;
type RegisteredNode = {
  klass: Class<LexicalNode>,
  transforms: Set<Transform<LexicalNode>>,
};
export type Transform<T> = (node: T) => void;

type DOMConversionCache = Map<
  string,
  Array<(node: Node) => DOMConversion | null>,
>;

export type CreateEditorArgs = {
  disableEvents?: boolean;
  editorState?: EditorState;
  namespace?: string;
  nodes?: $ReadOnlyArray<Class<LexicalNode> | LexicalNodeReplacement>;
  onError?: ErrorHandler;
  parentEditor?: LexicalEditor;
  editable?: boolean;
  theme?: EditorThemeClasses;
  html?: HTMLConfig;
};

declare export class LexicalEditor {
  _parentEditor: null | LexicalEditor;
  _rootElement: null | HTMLElement;
  _editorState: EditorState;
  _htmlConversions: DOMConversionCache;
  _pendingEditorState: null | EditorState;
  _compositionKey: null | NodeKey;
  _deferred: Array<() => void>;
  _updates: Array<[() => void, void | EditorUpdateOptions]>;
  _updating: boolean;
  _keyToDOMMap: Map<NodeKey, HTMLElement>;
  _listeners: Listeners;
  _commands: Commands;
  _nodes: RegisteredNodes;
  _onError: ErrorHandler;
  _decorators: {
    [NodeKey]: mixed,
  };
  _pendingDecorators: null | {
    [NodeKey]: mixed,
  };
  _createEditorArgs?: CreateEditorArgs;
  _config: EditorConfig;
  _dirtyType: 0 | 1 | 2;
  _cloneNotNeeded: Set<NodeKey>;
  _dirtyLeaves: Set<NodeKey>;
  _dirtyElements: Map<NodeKey, IntentionallyMarkedAsDirtyElement>;
  _normalizedNodes: Set<NodeKey>;
  _updateTags: Set<UpdateTag>;
  _observer: null | MutationObserver;
  _key: string;
  _editable: boolean;
  _headless: boolean;
  isComposing(): boolean;
  registerUpdateListener(listener: UpdateListener): () => void;
  registerRootListener(listener: RootListener): () => void;
  registerDecoratorListener(listener: DecoratorListener): () => void;
  registerTextContentListener(listener: TextContentListener): () => void;
  registerCommand<P>(
    command: LexicalCommand<P>,
    listener: CommandListener<P>,
    priority: CommandListenerPriority,
  ): () => void;
  registerEditableListener(listener: EditableListener): () => void;
  registerMutationListener(
    klass: Class<LexicalNode>,
    listener: MutationListener,
    options?: MutationListenerOptions,
  ): () => void;
  registerNodeTransform<T: LexicalNode>(
    klass: Class<T>,
    listener: Transform<T>,
  ): () => void;
  dispatchCommand<P>(command: LexicalCommand<P>, payload: P): boolean;
  hasNode(node: Class<LexicalNode>): boolean;
  hasNodes(nodes: Array<Class<LexicalNode>>): boolean;
  getKey(): string;
  getDecorators<X>(): {
    [NodeKey]: X,
  };
  getRootElement(): null | HTMLElement;
  setRootElement(rootElement: null | HTMLElement): void;
  getElementByKey(key: NodeKey): null | HTMLElement;
  getEditorState(): EditorState;
  setEditorState(editorState: EditorState, options?: EditorSetOptions): void;
  parseEditorState(
    maybeStringifiedEditorState: string | SerializedEditorState,
    updateFn?: () => void,
  ): EditorState;
  read<V>(callbackFn: () => V, options?: EditorReadOptions): V;
  update(updateFn: () => void, options?: EditorUpdateOptions): boolean;
  focus(callbackFn?: () => void, options?: EditorFocusOptions): void;
  blur(): void;
  isEditable(): boolean;
  setEditable(editable: boolean): void;
  toJSON(): SerializedEditor;
}
type EditorReadOptions = {
  pending?: boolean,
};
type EditorUpdateOptions = {
  onUpdate?: () => void,
  tag?: string | Array<string>,
  skipTransforms?: true,
  discrete?: true,
};
type EditorFocusOptions = {
  defaultSelection?: 'rootStart' | 'rootEnd',
};
type EditorSetOptions = {
  tag?: string,
};
type EditorThemeClassName = string;
type TextNodeThemeClasses = {
  base?: EditorThemeClassName,
  bold?: EditorThemeClassName,
  underline?: EditorThemeClassName,
  strikethrough?: EditorThemeClassName,
  underlineStrikethrough?: EditorThemeClassName,
  italic?: EditorThemeClassName,
  code?: EditorThemeClassName,
  subscript?: EditorThemeClassName,
  superscript?: EditorThemeClassName,
  lowercase?: EditorThemeClassName,
  uppercase?: EditorThemeClassName,
  capitalize?: EditorThemeClassName,
};
export type EditorThemeClasses = {
  characterLimit?: EditorThemeClassName,
  ltr?: EditorThemeClassName,
  rtl?: EditorThemeClassName,
  text?: TextNodeThemeClasses,
  paragraph?: EditorThemeClassName,
  image?: EditorThemeClassName,
  list?: {
    ul?: EditorThemeClassName,
    ulDepth?: Array<EditorThemeClassName>,
    ol?: EditorThemeClassName,
    olDepth?: Array<EditorThemeClassName>,
    checklist?: EditorThemeClassName,
    listitem?: EditorThemeClassName,
    listitemChecked?: EditorThemeClassName,
    listitemUnchecked?: EditorThemeClassName,
    nested?: {
      list?: EditorThemeClassName,
      listitem?: EditorThemeClassName,
    },
  },
  table?: EditorThemeClassName,
  tableRow?: EditorThemeClassName,
  tableCell?: EditorThemeClassName,
  tableCellHeader?: EditorThemeClassName,
  mark?: EditorThemeClassName,
  markOverlap?: EditorThemeClassName,
  link?: EditorThemeClassName,
  quote?: EditorThemeClassName,
  code?: EditorThemeClassName,
  codeHighlight?: {[string]: EditorThemeClassName},
  hashtag?: EditorThemeClassName,
  heading?: {
    h1?: EditorThemeClassName,
    h2?: EditorThemeClassName,
    h3?: EditorThemeClassName,
    h4?: EditorThemeClassName,
    h5?: EditorThemeClassName,
    h6?: EditorThemeClassName,
  },
  embedBlock?: {
    base?: EditorThemeClassName,
    focus?: EditorThemeClassName,
  },
  // Handle other generic values
  [string]: EditorThemeClassName | {[string]: EditorThemeClassName},
};
export type EditorConfig = {
  theme: EditorThemeClasses,
  namespace: string,
  disableEvents?: boolean,
};
export type CommandListenerPriority = 0 | 1 | 2 | 3 | 4;
export const COMMAND_PRIORITY_EDITOR = 0;
export const COMMAND_PRIORITY_LOW = 1;
export const COMMAND_PRIORITY_NORMAL = 2;
export const COMMAND_PRIORITY_HIGH = 3;
export const COMMAND_PRIORITY_CRITICAL = 4;

export type LexicalNodeReplacement = {
  replace: Class<LexicalNode>,
  with: (node: LexicalNode) => LexicalNode,
  withKlass?: Class<LexicalNode>,
};

export type HTMLConfig = {
  export?: Map<
    Class<LexicalNode>,
    (editor: LexicalEditor, target: LexicalNode) => DOMExportOutput,
  >,
  import?: DOMConversionMap,
};

declare export function createEditor(editorConfig?: {
  editorState?: EditorState,
  namespace: string,
  theme?: EditorThemeClasses,
  parentEditor?: LexicalEditor,
  nodes?: $ReadOnlyArray<Class<LexicalNode> | LexicalNodeReplacement>,
  onError: (error: Error) => void,
  disableEvents?: boolean,
  editable?: boolean,
  html?: HTMLConfig,
}): LexicalEditor;

/**
 * LexicalEditorState
 */

export interface EditorState {
  _nodeMap: NodeMap;
  _selection: null | BaseSelection;
  _flushSync: boolean;
  _readOnly: boolean;
  constructor(nodeMap: NodeMap, selection?: BaseSelection | null): void;
  isEmpty(): boolean;
  read<V>(callbackFn: () => V, options?: EditorStateReadOptions): V;
  toJSON(): SerializedEditorState;
  clone(selection?: BaseSelection | null): EditorState;
}
type EditorStateReadOptions = {
  editor?: LexicalEditor | null;
}

/**
 * LexicalNode
 */

export type DOMConversion = {
  conversion: DOMConversionFn,
  priority: 0 | 1 | 2 | 3 | 4,
};
export type DOMConversionFn = (element: Node) => DOMConversionOutput | null;
export type DOMChildConversion = (
  lexicalNode: LexicalNode,
  parentLexicalNode: ?LexicalNode | null,
) => LexicalNode | null | void;
export type DOMConversionMap = {
  [NodeName]: <T: HTMLElement>(node: T) => DOMConversion | null,
};
type NodeName = string;
export type DOMConversionOutput = {
  after?: (childLexicalNodes: Array<LexicalNode>) => Array<LexicalNode>,
  forChild?: DOMChildConversion,
  node: null | LexicalNode | Array<LexicalNode>,
};
export type DOMExportOutput = {
  after?: (generatedElement: ?HTMLElement) => ?HTMLElement,
  element?: HTMLElement | null,
};
export type NodeKey = string;
declare export class LexicalNode {
  __type: string;
  __key: NodeKey;
  __parent: null | NodeKey;
  __next: null | NodeKey;
  __prev: null | NodeKey;
  static getType(): string;
  static clone(data: $FlowFixMe): LexicalNode;
  static importDOM(): DOMConversionMap | null;
  constructor(key?: NodeKey): void;
  exportDOM(editor: LexicalEditor): DOMExportOutput;
  exportJSON(): SerializedLexicalNode;
  updateFromJSON(serializedNode: $FlowFixMe): this;
  getType(): string;
  isAttached(): boolean;
  isSelected(): boolean;
  getKey(): NodeKey;
  getIndexWithinParent(): number;
  getParent<T: ElementNode>(): T | null;
  getParentOrThrow<T: ElementNode>(): T;
  getTopLevelElement(): DecoratorNode<mixed> | ElementNode | null;
  getTopLevelElementOrThrow(): DecoratorNode<mixed> | ElementNode;
  getParents<T: ElementNode>(): Array<T>;
  getParentKeys(): Array<NodeKey>;
  getPreviousSibling<T: LexicalNode>(): T | null;
  getPreviousSiblings<T: LexicalNode>(): Array<T>;
  getNextSibling<T: LexicalNode>(): T | null;
  getNextSiblings<T: LexicalNode>(): Array<T>;
  getCommonAncestor<T: ElementNode>(node: LexicalNode): T | null;
  is(object: ?LexicalNode): boolean;
  isBefore(targetNode: LexicalNode): boolean;
  isParentOf(targetNode: LexicalNode): boolean;
  getNodesBetween(targetNode: LexicalNode): Array<LexicalNode>;
  isDirty(): boolean;
  // $FlowFixMe[incompatible-type]
  getLatest<T: LexicalNode>(this: T): T;
  // $FlowFixMe[incompatible-type]
  getWritable<T: LexicalNode>(this: T): T;
  getTextContent(includeDirectionless?: boolean): string;
  getTextContentSize(includeDirectionless?: boolean): number;
  createDOM(config: EditorConfig, editor: LexicalEditor): HTMLElement;
  updateDOM(
    // $FlowFixMe[unclear-type]
    prevNode: any,
    dom: HTMLElement,
    config: EditorConfig,
  ): boolean;
  remove(preserveEmptyParent?: boolean): void;
  replace<N: LexicalNode>(replaceWith: N): N;
  insertAfter(
    nodeToInsert: LexicalNode,
    restoreSelection?: boolean,
  ): LexicalNode;
  insertBefore(
    nodeToInsert: LexicalNode,
    restoreSelection?: boolean,
  ): LexicalNode;
  selectPrevious(anchorOffset?: number, focusOffset?: number): RangeSelection;
  selectNext(anchorOffset?: number, focusOffset?: number): RangeSelection;
  markDirty(): void;
  reconcileObservedMutation(dom: HTMLElement, editor: LexicalEditor): void;
}
export type NodeMap = Map<NodeKey, LexicalNode>;

/**
 * LexicalSelection
 */

declare export function $isBlockElementNode(
  node: ?LexicalNode,
): node is ElementNode;

export interface BaseSelection {
  dirty: boolean;
  clone(): BaseSelection;
  extract(): Array<LexicalNode>;
  getNodes(): Array<LexicalNode>;
  getStartEndPoints(): null | [PointType, PointType];
  getTextContent(): string;
  insertRawText(text: string): void;
  is(selection: null | BaseSelection): boolean;
  isBackward(): boolean;
  isCollapsed(): boolean;
  insertText(text: string): void;
  insertNodes(nodes: Array<LexicalNode>): void;
  getCachedNodes(): null | Array<LexicalNode>;
  setCachedNodes(nodes: null | Array<LexicalNode>): void;
}

declare export class NodeSelection implements BaseSelection {
  _nodes: Set<NodeKey>;
  dirty: boolean;
  constructor(objects: Set<NodeKey>): void;
  is(selection: null | BaseSelection): boolean;
  isBackward(): boolean;
  isCollapsed(): boolean;
  add(key: NodeKey): void;
  delete(key: NodeKey): void;
  clear(): void;
  has(key: NodeKey): boolean;
  clone(): NodeSelection;
  extract(): Array<LexicalNode>;
  insertRawText(): void;
  insertText(): void;
  getNodes(): Array<LexicalNode>;
  getStartEndPoints(): null;
  getTextContent(): string;
  insertNodes(nodes: Array<LexicalNode>): void;
  getCachedNodes(): null | Array<LexicalNode>;
  setCachedNodes(nodes: null | Array<LexicalNode>): void;
}

declare export function $isNodeSelection(
  x: ?mixed,
): x is NodeSelection;

declare export class RangeSelection implements BaseSelection {
  anchor: PointType;
  focus: PointType;
  dirty: boolean;
  format: number;
  style: string;
  constructor(anchor: PointType, focus: PointType, format: number): void;
  is(selection: null | BaseSelection): boolean;
  isBackward(): boolean;
  isCollapsed(): boolean;
  getNodes(): Array<LexicalNode>;
  setTextNodeRange(
    anchorNode: TextNode,
    anchorOffset: number,
    focusNode: TextNode,
    focusOffset: number,
  ): void;
  getTextContent(): string;
  // $FlowFixMe[cannot-resolve-name] DOM API
  applyDOMRange(range: StaticRange): void;
  clone(): RangeSelection;
  toggleFormat(format: TextFormatType): void;
  setStyle(style: string): void;
  hasFormat(type: TextFormatType): boolean;
  insertText(text: string): void;
  insertRawText(text: string): void;
  removeText(): void;
  formatText(formatType: TextFormatType): void;
  insertNodes(nodes: Array<LexicalNode>): void;
  insertParagraph(): void;
  insertLineBreak(selectStart?: boolean): void;
  extract(): Array<LexicalNode>;
  modify(
    alter: 'move' | 'extend',
    isBackward: boolean,
    granularity: 'character' | 'word' | 'lineboundary',
  ): void;
  deleteCharacter(isBackward: boolean): void;
  deleteLine(isBackward: boolean): void;
  deleteWord(isBackward: boolean): void;
  insertNodes(nodes: Array<LexicalNode>): void;
  getCachedNodes(): null | Array<LexicalNode>;
  setCachedNodes(nodes: null | Array<LexicalNode>): void;
  forwardDeletion(anchor: PointType, anchorNode: ElementNode | TextNode, isBackward: boolean): boolean;
  getStartEndPoints(): null | [PointType, PointType];
}
export type TextPoint = TextPointType;
type TextPointType = {
  key: NodeKey,
  offset: number,
  type: 'text',
  is: (PointType) => boolean,
  isBefore: (PointType) => boolean,
  getNode: () => TextNode,
  set: (key: NodeKey, offset: number, type: 'text' | 'element') => void,
  getCharacterOffset: () => number,
};
export type ElementPoint = ElementPointType;
type ElementPointType = {
  key: NodeKey,
  offset: number,
  type: 'element',
  is: (PointType) => boolean,
  isBefore: (PointType) => boolean,
  getNode: () => ElementNode,
  set: (key: NodeKey, offset: number, type: 'text' | 'element') => void,
};
export type Point = PointType;
export type PointType = TextPointType | ElementPointType;
declare class _Point {
  key: NodeKey;
  offset: number;
  type: 'text' | 'element';
  constructor(key: NodeKey, offset: number, type: 'text' | 'element'): void;
  is(point: PointType): boolean;
  isBefore(b: PointType): boolean;
  getNode(): LexicalNode;
  set(key: NodeKey, offset: number, type: 'text' | 'element', onlyIfChanged?: boolean): void;
}

declare export function $createRangeSelection(): RangeSelection;
declare export function $createNodeSelection(): NodeSelection;
declare export function $isRangeSelection(
  x: ?mixed,
): x is RangeSelection;
declare export function $getSelection(): null | BaseSelection;
declare export function $getPreviousSelection(): null | BaseSelection;
declare export function $insertNodes(nodes: Array<LexicalNode>): void;
declare export function $getCharacterOffsets(
  selection: BaseSelection,
): [number, number];


/**
 * LexicalTextNode
 */

export type TextFormatType =
  | 'bold'
  | 'underline'
  | 'strikethrough'
  | 'italic'
  | 'highlight'
  | 'code'
  | 'subscript'
  | 'superscript'
  | 'lowercase'
  | 'uppercase'
  | 'capitalize';

type TextModeType = 'normal' | 'token' | 'segmented';

declare export class TextNode extends LexicalNode {
  __text: string;
  __format: number;
  __style: string;
  __mode: 0 | 1 | 2 | 3;
  __detail: number;
  static getType(): string;
  static clone(node: $FlowFixMe): TextNode;
  constructor(text: string, key?: NodeKey): void;
  getTopLevelElement(): ElementNode | null;
  getTopLevelElementOrThrow(): ElementNode;
  getFormat(): number;
  getStyle(): string;
  isComposing(): boolean;
  isInline(): true;
  isToken(): boolean;
  isSegmented(): boolean;
  isDirectionless(): boolean;
  isUnmergeable(): boolean;
  hasFormat(type: TextFormatType): boolean;
  isSimpleText(): boolean;
  getTextContent(): string;
  getFormatFlags(type: TextFormatType, alignWithFormat: null | number): number;
  createDOM(config: EditorConfig): HTMLElement;
  selectionTransform(
    prevSelection: null | BaseSelection,
    nextSelection: RangeSelection,
  ): void;
  setFormat(format: number): this;
  setStyle(style: string): this;
  toggleFormat(type: TextFormatType): TextNode;
  toggleDirectionless(): this;
  toggleUnmergeable(): this;
  setMode(type: TextModeType): this;
  setDetail(detail: number): this;
  getDetail(): number;
  getMode(): TextModeType;
  setTextContent(text: string): TextNode;
  select(_anchorOffset?: number, _focusOffset?: number): RangeSelection;
  spliceText(
    offset: number,
    delCount: number,
    newText: string,
    moveSelection?: boolean,
  ): TextNode;
  canInsertTextBefore(): boolean;
  canInsertTextAfter(): boolean;
  splitText(...splitOffsets: Array<number>): Array<TextNode>;
  mergeWithSibling(target: TextNode): TextNode;
  isTextEntity(): boolean;
  static importJSON(serializedTextNode: SerializedTextNode): TextNode;
  exportJSON(): SerializedTextNode;
}
declare export function $createTextNode(text?: string): TextNode;
declare export function $isTextNode(
  node: ?LexicalNode,
): node is TextNode;

/**
 * LexicalTabNode
 */

export type SerializedTabNode = SerializedTextNode;

declare export function $createTabNode(): TabNode;

declare export function $isTabNode(
  node: LexicalNode | null | void,
): node is TabNode;

declare export class TabNode extends TextNode {
  static getType(): string;
  static clone(node: TabNode): TabNode;
  constructor(key?: NodeKey): void;
  static importDOM(): DOMConversionMap | null;
  static importJSON(serializedTabNode: SerializedTabNode): TabNode;
  exportJSON(): SerializedTabNode;
}

/**
 * LexicalLineBreakNode
 */

declare export class LineBreakNode extends LexicalNode {
  static getType(): string;
  static clone(node: LineBreakNode): LineBreakNode;
  constructor(key?: NodeKey): void;
  getTextContent(): '\n';
  createDOM(): HTMLElement;
  updateDOM(): false;
  isInline(): true;
  static importJSON(
    serializedLineBreakNode: SerializedLineBreakNode,
  ): LineBreakNode;
  exportJSON(): SerializedLexicalNode;
}
declare export function $createLineBreakNode(): LineBreakNode;
declare export function $isLineBreakNode(
  node: ?LexicalNode,
): node is LineBreakNode;

/**
 * LexicalRootNode
 */

declare export class RootNode extends ElementNode {
  __cachedText: null | string;
  static getType(): string;
  static clone(): RootNode;
  constructor(): void;
  getTextContent(): string;
  select(_anchorOffset?: number, _focusOffset?: number): RangeSelection;
  remove(): void;
  replace<N: LexicalNode>(node: N): N;
  insertBefore<T: LexicalNode>(nodeToInsert: T): T;
  insertAfter<T: LexicalNode>(nodeToInsert: T): T;
  append(...nodesToAppend: Array<LexicalNode>): this;
  canBeEmpty(): false;
}
declare export function $isRootNode(
  node: ?LexicalNode,
): node is RootNode;

/**
 * LexicalElementNode
 */
export type ElementFormatType =
  | 'left'
  | 'start'
  | 'center'
  | 'right'
  | 'end'
  | 'justify'
  | '';
declare export class ElementNode extends LexicalNode {
  __first: null | NodeKey;
  __last: null | NodeKey;
  __size: number;
  __format: number;
  __indent: number;
  __dir: 'ltr' | 'rtl' | null;
  constructor(key?: NodeKey): void;
  getTopLevelElement(): ElementNode | null;
  getTopLevelElementOrThrow(): ElementNode;
  getFormat(): number;
  getFormatType(): ElementFormatType;
  getIndent(): number;
  getChildren<T: LexicalNode>(): Array<T>;
  getChildren<T: Array<LexicalNode>>(): T;
  getChildrenKeys(): Array<NodeKey>;
  getChildrenSize(): number;
  isEmpty(): boolean;
  isDirty(): boolean;
  getAllTextNodes(): Array<TextNode>;
  getFirstDescendant<T: LexicalNode>(): null | T;
  getLastDescendant<T: LexicalNode>(): null | T;
  getDescendantByIndex<T: LexicalNode>(index: number): null | T;
  getFirstChild<T: LexicalNode>(): null | T;
  getFirstChildOrThrow<T: LexicalNode>(): T;
  getLastChild<T: LexicalNode>(): null | T;
  getLastChildOrThrow<T: LexicalNode>(): T;
  getChildAtIndex<T: LexicalNode>(index: number): null | T;
  getTextContent(): string;
  getDirection(): 'ltr' | 'rtl' | null;
  hasFormat(type: ElementFormatType): boolean;
  select(_anchorOffset?: number, _focusOffset?: number): RangeSelection;
  selectStart(): RangeSelection;
  selectEnd(): RangeSelection;
  clear(): this;
  append(...nodesToAppend: Array<LexicalNode>): this;
  setDirection(direction: 'ltr' | 'rtl' | null): this;
  setFormat(type: ElementFormatType): this;
  setIndent(indentLevel: number): this;
  insertNewAfter(
    selection: RangeSelection,
    restoreSelection?: boolean,
  ): null | LexicalNode;
  canIndent(): boolean;
  collapseAtStart(selection: RangeSelection): boolean;
  excludeFromCopy(destination: 'clone' | 'html'): boolean;
  canReplaceWith(replacement: LexicalNode): boolean;
  canInsertAfter(node: LexicalNode): boolean;
  extractWithChild(
    child: LexicalNode,
    selection: BaseSelection,
    destination: 'clone' | 'html',
  ): boolean;
  canBeEmpty(): boolean;
  canInsertTextBefore(): boolean;
  canInsertTextAfter(): boolean;
  isInline(): boolean;
  isShadowRoot(): boolean;
  canSelectionRemove(): boolean;
  splice(
    start: number,
    deleteCount: number,
    nodesToInsert: Array<LexicalNode>,
  ): this;
  exportJSON(): SerializedElementNode;
  getDOMSlot(dom: HTMLElement): ElementDOMSlot<HTMLElement>;
}
declare export function $isElementNode(
  node: ?LexicalNode,
): node is ElementNode;

/**
 * ElementDOMSlot
 */
declare export class ElementDOMSlot<+T: HTMLElement> {
  +element: HTMLElement;
  +before: Node | null;
  +after: Node | null;
  constructor(element: HTMLElement, before?: Node | null | void, after?: Node | null | void): void;
  withBefore(before: Node | null | void): ElementDOMSlot<T>;
  withAfter(after: Node | null | void): ElementDOMSlot<T>;
  withElement<ElementType: HTMLElement>(element: ElementType): ElementDOMSlot<ElementType>;
  insertChild(dom: Node): this;
  removeChild(dom: Node): this;
  replaceChild(dom: Node, prevDom: Node): this;
  getFirstChild(): Node | null;
  //
  getManagedLineBreak(): HTMLElement | null;
  removeManagedLineBreak(): void;
  insertManagedLineBreak(webkitHack: boolean): void;
  getFirstChildOffset(): number;
  resolveChildIndex(element: ElementNode, elementDOM: HTMLElement, initialDOM: Node, initialOffset: number): [node: ElementNode, idx: number];
}

declare export function setDOMUnmanaged(elementDOM: HTMLElement): void;
declare export function isDOMUnmanaged(elementDOM: HTMLElement): boolean;

/**
 * LexicalDecoratorNode
 */

declare export class DecoratorNode<X> extends LexicalNode {
  constructor(key?: NodeKey): void;
  // Not sure how to get flow to agree that the DecoratorNode<mixed> is compatible with this,
  // so we have a less precise type than in TS
  // getTopLevelElement(): this | ElementNode | null;
  // getTopLevelElementOrThrow(): this | ElementNode;
  decorate(editor: LexicalEditor, config: EditorConfig): X;
  isIsolated(): boolean;
  isInline(): boolean;
  isKeyboardSelectable(): boolean;
}
declare export function $isDecoratorNode<T = mixed>(
  node: ?LexicalNode,
): node is DecoratorNode<T>;

/**
 * LexicalParagraphNode
 */
declare export class ParagraphNode extends ElementNode {
  static getType(): string;
  static clone(node: ParagraphNode): ParagraphNode;
  constructor(key?: NodeKey): void;
  createDOM(config: EditorConfig): HTMLElement;
  insertNewAfter(
    selection: RangeSelection,
    restoreSelection?: boolean,
  ): ParagraphNode;
  collapseAtStart(): boolean;
  static importJSON(
    serializedParagraphNode: SerializedParagraphNode,
  ): ParagraphNode;
  exportJSON(): SerializedElementNode;
}
declare export function $createParagraphNode(): ParagraphNode;
declare export function $isParagraphNode(
  node: ?LexicalNode,
): node is ParagraphNode;

/**
 * LexicalUtils
 */
export type EventHandler = (event: Event, editor: LexicalEditor) => void;
declare export function $hasUpdateTag(tag: UpdateTag): boolean;
declare export function $addUpdateTag(tag: UpdateTag): void;
declare export function $onUpdate(updateFn: () => void): void;
declare export function getNearestEditorFromDOMNode(
  node: Node | null,
): LexicalEditor | null;
declare export function $getNearestNodeFromDOMNode(
  startingDOM: Node,
): LexicalNode | null;
declare export function $getNodeByKey<N: LexicalNode>(key: NodeKey): N | null;
declare export function $getNodeByKeyOrThrow<N: LexicalNode>(key: NodeKey): N;
declare export function $getRoot(): RootNode;
declare export function $isLeafNode<T = mixed>(
  node: ?LexicalNode,
): node is TextNode | LineBreakNode |  DecoratorNode<T>;
declare export function $setCompositionKey(
  compositionKey: null | NodeKey,
): void;
declare export function $setSelection(selection: null | BaseSelection): void;
declare export function $nodesOfType<T: LexicalNode>(klass: Class<T>): Array<T>;
declare export function $getAdjacentNode(
  focus: Point,
  isBackward: boolean,
): null | LexicalNode;
declare export function resetRandomKey(): void;
declare export function generateRandomKey(): string;
declare export function $isInlineElementOrDecoratorNode<T = mixed>(
  node: LexicalNode,
): node is ElementNode|  DecoratorNode<T>;
declare export function $getNearestRootOrShadowRoot(
  node: LexicalNode,
): RootNode | ElementNode;
declare export function $isRootOrShadowRoot(
  node: ?LexicalNode,
): node is RootNode | ElementNode;
declare export function $hasAncestor(
  child: LexicalNode,
  targetNode: LexicalNode,
): boolean;
declare export function $cloneWithProperties<T: LexicalNode>(node: T): T;
declare export function $copyNode(
  node: ElementNode,
  offset: number,
): [ElementNode, ElementNode];
declare export function $getEditor(): LexicalEditor;

/**
 * LexicalNormalization
 */

declare export function $normalizeSelection__EXPERIMENTAL(
  selection: RangeSelection,
): RangeSelection;

/**
 * Serialization/Deserialization
 * */

type InternalSerializedNode = {
  children?: Array<InternalSerializedNode>,
  type: string,
  version: number,
};

declare export function $parseSerializedNode(
  serializedNode: InternalSerializedNode,
): LexicalNode;

declare export function $applyNodeReplacement<N: LexicalNode>(
  node: LexicalNode,
): N;

export type SerializedLexicalNode = {
  type: string,
  version: number,
  ...
};

export type SerializedTextNode = {
  ...SerializedLexicalNode,
  detail: number,
  format: number,
  mode: TextModeType,
  style: string,
  text: string,
  ...
};

export type SerializedElementNode = {
  ...SerializedLexicalNode,
  children: Array<SerializedLexicalNode>,
  direction: 'ltr' | 'rtl' | null,
  format: ElementFormatType,
  indent: number,
  ...
};

export type SerializedParagraphNode = {
  ...SerializedElementNode,
  ...
};

export type SerializedLineBreakNode = {
  ...SerializedLexicalNode,
  ...
};

export type SerializedDecoratorNode = {
  ...SerializedLexicalNode,
  ...
};

export type SerializedRootNode = {
  ...SerializedElementNode,
  ...
};

export type SerializedGridCellNode = {
  ...SerializedElementNode,
  colSpan: number,
  ...
};

export interface SerializedEditorState {
  root: SerializedRootNode;
}

export type SerializedEditor = {
  editorState: SerializedEditorState,
};

/**
 * LexicalCaret
 */
export interface BaseCaret<T: LexicalNode, D: CaretDirection, Type> extends Iterable<SiblingCaret<LexicalNode, D>> {
  +origin: T;
  +type: Type;
  +direction: D;
  getParentAtCaret(): null | ElementNode;
  getNodeAtCaret(): null | LexicalNode;
  getAdjacentCaret(): null | SiblingCaret<LexicalNode, D>;
  getSiblingCaret(): SiblingCaret<T, D>;
  remove(): BaseCaret<T, D, Type>; // this
  insert(node: LexicalNode): BaseCaret<T, D, Type>; // this
  replaceOrInsert(node: LexicalNode, includeChildren?: boolean): BaseCaret<T, D, Type>; // this
  splice(deleteCount: number, nodes: Iterable<LexicalNode>, nodesDirection?: CaretDirection): BaseCaret<T, D, Type>; // this
}
export type CaretDirection = 'next' | 'previous';
type FLIP_DIRECTION = {'next' : 'previous', 'previous': 'next'};
export interface CaretRange<D: CaretDirection = CaretDirection> extends Iterable<NodeCaret<D>> {
  +type: 'node-caret-range';
  +direction: D;
  anchor: PointCaret<D>;
  focus: PointCaret<D>;
  isCollapsed(): boolean;
  iterNodeCarets(rootMode?: RootMode): Iterable<NodeCaret<D>>;
  getTextSlices(): TextPointCaretSliceTuple<D>;
}
export type CaretType = 'sibling' | 'child';
export interface ChildCaret<T: ElementNode = ElementNode, D: CaretDirection = CaretDirection> extends BaseCaret<T, D, 'child'> {
  getLatest(): ChildCaret<T, D>;
  getParentCaret(mode?: RootMode): null | SiblingCaret<T, D>;
  getParentAtCaret(): T;
  getChildCaret(): ChildCaret<T, D>;
  isSameNodeCaret(other: null | void | PointCaret<CaretDirection>): boolean; // other is ChildCaret<T, D>;
  isSamePointCaret(other: null | void | PointCaret<CaretDirection>): boolean; // other is ChildCaret<T, D>;
  getFlipped(): NodeCaret<FlipDirection<D>>;
  // Refine chained types
  remove(): ChildCaret<T, D>;
  insert(node: LexicalNode): ChildCaret<T, D>;
  replaceOrInsert(node: LexicalNode, includeChildren?: boolean): ChildCaret<T, D>;
  splice(deleteCount: number, nodes: Iterable<LexicalNode>, nodesDirection?: CaretDirection): ChildCaret<T, D>;
}
export type FlipDirection<D: CaretDirection> = FLIP_DIRECTION[D];
export type NodeCaret<D: CaretDirection = CaretDirection> = ChildCaret<ElementNode, D> | SiblingCaret<LexicalNode, D>;
export type PointCaret<D: CaretDirection = CaretDirection> = ChildCaret<ElementNode, D> | SiblingCaret<LexicalNode, D> | TextPointCaret<TextNode, D>;
export type RootMode = 'root' | 'shadowRoot';
export interface SiblingCaret<T: LexicalNode = LexicalNode, D: CaretDirection = CaretDirection> extends BaseCaret<T, D, 'sibling'> {
  getLatest(): SiblingCaret<T, D>;
  getChildCaret(): null | ChildCaret<T & ElementNode, D>;
  getParentCaret(mode?: RootMode): null | SiblingCaret<ElementNode, D>;
  isSameNodeCaret(other: null | void | PointCaret<CaretDirection>): boolean; // </CaretDirection>other is SiblingCaret<T, D> | T extends TextNode ? TextPointCaret<T & TextNode, D> : empty;
  isSamePointCaret(other: null | void | PointCaret<CaretDirection>): boolean; // other is SiblingCaret<T, D>;
  getFlipped(): NodeCaret<FlipDirection<D>>;
  // Refine chained types
  remove(): SiblingCaret<T, D>;
  insert(node: LexicalNode): SiblingCaret<T, D>;
  replaceOrInsert(node: LexicalNode, includeChildren?: boolean): SiblingCaret<T, D>;
  splice(deleteCount: number, nodes: Iterable<LexicalNode>, nodesDirection?: CaretDirection): SiblingCaret<T, D>;
}
export interface StepwiseIteratorConfig<State, Stop, Value> {
  +initial: State | Stop;
  +hasNext: (value: State | Stop) => implies value is State;
  +step: (value: State) => State | Stop;
  +map: (value: State) => Value;
}
export interface TextPointCaret<T: TextNode = TextNode, D: CaretDirection = CaretDirection> extends BaseCaret<T, D, 'text'> {
  +offset: number;
  getLatest(): TextPointCaret<T, D>;
  getChildCaret(): null;
  getParentCaret(): null | SiblingCaret<ElementNode, D>;
  isSameNodeCaret(other: null | void | PointCaret<CaretDirection>): boolean; // other is TextPointCaret<T, D> | SiblingCaret<T, D>;
  isSamePointCaret(other: null | void | PointCaret<CaretDirection>): boolean; // other is TextPointCaret<T, D>;
  getFlipped(): TextPointCaret<T, FlipDirection<D>>;
}
export interface TextPointCaretSlice<T: TextNode = TextNode, D: CaretDirection = CaretDirection> {
  +type: 'slice';
  +caret: TextPointCaret<T, D>;
  +distance: number;
  getSliceIndices(): [startIndex: number, endIndex: number];
  getTextContent(): string;
  getTextContentSize(): number;
  removeTextSlice(): TextPointCaret<T, D>;
}
export type TextPointCaretSliceTuple<D: CaretDirection> = [
  +anchorSlice: null | TextPointCaretSlice<TextNode, D>,
  +focusSlice: null | TextPointCaretSlice<TextNode, D>,
];
declare export function $getAdjacentChildCaret<D: CaretDirection>(caret: null | NodeCaret<D>): null | NodeCaret<D>;
declare export function $getCaretRange<D: CaretDirection>(anchor: PointCaret<D>, focus: PointCaret<D>): CaretRange<D>;
declare export function $getChildCaret<T: null | ElementNode, D: CaretDirection>(origin: T, direction: D): ChildCaret<Exclude<null, T>, D> | Extract<null, T>;
declare export function $getChildCaretOrSelf<Caret: null | PointCaret<CaretDirection>>(caret: Caret): Caret | ChildCaret<ElementNode, Exclude<null, Caret>['direction']>;
declare export function $getSiblingCaret<T: null | LexicalNode, D: CaretDirection>(origin: T, direction: D): SiblingCaret<Exclude<null, T>, D> | Extract<null, T>;
declare export function $getTextNodeOffset(origin: TextNode, offset: number | CaretDirection): number;
declare export function $getTextPointCaret<T: null | TextNode, D: CaretDirection>(origin: T, direction: D, offset: number | CaretDirection): TextPointCaret<Exclude<null, T>, D> | Extract<null, T>;
declare export function $getTextPointCaretSlice<T: TextNode, D: CaretDirection>(caret: TextPointCaret<T, D>, distance: number): TextPointCaretSlice<T, D>;
declare export function $isChildCaret<D: CaretDirection>(caret: null | void | PointCaret<D>): caret is ChildCaret<ElementNode, D>;
declare export function $isNodeCaret<D: CaretDirection>(caret: null | void | PointCaret<D>): caret is NodeCaret<D>;
declare export function $isSiblingCaret<D: CaretDirection>(caret: null | void | PointCaret<D>): caret is SiblingCaret<LexicalNode, D>;
declare export function $isTextPointCaret<D: CaretDirection>(caret: null | void | PointCaret<D>): caret is TextPointCaret<TextNode, D>;
declare export function $isTextPointCaretSlice<D: CaretDirection>(caret: null | void | PointCaret<D> | TextPointCaretSlice<TextNode, D>): caret is TextPointCaretSlice<TextNode, D>;
declare export function flipDirection<D: CaretDirection>(direction: D): FlipDirection<D>;
declare export function makeStepwiseIterator<State, Stop, Value>(
  config: StepwiseIteratorConfig<State, Stop, Value>,
): Iterator<Value>;
/**
 * LexicalCaretUtils
 */
declare export function $caretFromPoint<D: CaretDirection>(
  point: PointType,
  direction: D,
): PointCaret<D>;
declare export function $caretRangeFromSelection(
  selection: RangeSelection,
): CaretRange<CaretDirection>;
declare export function $getAdjacentSiblingOrParentSiblingCaret<
  D: CaretDirection,
>(
  startCaret: NodeCaret<D>,
  rootMode?: RootMode
): null | [NodeCaret<D>, number]
declare export function $getCaretInDirection<
  Caret: PointCaret<CaretDirection>,
  D: CaretDirection,
>(
  caret: Caret,
  direction: D,
):
  | NodeCaret<D>
  | (Caret extends TextPointCaret<TextNode, CaretDirection>
      ? TextPointCaret<TextNode, D>
      : empty);
declare export function $getCaretRangeInDirection<D: CaretDirection>(
  range: CaretRange<CaretDirection>,
  direction: D,
): CaretRange<D>;
declare export function $getChildCaretAtIndex<D: CaretDirection>(
  parent: ElementNode,
  index: number,
  direction: D,
): NodeCaret<D>;
declare export function $normalizeCaret<D: CaretDirection>(
  initialCaret: PointCaret<D>,
): PointCaret<D>;
declare export function $removeTextFromCaretRange<D: CaretDirection>(
  initialRange: CaretRange<D>,
  sliceMode?:
    | 'removeEmptySlices'
    | 'preserveEmptyTextSliceCaret'
): CaretRange<D>;
declare export function $rewindSiblingCaret<
  T: LexicalNode,
  D: CaretDirection,
>(caret: SiblingCaret<T, D>): NodeCaret<D>;
declare export function $setPointFromCaret<D: CaretDirection>(
  point: PointType,
  caret: PointCaret<D>,
): void;
declare export function $setSelectionFromCaretRange(
  caretRange: CaretRange<CaretDirection>,
): RangeSelection;
declare export function $updateRangeSelectionFromCaretRange(
  selection: RangeSelection,
  caretRange: CaretRange<CaretDirection>,
): void;

export type CommonAncestorResult<
  A: LexicalNode,
  B: LexicalNode,
> =
  | CommonAncestorResultSame<A>
  | CommonAncestorResultAncestor<A & ElementNode>
  | CommonAncestorResultDescendant<B & ElementNode>
  | CommonAncestorResultBranch<A, B>;
export interface CommonAncestorResultBranch<
  A: LexicalNode,
  B: LexicalNode,
> {
  +type: 'branch';
  +commonAncestor: ElementNode;
  +a: A | ElementNode;
  +b: B | ElementNode;
}
export interface CommonAncestorResultAncestor<A: ElementNode> {
  +type: 'ancestor';
  +commonAncestor: A;
}
export interface CommonAncestorResultDescendant<B: ElementNode> {
  +type: 'descendant';
  +commonAncestor: B;
}
export interface CommonAncestorResultSame<A: LexicalNode> {
  +type: 'same';
  +commonAncestor: A;
}
declare export function $comparePointCaretNext(
  a: PointCaret<'next'>,
  b: PointCaret<'next'>,
): -1 | 0 | 1;
declare export function $getCommonAncestorResultBranchOrder<
  A: LexicalNode,
  B: LexicalNode,
>(compare: CommonAncestorResultBranch<A, B>): -1 | 1 ;
declare export function $getCommonAncestor<
  A: LexicalNode,
  B: LexicalNode,
>(a: A, b: B): null | CommonAncestorResult<A, B>;
declare export function $extendCaretToRange<D: CaretDirection>(
  anchor: PointCaret<D>,
): CaretRange<D>;
declare export function $getCollapsedCaretRange<D: CaretDirection>(
  anchor: PointCaret<D>,
): CaretRange<D>;
declare export function $isExtendableTextPointCaret<D: CaretDirection>(
  caret: PointCaret<D>
): implies caret is TextPointCaret<TextNode, D>;

export interface SplitAtPointCaretNextOptions {
  $copyElementNode?: (node: ElementNode) => ElementNode;
  $splitTextPointCaretNext?: (
    caret: TextPointCaret<TextNode, 'next'>,
  ) => NodeCaret<'next'>;
  rootMode?: RootMode;
  $shouldSplit?: (node: ElementNode, edge: 'first' | 'last') => boolean;
}
declare export function $splitAtPointCaretNext(
  pointCaret: PointCaret<'next'>,
  options?: SplitAtPointCaretNextOptions,
): null | NodeCaret<'next'>;

/**
 * LexicalUpdateTags
 */
declare export var COLLABORATION_TAG: 'collaboration';
declare export var HISTORIC_TAG: 'historic';
declare export var HISTORY_MERGE_TAG: 'history-merge';
declare export var HISTORY_PUSH_TAG: 'history-push';
declare export var PASTE_TAG: 'paste';
declare export var SKIP_COLLAB_TAG: 'skip-collab';
declare export var SKIP_DOM_SELECTION_TAG: 'skip-dom-selection';
declare export var SKIP_SCROLL_INTO_VIEW_TAG: 'skip-scroll-into-view';
export type UpdateTag =
  typeof COLLABORATION_TAG
  | typeof HISTORIC_TAG
  | typeof HISTORY_MERGE_TAG
  | typeof HISTORY_PUSH_TAG
  | typeof PASTE_TAG
  | typeof SKIP_COLLAB_TAG
  | typeof SKIP_DOM_SELECTION_TAG
  | typeof SKIP_SCROLL_INTO_VIEW_TAG
  | string;

/**
 * LexicalNodeState
 */
export const NODE_STATE_KEY = '$';
export type ValueOrUpdater<V> = V | ((prevValue: V) => V);
export type StateConfigValue<S: AnyStateConfig> = S extends StateConfig<
  infer _K,
  infer V
>
  ? V
  : empty;
export type StateConfigKey<S: AnyStateConfig> = S extends StateConfig<
  infer K,
  infer _V
>
  ? K
  : empty;
export interface NodeStateConfig<S: AnyStateConfig> {
  stateConfig: S;
  flat?: boolean;
}

export type RequiredNodeStateConfig =
  | NodeStateConfig<AnyStateConfig>
  | AnyStateConfig;

export type StateConfigJSON<S> = S extends StateConfig<infer K, infer V>
  ? {[Key in K]?: V}
  : Record<empty, empty>;

export type RequiredNodeStateConfigJSON<
  Config: RequiredNodeStateConfig,
  Flat: boolean,
> = StateConfigJSON<
  Config extends NodeStateConfig<infer S>
    ? {flat: false, ...Config} extends {flat: Flat}
      ? S
      : empty
    : false extends Flat
    ? Config
    : empty
>;
export type StateValueOrUpdater<Cfg: AnyStateConfig> = ValueOrUpdater<
  StateConfigValue<Cfg>
>;
// $FlowFixMe[unclear-type]
export type AnyStateConfig = StateConfig<any, any>;
export type NodeStateJSON<T: LexicalNode> = Partial<{
    [typeof NODE_STATE_KEY]: CollectStateJSON<GetNodeStateConfig<T>, false>;
  }> & CollectStateJSON<GetNodeStateConfig<T>, true>;

declare export class StateConfig<K: string, V> {
  +key: K;
  +parse: (value?: mixed) => V;
  +unparse: (value: V) => mixed;
  +isEqual: (a: V, b: V) => boolean;
  +defaultValue: V;
  constructor(key: K, stateValueConfig: StateValueConfig<V>): this;
}

export type StateValueConfig<V> = {
  parse: (jsonValue: mixed) => V;
  unparse?: (parsed: V) => mixed;
  isEqual?: (a: V, b: V) => boolean;
}

export type UnionToIntersection<T> = (
  // $FlowFixMe[unclear-type]
  T extends mixed ? (x: T) => mixed : empty
  // $FlowFixMe[unclear-type]
) extends (x: infer R) => any
  ? R
  : empty;

export type CollectStateJSON<
  Tuple: $ReadOnlyArray<RequiredNodeStateConfig>,
  Flat: boolean,
> = UnionToIntersection<
  {[K in keyof Tuple]: RequiredNodeStateConfigJSON<Tuple[K], Flat>}[number]
>;

export const PROTOTYPE_CONFIG_METHOD = '$config';

export interface StaticNodeConfigValue<
  T: LexicalNode,
  Type: string,
> {
  +type?: Type;
  +$transform?: (node: T) => void;
  +$importJSON?: (serializedNode: SerializedLexicalNode) => T;
  +importDOM?: DOMConversionMap;
  +stateConfigs?: $ReadOnlyArray<RequiredNodeStateConfig>;
  +extends?: Class<LexicalNode>;
}

/**
 * This is the type of LexicalNode.$config() that can be
 * overridden by subclasses.
 */
export type BaseStaticNodeConfig = {
  +[K in string]?: StaticNodeConfigValue<LexicalNode, string>;
};

/**
 * Used to extract the node and type from a StaticNodeConfigRecord
 */
export type StaticNodeConfig<
  T: LexicalNode,
  Type: string,
> = BaseStaticNodeConfig & {
  +[K in Type]?: StaticNodeConfigValue<T, Type>;
};

// $FlowFixMe[unclear-type]
export type AnyStaticNodeConfigValue = StaticNodeConfigValue<any, any>;

export type StaticNodeConfigRecord<
  Type: string,
  Config: AnyStaticNodeConfigValue,
> = BaseStaticNodeConfig & {
  +[K in Type]?: Config;
};

type GetStaticNodeConfig<T: LexicalNode> = ReturnType<
  T[typeof PROTOTYPE_CONFIG_METHOD]
> extends infer Record
  ? Record extends StaticNodeConfigRecord<infer Type, infer Config>
    ? Config & {+type: Type}
    : empty
  : empty;
type GetStaticNodeConfigs<T: LexicalNode> =
  GetStaticNodeConfig<T> extends infer OwnConfig
    ? OwnConfig extends empty
      ? []
      : OwnConfig extends {extends: Class<infer Parent>}
      ? GetStaticNodeConfig<Parent> extends infer ParentNodeConfig
        ? ParentNodeConfig extends empty
          ? [OwnConfig]
          : [OwnConfig, ...GetStaticNodeConfigs<Parent>]
        : OwnConfig
      : [OwnConfig]
    : [];

type CollectStateConfigs<Configs> = Configs extends [
  infer OwnConfig,
  ...infer ParentConfigs,
]
  ? OwnConfig extends {stateConfigs: infer StateConfigs}
    ? StateConfigs extends $ReadOnlyArray<RequiredNodeStateConfig>
      ? [...StateConfigs, ...CollectStateConfigs<ParentConfigs>]
      : CollectStateConfigs<ParentConfigs>
    : CollectStateConfigs<ParentConfigs>
  : [];

export type GetNodeStateConfig<T: LexicalNode> = CollectStateConfigs<
  GetStaticNodeConfigs<T>
>;

declare export function $getState<K: string, V>(
  node: LexicalNode,
  stateConfig: StateConfig<K, V>,
  version?: 'latest' | 'direct',
): V;
declare export function $getStateChange<T: LexicalNode, K: string, V>(
  node: T,
  prevNode: T,
  stateConfig: StateConfig<K, V>,
): null | [value: V, prevValue: V];
declare export function $getWritableNodeState<T: LexicalNode>(
  node: T,
): NodeState<T>;
type KnownStateMap = Map<AnyStateConfig, mixed>;
type UnknownStateRecord = Record<string, mixed>;
type SharedConfigMap = Map<string, AnyStateConfig>;
export type SharedNodeState = {
  sharedConfigMap: SharedConfigMap;
  flatKeys: Set<string>;
};
declare export class NodeState<T: LexicalNode> {
  +node: LexicalNode;
  +knownState: KnownStateMap;
  unknownState: void | UnknownStateRecord;
  +sharedNodeState: SharedNodeState;
  size: number;
  constructor(
    node: T,
    sharedNodeState: SharedNodeState,
    unknownState?: void | UnknownStateRecord,
    knownState?: KnownStateMap,
    size?: number | void,
  ): this;
  getValue<K: string, V>(stateConfig: StateConfig<K, V>): V;
  getInternalState(): [
    {+[k in string]: mixed} | void,
    $ReadOnlyMap<AnyStateConfig, mixed>,
  ];
  toJSON(): NodeStateJSON<T>;
  getWritable(node: T): NodeState<T>;
  updateFromKnown<K: string, V>(
    stateConfig: StateConfig<K, V>,
    value: V,
  ): void;
  updateFromUnknown(k: string, v: mixed): void;
    updateFromJSON(unknownState: void | UnknownStateRecord): void;
}
declare export function $setState<Node: LexicalNode, K: string, V>(
  node: Node,
  stateConfig: StateConfig<K, V>,
  valueOrUpdater: ValueOrUpdater<V>,
): Node;
export type LexicalNodeConfig = Class<LexicalNode> | LexicalNodeReplacement;
declare export function createSharedNodeState(
  nodeConfig: LexicalNodeConfig,
): SharedNodeState;
declare export function createState<K: string, V>(
  key: K,
  valueConfig: StateValueConfig<V>,
): StateConfig<K, V>;
declare export function $create<T>(cls: Class<T>): T;
<<<<<<< HEAD

declare export function $isEditorState(x: mixed): x is EditorState;

// $FlowFixMe[unclear-type]
export type AnyLexicalExtension = LexicalExtension<any, string, any, any>;
export type AnyLexicalExtensionArgument =
  | AnyLexicalExtension
  | AnyNormalizedLexicalExtensionArgument;
export type AnyNormalizedLexicalExtensionArgument =
  // $FlowFixMe[unclear-type]
  NormalizedLexicalExtensionArgument<any, string, any, any>;  
declare export function configExtension<
  Config: ExtensionConfigBase,
  Name: string,
  Output,
  Init,
>(
  ...args: NormalizedLexicalExtensionArgument<Config, Name, Output, Init>
): NormalizedLexicalExtensionArgument<Config, Name, Output, Init>;
declare export const configTypeSymbol: symbol;
declare export function declarePeerDependency<
  Extension: AnyLexicalExtension = empty,
>(
  name: Extension['name'],
  config?: Partial<LexicalExtensionConfig<Extension>>,
): NormalizedPeerDependency<Extension>;
declare export function defineExtension<
  Config: ExtensionConfigBase,
  Name: string,
  Output,
  Init,
>(
  extension: LexicalExtension<Config, Name, Output, Init>,
): LexicalExtension<Config, Name, Output, Init>;
export type ExtensionConfigBase = Record<empty, empty>;
export interface ExtensionInitState {
  getPeer: <Dependency: AnyLexicalExtension = empty>(
    name: Dependency['name'],
  ) => void | Omit<LexicalExtensionDependency<Dependency>, 'output'>;
  getDependency: <Dependency: AnyLexicalExtension>(
    dep: Dependency,
  ) => Omit<LexicalExtensionDependency<Dependency>, 'output'>;
  getDirectDependentNames: () => $ReadOnlySet<string>;
  getPeerNameSet: () => $ReadOnlySet<string>;
}
export interface ExtensionBuildState<Init>
  extends Omit<ExtensionInitState, 'getPeer' | 'getDependency'> {
  getPeer: <Dependency: AnyLexicalExtension = empty>(
    name: Dependency['name'],
  ) => void | LexicalExtensionDependency<Dependency>;
  getDependency: <Dependency: AnyLexicalExtension>(
    dep: Dependency,
  ) => LexicalExtensionDependency<Dependency>;
  getInitResult: () => Init;
}

export interface ExtensionRegisterState<Init, Output>
  extends ExtensionBuildState<Init> {
  getSignal: () => AbortSignal;
  getOutput: () => Output;
}
export interface InitialEditorConfig {
  disableEvents?: CreateEditorArgs['disableEvents'];
  parentEditor?: CreateEditorArgs['parentEditor'];
  namespace?: CreateEditorArgs['namespace'];
  nodes?: CreateEditorArgs['nodes'];
  theme?: CreateEditorArgs['theme'];
  html?: CreateEditorArgs['html'];
  editable?: CreateEditorArgs['editable'];
  onError?: (error: Error, editor: LexicalEditor) => void;
  $initialEditorState?: InitialEditorStateType;
}
export type InitialEditorStateType =
  | null
  | string
  | EditorState
  | ((editor: LexicalEditor) => void);
declare export const initTypeSymbol: symbol;

interface Disposable {
  // [Symbol.dispose]: () => void;
}
export interface LexicalEditorWithDispose extends LexicalEditor, Disposable {
  dispose: () => void;
}
export interface LexicalExtension<
  Config: ExtensionConfigBase,
  Name: string,
  Output,
  Init,
> extends InitialEditorConfig,
    LexicalExtensionInternal<Config, Output, Init> {
  +name: Name;
  conflictsWith?: string[];
  dependencies?: AnyLexicalExtensionArgument[];
  peerDependencies?: NormalizedPeerDependency<AnyLexicalExtension>[];
  config?: Config;
  mergeConfig?: (config: Config, overrides: Partial<Config>) => Config;
  init?: (
    editorConfig: InitialEditorConfig,
    config: Config,
    state: ExtensionInitState,
  ) => Init;
  build?: (
    editor: LexicalEditor,
    config: Config,
    state: ExtensionBuildState<Init>,
  ) => Output;
  register?: (
    editor: LexicalEditor,
    config: Config,
    state: ExtensionRegisterState<Init, Output>,
  ) => () => void;
  afterRegistration?: (
    editor: LexicalEditor,
    config: Config,
    state: ExtensionRegisterState<Init, Output>,
  ) => () => void;
}
export type LexicalExtensionArgument<
  Config: ExtensionConfigBase,
  Name: string,
  Output,
  Init,
> =
  | LexicalExtension<Config, Name, Output, Init>
  | NormalizedLexicalExtensionArgument<Config, Name, Output, Init>;
export type LexicalExtensionConfig<Extension: AnyLexicalExtension> =
  $NonMaybeType<Extension[typeof configTypeSymbol]>;
export interface LexicalExtensionDependency<
  +Dependency: AnyLexicalExtension,
> {
  config: LexicalExtensionConfig<Dependency>;
  output: LexicalExtensionOutput<Dependency>;
}
export type LexicalExtensionInit<Extension: AnyLexicalExtension> =
  $NonMaybeType<Extension[typeof initTypeSymbol]>;
export interface LexicalExtensionInternal<Config, Output, Init> extends LexicalExtensionInternalConfig<Config>, LexicalExtensionInternalOutput<Output> {
  [typeof initTypeSymbol]: Init;
}
interface LexicalExtensionInternalConfig<Config> {
  [typeof configTypeSymbol]: Config;
}
interface LexicalExtensionInternalOutput<Output> {
  [typeof outputTypeSymbol]: Output;
}

export type LexicalExtensionName<Extension: AnyLexicalExtension> =
  Extension['name'];

export type LexicalExtensionOutput<Extension: AnyLexicalExtension> =
  $NonMaybeType<Extension[typeof outputTypeSymbol]>;
declare export const peerDependencySymbol: symbol;
export type NormalizedLexicalExtensionArgument<
  Config: ExtensionConfigBase,
  Name: string,
  Output,
  Init,
> = [LexicalExtension<Config, Name, Output, Init>, ...Partial<Config>[]];
export type NormalizedPeerDependency<Extension: AnyLexicalExtension> = [
  Extension['name'],
  Partial<LexicalExtensionConfig<Extension>> | void,
] & {+[typeof peerDependencySymbol]: Extension};
export type OutputComponentExtension<ComponentType> =
  // $FlowFixMe[unclear-type]
  LexicalExtension<any, any, {Component: ComponentType}, any>;
declare export const outputTypeSymbol: symbol;
declare export function safeCast<T>(value: T): T;
declare export function shallowMergeConfig<T: ExtensionConfigBase>(
  config: T,
  overrides?: Partial<T>,
): T;
=======
declare export function getStaticNodeConfig(cls: Class<LexicalNode>): {
  ownNodeType: void | string;
  ownNodeConfig: void | StaticNodeConfigValue<LexicalNode, string>;
};
>>>>>>> 9107d2c9
<|MERGE_RESOLUTION|>--- conflicted
+++ resolved
@@ -1502,7 +1502,10 @@
   valueConfig: StateValueConfig<V>,
 ): StateConfig<K, V>;
 declare export function $create<T>(cls: Class<T>): T;
-<<<<<<< HEAD
+declare export function getStaticNodeConfig(cls: Class<LexicalNode>): {
+  ownNodeType: void | string;
+  ownNodeConfig: void | StaticNodeConfigValue<LexicalNode, string>;
+};
 
 declare export function $isEditorState(x: mixed): x is EditorState;
 
@@ -1674,10 +1677,4 @@
 declare export function shallowMergeConfig<T: ExtensionConfigBase>(
   config: T,
   overrides?: Partial<T>,
-): T;
-=======
-declare export function getStaticNodeConfig(cls: Class<LexicalNode>): {
-  ownNodeType: void | string;
-  ownNodeConfig: void | StaticNodeConfigValue<LexicalNode, string>;
-};
->>>>>>> 9107d2c9
+): T;