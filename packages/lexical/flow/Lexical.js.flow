--- conflicted
+++ resolved
@@ -420,12 +420,9 @@
   insertRawText(text: string): void;
   is(selection: null | BaseSelection): boolean;
   insertText(text: string): void;
-<<<<<<< HEAD
-=======
   insertNodes(nodes: Array<LexicalNode>): void;
   getCachedNodes(): null | Array<LexicalNode>;
   setCachedNodes(nodes: null | Array<LexicalNode>): void;
->>>>>>> 9836d540
 }
 
 declare export class INTERNAL_PointSelection implements BaseSelection {
