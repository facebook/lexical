{
  "name": "@lexical/selection",
  "description": "This package contains utilities and helpers for handling Lexical selection.",
  "keywords": [
    "lexical",
    "editor",
    "rich-text",
    "list",
    "selection"
  ],
  "license": "MIT",
  "version": "0.22.0",
  "main": "LexicalSelection.js",
  "types": "index.d.ts",
  "repository": {
    "type": "git",
    "url": "https://github.com/facebook/lexical",
    "directory": "packages/lexical-selection"
  },
  "module": "LexicalSelection.mjs",
  "sideEffects": false,
  "exports": {
    ".": {
      "import": {
        "types": "./index.d.ts",
        "development": "./LexicalSelection.dev.mjs",
        "production": "./LexicalSelection.prod.mjs",
        "node": "./LexicalSelection.node.mjs",
        "default": "./LexicalSelection.mjs"
      },
      "require": {
        "types": "./index.d.ts",
        "development": "./LexicalSelection.dev.js",
        "production": "./LexicalSelection.prod.js",
        "default": "./LexicalSelection.js"
      }
    }
  },
  "dependencies": {
<<<<<<< HEAD
    "lexical": "0.21.0",
    "@lexical/list": "0.21.0"
=======
    "lexical": "0.22.0"
>>>>>>> 684352b7
  }
}<|MERGE_RESOLUTION|>--- conflicted
+++ resolved
@@ -37,11 +37,7 @@
     }
   },
   "dependencies": {
-<<<<<<< HEAD
     "lexical": "0.21.0",
     "@lexical/list": "0.21.0"
-=======
-    "lexical": "0.22.0"
->>>>>>> 684352b7
   }
 }