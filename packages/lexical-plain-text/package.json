--- conflicted
+++ resolved
@@ -7,15 +7,6 @@
     "plain-text"
   ],
   "license": "MIT",
-<<<<<<< HEAD
-  "version": "0.7.6",
-  "main": "LexicalPlainText.js",
-  "peerDependencies": {
-    "lexical": "0.7.6",
-    "@lexical/utils": "0.7.6",
-    "@lexical/selection": "0.7.6",
-    "@lexical/clipboard": "0.7.6"
-=======
   "version": "0.7.7",
   "main": "LexicalPlainText.js",
   "peerDependencies": {
@@ -23,7 +14,6 @@
     "@lexical/utils": "0.7.7",
     "@lexical/selection": "0.7.7",
     "@lexical/clipboard": "0.7.7"
->>>>>>> e0acb6d7
   },
   "repository": {
     "type": "git",
