--- conflicted
+++ resolved
@@ -160,18 +160,9 @@
     if (blockType !== 'paragraph') {
       editor.update(() => {
         const selection = $getSelection();
-
-<<<<<<< HEAD
-        if ($isRangeSelection(selection)) {
+        if ($isRangeSelection(selection) ||
+          DEPRECATED_$isGridSelection(selection))
           $setBlocksType(selection, () => $createParagraphNode());
-=======
-        if (
-          $isRangeSelection(selection) ||
-          DEPRECATED_$isGridSelection(selection)
-        ) {
-          $wrapNodes(selection, () => $createParagraphNode());
->>>>>>> a1448cef
-        }
       });
     }
   };
@@ -180,17 +171,9 @@
     if (blockType !== headingSize) {
       editor.update(() => {
         const selection = $getSelection();
-
-<<<<<<< HEAD
-        if ($isRangeSelection(selection)) {
+        if ($isRangeSelection(selection) ||
+          DEPRECATED_$isGridSelection(selection)) {
           $setBlocksType(selection, () => $createHeadingNode(headingSize));
-=======
-        if (
-          $isRangeSelection(selection) ||
-          DEPRECATED_$isGridSelection(selection)
-        ) {
-          $wrapNodes(selection, () => $createHeadingNode(headingSize));
->>>>>>> a1448cef
         }
       });
     }
@@ -224,17 +207,9 @@
     if (blockType !== 'quote') {
       editor.update(() => {
         const selection = $getSelection();
-
-<<<<<<< HEAD
-        if ($isRangeSelection(selection)) {
+        if ($isRangeSelection(selection) ||
+          DEPRECATED_$isGridSelection(selection)) {
           $setBlocksType(selection, () => $createQuoteNode());
-=======
-        if (
-          $isRangeSelection(selection) ||
-          DEPRECATED_$isGridSelection(selection)
-        ) {
-          $wrapNodes(selection, () => $createQuoteNode());
->>>>>>> a1448cef
         }
       });
     }
