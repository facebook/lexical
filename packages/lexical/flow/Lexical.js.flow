--- conflicted
+++ resolved
@@ -420,37 +420,11 @@
   insertRawText(text: string): void;
   is(selection: null | BaseSelection): boolean;
   insertText(text: string): void;
-<<<<<<< HEAD
-}
-
-=======
   insertNodes(nodes: Array<LexicalNode>): void;
   getCachedNodes(): null | Array<LexicalNode>;
   setCachedNodes(nodes: null | Array<LexicalNode>): void;
 }
 
-declare export class INTERNAL_PointSelection implements BaseSelection {
-  anchor: PointType;
-  focus: PointType;
-  dirty: boolean;
-  constructor(anchor: PointType, focus: PointType): void;
-  clone(): INTERNAL_PointSelection;
-  extract(): Array<LexicalNode>;
-  getNodes(): Array<LexicalNode>;
-  getTextContent(): string;
-  insertRawText(text: string): void;
-  is(selection: null | BaseSelection): boolean;
-  insertText(text: string): void;
-  insertNodes(nodes: Array<LexicalNode>): void;
-  getCachedNodes(): null | Array<LexicalNode>;
-  setCachedNodes(nodes: null | Array<LexicalNode>): void;
-}
-
-declare export function $INTERNAL_isPointSelection(
-  x: ?mixed,
-): boolean %checks(x instanceof INTERNAL_PointSelection);
-
->>>>>>> a1eb8965
 declare export class NodeSelection implements BaseSelection {
   _nodes: Set<NodeKey>;
   dirty: boolean;
@@ -475,7 +449,7 @@
   x: ?mixed,
 ): boolean %checks(x instanceof NodeSelection);
 
-declare export class RangeSelection extends INTERNAL_PointSelection {
+declare export class RangeSelection implements BaseSelection {
   anchor: PointType;
   focus: PointType;
   dirty: boolean;
