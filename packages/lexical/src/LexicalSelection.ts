--- conflicted
+++ resolved
@@ -271,11 +271,8 @@
   insertRawText(text: string): void;
   is(selection: null | BaseSelection): boolean;
   insertNodes(nodes: Array<LexicalNode>): void;
-<<<<<<< HEAD
-=======
   getCachedNodes(): null | Array<LexicalNode>;
   setCachedNodes(nodes: null | Array<LexicalNode>): void;
->>>>>>> d78d89ca
 }
 
 /**
@@ -362,8 +359,6 @@
     this._cachedNodes = null;
   }
 
-<<<<<<< HEAD
-=======
   getCachedNodes(): LexicalNode[] | null {
     return this._cachedNodes;
   }
@@ -372,7 +367,6 @@
     this._cachedNodes = nodes;
   }
 
->>>>>>> d78d89ca
   is(selection: null | BaseSelection): boolean {
     if (!$isNodeSelection(selection)) {
       return false;
@@ -549,14 +543,6 @@
   constructor(gridKey: NodeKey, anchor: PointType, focus: PointType) {
     super(anchor, focus);
     this.gridKey = gridKey;
-  }
-
-  getCachedNodes(): LexicalNode[] | null {
-    return this._cachedNodes;
-  }
-
-  setCachedNodes(nodes: LexicalNode[] | null): void {
-    this._cachedNodes = nodes;
   }
 
   is(selection: null | BaseSelection): boolean {
@@ -841,17 +827,6 @@
     super(anchor, focus);
     this.format = format;
     this.style = style;
-<<<<<<< HEAD
-=======
-  }
-
-  getCachedNodes(): LexicalNode[] | null {
-    return this._cachedNodes;
-  }
-
-  setCachedNodes(nodes: LexicalNode[] | null): void {
-    this._cachedNodes = nodes;
->>>>>>> d78d89ca
   }
 
   /**
