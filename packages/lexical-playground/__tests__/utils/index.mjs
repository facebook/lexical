--- conflicted
+++ resolved
@@ -84,7 +84,6 @@
   tableHorizontalScroll,
   shouldAllowHighlightingWithBrackets,
   selectionAlwaysOnDisplay,
-
 }) {
   // Tests with legacy events often fail to register keypress, so
   // slowing it down to reduce flakiness
@@ -123,7 +122,6 @@
     !!shouldAllowHighlightingWithBrackets;
 
   appSettings.selectionAlwaysOnDisplay = !!selectionAlwaysOnDisplay;
-
 
   const urlParams = appSettingsToURLParams(appSettings);
   const url = `http://localhost:${E2E_PORT}/${
@@ -180,11 +178,8 @@
   isPlainText: IS_PLAIN_TEXT,
   isRichText: IS_RICH_TEXT,
   legacyEvents: LEGACY_EVENTS,
-<<<<<<< HEAD
+  selectionAlwaysOnDisplay: false,
   shouldAllowHighlightingWithBrackets: false,
-=======
-  selectionAlwaysOnDisplay: false,
->>>>>>> 90955839
   shouldUseLexicalContextMenu: false,
 });
 
