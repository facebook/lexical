--- conflicted
+++ resolved
@@ -70,130 +70,12 @@
   }
 }
 
-<<<<<<< HEAD
 function isBlock(node: LexicalNode) {
   return (
     $isElementNode(node) &&
     !$isRootOrShadowRoot(node) &&
     $isRootOrShadowRoot(node.getParent())
   );
-=======
-  const movedNodes: Set<NodeKey> = new Set();
-
-  // Move out all leaf nodes into our elements array.
-  // If we find a top level empty element, also move make
-  // an element for that.
-  for (let i = 0; i < nodesLength; i++) {
-    const node = nodes[i];
-    let parent = node.getParent();
-
-    if (parent !== null && parent.isInline()) {
-      parent = parent.getParent();
-    }
-
-    if (
-      parent !== null &&
-      $isLeafNode(node) &&
-      !movedNodes.has(node.getKey())
-    ) {
-      const parentKey = parent.getKey();
-
-      if (elementMapping.get(parentKey) === undefined) {
-        const targetElement = createElement();
-        targetElement.setFormat(parent.getFormatType());
-        targetElement.setIndent(parent.getIndent());
-        elements.push(targetElement);
-        elementMapping.set(parentKey, targetElement);
-        // Move node and its siblings to the new
-        // element.
-        parent.getChildren().forEach((child) => {
-          targetElement.append(child);
-          movedNodes.add(child.getKey());
-          if ($isElementNode(child)) {
-            // Skip nested leaf nodes if the parent has already been moved
-            child.getChildrenKeys().forEach((key) => movedNodes.add(key));
-          }
-        });
-        $removeParentEmptyElements(parent);
-      }
-    } else if (emptyElements.has(node.getKey())) {
-      const targetElement = createElement();
-      targetElement.setFormat(node.getFormatType());
-      targetElement.setIndent(node.getIndent());
-      elements.push(targetElement);
-      node.remove(true);
-    }
-  }
-
-  if (wrappingElement !== null) {
-    for (let i = 0; i < elements.length; i++) {
-      const element = elements[i];
-      wrappingElement.append(element);
-    }
-  }
-
-  // If our target is Root-like, let's see if we can re-adjust
-  // so that the target is the first child instead.
-  if ($isRootOrShadowRoot(target)) {
-    if (targetIsPrevSibling) {
-      if (wrappingElement !== null) {
-        target.insertAfter(wrappingElement);
-      } else {
-        for (let i = elements.length - 1; i >= 0; i--) {
-          const element = elements[i];
-          target.insertAfter(element);
-        }
-      }
-    } else {
-      const firstChild = target.getFirstChild();
-
-      if ($isElementNode(firstChild)) {
-        target = firstChild;
-      }
-
-      if (firstChild === null) {
-        if (wrappingElement) {
-          target.append(wrappingElement);
-        } else {
-          for (let i = 0; i < elements.length; i++) {
-            const element = elements[i];
-            target.append(element);
-          }
-        }
-      } else {
-        if (wrappingElement !== null) {
-          firstChild.insertBefore(wrappingElement);
-        } else {
-          for (let i = 0; i < elements.length; i++) {
-            const element = elements[i];
-            firstChild.insertBefore(element);
-          }
-        }
-      }
-    }
-  } else {
-    if (wrappingElement) {
-      target.insertAfter(wrappingElement);
-    } else {
-      for (let i = elements.length - 1; i >= 0; i--) {
-        const element = elements[i];
-        target.insertAfter(element);
-      }
-    }
-  }
-
-  const prevSelection = $getPreviousSelection();
-
-  if (
-    $isRangeSelection(prevSelection) &&
-    isPointAttached(prevSelection.anchor) &&
-    isPointAttached(prevSelection.focus)
-  ) {
-    $setSelection(prevSelection.clone());
-  } else {
-    selection.dirty = true;
-  }
->>>>>>> bcee9cc8
 }
 
 export function $shouldOverrideDefaultCharacterSelection(
