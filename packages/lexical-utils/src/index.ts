/** @module @lexical/utils */
/**
 * Copyright (c) Meta Platforms, Inc. and affiliates.
 *
 * This source code is licensed under the MIT license found in the
 * LICENSE file in the root directory of this source tree.
 *
 */

import {
  $copyNode,
  $createParagraphNode,
  $getRoot,
  $getSelection,
  $isElementNode,
  $isNodeSelection,
  $isRangeSelection,
  $isRootOrShadowRoot,
  $isTextNode,
  $setSelection,
  createEditor,
  DEPRECATED_$isGridSelection,
  EditorState,
  ElementNode,
  Klass,
  LexicalEditor,
  LexicalNode,
  NodeKey,
} from 'lexical';
import invariant from 'shared/invariant';

export type DFSNode = Readonly<{
  depth: number;
  node: LexicalNode;
}>;

export function addClassNamesToElement(
  element: HTMLElement,
  ...classNames: Array<typeof undefined | boolean | null | string>
): void {
  classNames.forEach((className) => {
    if (typeof className === 'string') {
      const classesToAdd = className.split(' ').filter((n) => n !== '');
      element.classList.add(...classesToAdd);
    }
  });
}

export function removeClassNamesFromElement(
  element: HTMLElement,
  ...classNames: Array<typeof undefined | boolean | null | string>
): void {
  classNames.forEach((className) => {
    if (typeof className === 'string') {
      element.classList.remove(...className.split(' '));
    }
  });
}

export function $dfs(
  startingNode?: LexicalNode,
  endingNode?: LexicalNode,
): Array<DFSNode> {
  const nodes = [];
  const start = (startingNode || $getRoot()).getLatest();
  const end =
    endingNode || ($isElementNode(start) ? start.getLastDescendant() : start);
  let node: LexicalNode | null = start;
  let depth = $getDepth(node);

  while (node !== null && !node.is(end)) {
    nodes.push({depth, node});

    if ($isElementNode(node) && node.getChildrenSize() > 0) {
      node = node.getFirstChild();
      depth++;
    } else {
      // Find immediate sibling or nearest parent sibling
      let sibling = null;

      while (sibling === null && node !== null) {
        sibling = node.getNextSibling();

        if (sibling === null) {
          node = node.getParent();
          depth--;
        } else {
          node = sibling;
        }
      }
    }
  }

  if (node !== null && node.is(end)) {
    nodes.push({depth, node});
  }

  return nodes;
}

function $getDepth(node: LexicalNode): number {
  let innerNode: LexicalNode | null = node;
  let depth = 0;

  while ((innerNode = innerNode.getParent()) !== null) {
    depth++;
  }

  return depth;
}

export function $getNearestNodeOfType<T extends ElementNode>(
  node: LexicalNode,
  klass: Klass<T>,
): T | null {
  let parent: ElementNode | LexicalNode | null = node;

  while (parent != null) {
    if (parent instanceof klass) {
      return parent as T;
    }

    parent = parent.getParent();
  }

  return null;
}

export function $getNearestBlockElementAncestorOrThrow(
  startNode: LexicalNode,
): ElementNode {
  const blockNode = $findMatchingParent(
    startNode,
    (node) => $isElementNode(node) && !node.isInline(),
  );

  if (!$isElementNode(blockNode)) {
    invariant(
      false,
      'Expected node %s to have closest block element node.',
      startNode.__key,
    );
  }

  return blockNode;
}

export type DOMNodeToLexicalConversion = (element: Node) => LexicalNode;

export type DOMNodeToLexicalConversionMap = Record<
  string,
  DOMNodeToLexicalConversion
>;

export function $findMatchingParent(
  startingNode: LexicalNode,
  findFn: (node: LexicalNode) => boolean,
): LexicalNode | null {
  let curr: ElementNode | LexicalNode | null = startingNode;

  while (curr !== $getRoot() && curr != null) {
    if (findFn(curr)) {
      return curr;
    }

    curr = curr.getParent();
  }

  return null;
}

type Func = () => void;

export function mergeRegister(...func: Array<Func>): () => void {
  return () => {
    func.forEach((f) => f());
  };
}

export function registerNestedElementResolver<N extends ElementNode>(
  editor: LexicalEditor,
  targetNode: Klass<N>,
  cloneNode: (from: N) => N,
  handleOverlap: (from: N, to: N) => void,
): () => void {
  const $isTargetNode = (node: LexicalNode | null | undefined): node is N => {
    return node instanceof targetNode;
  };

  const $findMatch = (node: N): {child: ElementNode; parent: N} | null => {
    // First validate we don't have any children that are of the target,
    // as we need to handle them first.
    const children = node.getChildren();

    for (let i = 0; i < children.length; i++) {
      const child = children[i];

      if ($isTargetNode(child)) {
        return null;
      }
    }

    let parentNode: N | null = node;
    let childNode = node;

    while (parentNode !== null) {
      childNode = parentNode;
      parentNode = parentNode.getParent();

      if ($isTargetNode(parentNode)) {
        return {child: childNode, parent: parentNode};
      }
    }

    return null;
  };

  const elementNodeTransform = (node: N) => {
    const match = $findMatch(node);

    if (match !== null) {
      const {child, parent} = match;

      // Simple path, we can move child out and siblings into a new parent.

      if (child.is(node)) {
        handleOverlap(parent, node);
        const nextSiblings = child.getNextSiblings();
        const nextSiblingsLength = nextSiblings.length;
        parent.insertAfter(child);

        if (nextSiblingsLength !== 0) {
          const newParent = cloneNode(parent);
          child.insertAfter(newParent);

          for (let i = 0; i < nextSiblingsLength; i++) {
            newParent.append(nextSiblings[i]);
          }
        }

        if (!parent.canBeEmpty() && parent.getChildrenSize() === 0) {
          parent.remove();
        }
      } else {
        // Complex path, we have a deep node that isn't a child of the
        // target parent.
        // TODO: implement this functionality
      }
    }
  };

  return editor.registerNodeTransform(targetNode, elementNodeTransform);
}

// eslint-disable-next-line @typescript-eslint/no-explicit-any
type ParseObject = any;

function unstable_internalCreateNodeFromParse(
  parsedNode: ParseObject,
  parsedNodeMap: Map<string, ParseObject>,
  editor: LexicalEditor,
  parentKey: null | NodeKey,
  activeEditorState: EditorState,
): LexicalNode {
  const nodeType = parsedNode.__type;
  const registeredNode = editor._nodes.get(nodeType);

  if (registeredNode === undefined) {
    invariant(false, 'createNodeFromParse: type "%s" + not found', nodeType);
  }

  // Check for properties that are editors
  for (const property in parsedNode) {
    const value = parsedNode[property];

    if (value != null && typeof value === 'object') {
      const parsedEditorState = value.editorState;

      if (parsedEditorState != null) {
        const nestedEditor = createEditor({
          namespace: parsedEditorState.namespace,
        });
        nestedEditor._nodes = editor._nodes;
        nestedEditor._parentEditor = editor._parentEditor;
        nestedEditor._pendingEditorState =
          unstable_convertLegacyJSONEditorState(
            nestedEditor,
            parsedEditorState,
          );
        parsedNode[property] = nestedEditor;
      }
    }
  }

  const NodeKlass = registeredNode.klass;
  const parsedKey = parsedNode.__key;
  // We set the parsedKey to undefined before calling clone() so that
  // we get a new random key assigned.
  parsedNode.__key = undefined;
  const node = NodeKlass.clone(parsedNode);
  parsedNode.__key = parsedKey;
  const key = node.__key;
  activeEditorState._nodeMap.set(key, node);

  node.__parent = parentKey;

  // We will need to recursively handle the children in the case
  // of a ElementNode.
  if ($isElementNode(node)) {
    const children = parsedNode.__children;

    for (let i = 0; i < children.length; i++) {
      const childKey = children[i];
      const parsedChild = parsedNodeMap.get(childKey);

      if (parsedChild !== undefined) {
        const child = unstable_internalCreateNodeFromParse(
          parsedChild,
          parsedNodeMap,
          editor,
          key,
          activeEditorState,
        );
        const newChildKey = child.__key;

        node.__children.push(newChildKey);
      }
    }

    node.__indent = parsedNode.__indent;
    node.__format = parsedNode.__format;
    node.__dir = parsedNode.__dir;
  } else if ($isTextNode(node)) {
    node.__format = parsedNode.__format;
    node.__style = parsedNode.__style;
    node.__mode = parsedNode.__mode;
    node.__detail = parsedNode.__detail;
  }
  return node;
}

function unstable_parseEditorState(
  parsedEditorState: ParseObject,
  editor: LexicalEditor,
): EditorState {
  // This is hacky, do not do this!
  // eslint-disable-next-line @typescript-eslint/no-explicit-any
  const EditorStateClass: any = editor._editorState.constructor;
  const nodeMap = new Map();
  const editorState = new EditorStateClass(nodeMap);
  const parsedNodeMap: Map<string, ParseObject> = new Map(
    parsedEditorState._nodeMap,
  );
  // root always exists in Map
  const parsedRoot = parsedNodeMap.get('root');
  const isUpdating = editor._updating;
  try {
    editor._updating = false;
    editor.update(() => {
      const dirtyElements = editor._dirtyElements;
      const dirtyLeaves = editor._dirtyLeaves;
      const dirtyType = editor._dirtyType;
      editor._dirtyElements = new Map();
      editor._dirtyLeaves = new Set();
      editor._dirtyType = 0;
      try {
        unstable_internalCreateNodeFromParse(
          parsedRoot,
          parsedNodeMap,
          editor,
          null,
          editorState,
        );
      } finally {
        editor._dirtyElements = dirtyElements;
        editor._dirtyLeaves = dirtyLeaves;
        editor._dirtyType = dirtyType;
      }
    });
  } finally {
    editor._updating = isUpdating;
  }
  editorState._readOnly = true;
  return editorState;
}

// TODO: remove this function in version 0.4
export function unstable_convertLegacyJSONEditorState(
  editor: LexicalEditor,
  maybeStringifiedEditorState: string,
): EditorState {
  const parsedEditorState =
    typeof maybeStringifiedEditorState === 'string'
      ? JSON.parse(maybeStringifiedEditorState)
      : maybeStringifiedEditorState;
  return unstable_parseEditorState(parsedEditorState, editor);
}

export function $restoreEditorState(
  editor: LexicalEditor,
  editorState: EditorState,
): void {
  const FULL_RECONCILE = 2;
  const nodeMap = new Map(editorState._nodeMap);
  const activeEditorState = editor._pendingEditorState;

  if (activeEditorState) {
    activeEditorState._nodeMap = nodeMap;
  }

  editor._dirtyType = FULL_RECONCILE;
  const selection = editorState._selection;
  $setSelection(selection === null ? null : selection.clone());
}

export function $insertNodeToNearestRoot<T extends LexicalNode>(node: T): T {
  const selection = $getSelection();
  if ($isRangeSelection(selection)) {
    const {focus} = selection;
    const focusNode = focus.getNode();
    const focusOffset = focus.offset;
    let splitNode: ElementNode;
    let splitOffset: number;

    if ($isTextNode(focusNode)) {
      splitNode = focusNode.getParentOrThrow();
      splitOffset = focusNode.getIndexWithinParent();
      if (focusOffset > 0) {
        splitOffset += 1;
        focusNode.splitText(focusOffset);
      }
    } else {
      splitNode = focusNode;
      splitOffset = focusOffset;
    }
    const [, rightTree] = $splitNode(splitNode, splitOffset);
    rightTree.insertBefore(node);
    rightTree.selectStart();
  } else {
    if ($isNodeSelection(selection) || DEPRECATED_$isGridSelection(selection)) {
      const nodes = selection.getNodes();
      nodes[nodes.length - 1].getTopLevelElementOrThrow().insertAfter(node);
    } else {
      const root = $getRoot();
      root.append(node);
    }
    const paragraphNode = $createParagraphNode();
    node.insertAfter(paragraphNode);
    paragraphNode.select();
  }
  return node.getLatest();
}

export function $wrapNodeInElement(
  node: LexicalNode,
  createElementNode: () => ElementNode,
): ElementNode {
  const elementNode = createElementNode();
  node.replace(elementNode);
  elementNode.append(node);
  return elementNode;
}

export function $splitNode(
  node: ElementNode,
  offset: number,
): [ElementNode | null, ElementNode] {
<<<<<<< HEAD
  let startNode = node.getChildAtIndex(offset) as LexicalNode;
=======
  let startNode = node.getChildAtIndex(offset);
>>>>>>> 25f737d5
  if (startNode == null) {
    startNode = node;
  }

  const recurse = (
    currentNode: LexicalNode,
  ): [ElementNode, ElementNode, LexicalNode] => {
    const parent = currentNode.getParentOrThrow();
    const isParentRoot = $isRootOrShadowRoot(parent);
    // The node we start split from (leaf) is moved, but its recursive
    // parents are copied to create separate tree
    const nodeToMove =
      currentNode === startNode && !isParentRoot
        ? currentNode
        : $copyNode(currentNode);

    if (isParentRoot) {
      currentNode.insertAfter(nodeToMove);
      return [
        currentNode as ElementNode,
        nodeToMove as ElementNode,
        nodeToMove,
      ];
    } else {
      const [leftTree, rightTree, newParent] = recurse(parent);
      const nextSiblings = currentNode.getNextSiblings();

      newParent.append(nodeToMove, ...nextSiblings);
      return [leftTree, rightTree, nodeToMove];
    }
  };

  const [leftTree, rightTree] = recurse(startNode);

  return [leftTree, rightTree];
}<|MERGE_RESOLUTION|>--- conflicted
+++ resolved
@@ -465,11 +465,7 @@
   node: ElementNode,
   offset: number,
 ): [ElementNode | null, ElementNode] {
-<<<<<<< HEAD
-  let startNode = node.getChildAtIndex(offset) as LexicalNode;
-=======
   let startNode = node.getChildAtIndex(offset);
->>>>>>> 25f737d5
   if (startNode == null) {
     startNode = node;
   }
