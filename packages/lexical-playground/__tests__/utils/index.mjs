--- conflicted
+++ resolved
@@ -82,11 +82,9 @@
   tableCellBackgroundColor,
   shouldUseLexicalContextMenu,
   tableHorizontalScroll,
-<<<<<<< HEAD
   shouldAllowHighlightingWithBrackets,
-=======
   selectionAlwaysOnDisplay,
->>>>>>> a016d110
+
 }) {
   // Tests with legacy events often fail to register keypress, so
   // slowing it down to reduce flakiness
@@ -120,12 +118,12 @@
     appSettings.tableCellBackgroundColor = tableCellBackgroundColor;
   }
   appSettings.shouldUseLexicalContextMenu = !!shouldUseLexicalContextMenu;
-<<<<<<< HEAD
+
   appSettings.shouldAllowHighlightingWithBrackets =
     !!shouldAllowHighlightingWithBrackets;
-=======
+
   appSettings.selectionAlwaysOnDisplay = !!selectionAlwaysOnDisplay;
->>>>>>> a016d110
+
 
   const urlParams = appSettingsToURLParams(appSettings);
   const url = `http://localhost:${E2E_PORT}/${
