/**
 * Copyright (c) Meta Platforms, Inc. and affiliates.
 *
 * This source code is licensed under the MIT license found in the
 * LICENSE file in the root directory of this source tree.
 *
 */

import type {
  EditorConfig,
  KlassConstructor,
  LexicalEditor,
  Spread,
  TextNodeThemeClasses,
} from '../LexicalEditor';
import type {
  DOMConversionMap,
  DOMConversionOutput,
  DOMExportOutput,
  LexicalUpdateJSON,
  NodeKey,
  SerializedLexicalNode,
} from '../LexicalNode';
import type {
  BaseSelection,
  RangeSelection,
  TextPointType,
} from '../LexicalSelection';
import type {ElementNode} from './LexicalElementNode';

import {IS_FIREFOX} from 'shared/environment';
import invariant from 'shared/invariant';

import {
  COMPOSITION_SUFFIX,
  DETAIL_TYPE_TO_DETAIL,
  IS_BOLD,
  IS_CODE,
  IS_DIRECTIONLESS,
  IS_HIGHLIGHT,
  IS_ITALIC,
  IS_SEGMENTED,
  IS_STRIKETHROUGH,
  IS_SUBSCRIPT,
  IS_SUPERSCRIPT,
  IS_TOKEN,
  IS_UNDERLINE,
  IS_UNMERGEABLE,
  TEXT_MODE_TO_TYPE,
  TEXT_TYPE_TO_FORMAT,
  TEXT_TYPE_TO_MODE,
} from '../LexicalConstants';
import {LexicalNode} from '../LexicalNode';
import {$cloneNodeState} from '../LexicalNodeState';
import {
  $getSelection,
  $internalMakeRangeSelection,
  $isRangeSelection,
  $updateElementSelectionOnCreateDeleteNode,
  adjustPointOffsetForMergedSibling,
} from '../LexicalSelection';
import {errorOnReadOnly} from '../LexicalUpdates';
import {
  $applyNodeReplacement,
  $getCompositionKey,
  $setCompositionKey,
  getCachedClassNameArray,
  internalMarkSiblingsAsDirty,
  isDOMTextNode,
  isHTMLElement,
  isInlineDomNode,
  toggleTextFormatType,
} from '../LexicalUtils';
import {$createLineBreakNode} from './LexicalLineBreakNode';
import {$createTabNode} from './LexicalTabNode';

export type SerializedTextNode = Spread<
  {
    detail: number;
    format: number;
    mode: TextModeType;
    style: string;
    text: string;
  },
  SerializedLexicalNode
>;

export type TextDetailType = 'directionless' | 'unmergable';

export type TextFormatType =
  | 'bold'
  | 'underline'
  | 'strikethrough'
  | 'italic'
  | 'highlight'
  | 'code'
  | 'subscript'
  | 'superscript'
  | 'lowercase'
  | 'uppercase'
  | 'capitalize';

export type TextModeType = 'normal' | 'token' | 'segmented';

export type TextMark = {end: null | number; id: string; start: null | number};

export type TextMarks = Array<TextMark>;

function getElementOuterTag(node: TextNode, format: number): string | null {
  if (format & IS_CODE) {
    return 'code';
  }
  if (format & IS_HIGHLIGHT) {
    return 'mark';
  }
  if (format & IS_SUBSCRIPT) {
    return 'sub';
  }
  if (format & IS_SUPERSCRIPT) {
    return 'sup';
  }
  return null;
}

function getElementInnerTag(node: TextNode, format: number): string {
  if (format & IS_BOLD) {
    return 'strong';
  }
  if (format & IS_ITALIC) {
    return 'em';
  }
  return 'span';
}

function setTextThemeClassNames(
  tag: string,
  prevFormat: number,
  nextFormat: number,
  dom: HTMLElement,
  textClassNames: TextNodeThemeClasses,
): void {
  const domClassList = dom.classList;
  // Firstly we handle the base theme.
  let classNames = getCachedClassNameArray(textClassNames, 'base');
  if (classNames !== undefined) {
    domClassList.add(...classNames);
  }
  // Secondly we handle the special case: underline + strikethrough.
  // We have to do this as we need a way to compose the fact that
  // the same CSS property will need to be used: text-decoration.
  // In an ideal world we shouldn't have to do this, but there's no
  // easy workaround for many atomic CSS systems today.
  classNames = getCachedClassNameArray(
    textClassNames,
    'underlineStrikethrough',
  );
  let hasUnderlineStrikethrough = false;
  const prevUnderlineStrikethrough =
    prevFormat & IS_UNDERLINE && prevFormat & IS_STRIKETHROUGH;
  const nextUnderlineStrikethrough =
    nextFormat & IS_UNDERLINE && nextFormat & IS_STRIKETHROUGH;

  if (classNames !== undefined) {
    if (nextUnderlineStrikethrough) {
      hasUnderlineStrikethrough = true;
      if (!prevUnderlineStrikethrough) {
        domClassList.add(...classNames);
      }
    } else if (prevUnderlineStrikethrough) {
      domClassList.remove(...classNames);
    }
  }

  for (const key in TEXT_TYPE_TO_FORMAT) {
    const format = key;
    const flag = TEXT_TYPE_TO_FORMAT[format];
    classNames = getCachedClassNameArray(textClassNames, key);
    if (classNames !== undefined) {
      if (nextFormat & flag) {
        if (
          hasUnderlineStrikethrough &&
          (key === 'underline' || key === 'strikethrough')
        ) {
          if (prevFormat & flag) {
            domClassList.remove(...classNames);
          }
          continue;
        }
        if (
          (prevFormat & flag) === 0 ||
          (prevUnderlineStrikethrough && key === 'underline') ||
          key === 'strikethrough'
        ) {
          domClassList.add(...classNames);
        }
      } else if (prevFormat & flag) {
        domClassList.remove(...classNames);
      }
    }
  }
}

function diffComposedText(a: string, b: string): [number, number, string] {
  const aLength = a.length;
  const bLength = b.length;
  let left = 0;
  let right = 0;

  while (left < aLength && left < bLength && a[left] === b[left]) {
    left++;
  }
  while (
    right + left < aLength &&
    right + left < bLength &&
    a[aLength - right - 1] === b[bLength - right - 1]
  ) {
    right++;
  }

  return [left, aLength - left - right, b.slice(left, bLength - right)];
}

function setTextContent(
  nextText: string,
  dom: HTMLElement,
  node: TextNode,
): void {
  const firstChild = dom.firstChild;
  const isComposing = node.isComposing();
  // Always add a suffix if we're composing a node
  const suffix = isComposing ? COMPOSITION_SUFFIX : '';
  const text: string = nextText + suffix;

  if (firstChild == null) {
    dom.textContent = text;
  } else {
    const nodeValue = firstChild.nodeValue;
    if (nodeValue !== text) {
      if (isComposing || IS_FIREFOX) {
        // We also use the diff composed text for general text in FF to avoid
        // the spellcheck red line from flickering.
        const [index, remove, insert] = diffComposedText(
          nodeValue as string,
          text,
        );
        if (remove !== 0) {
          // @ts-expect-error
          firstChild.deleteData(index, remove);
        }
        // @ts-expect-error
        firstChild.insertData(index, insert);
      } else {
        firstChild.nodeValue = text;
      }
    }
  }
}

function createTextInnerDOM(
  innerDOM: HTMLElement,
  node: TextNode,
  innerTag: string,
  format: number,
  text: string,
  config: EditorConfig,
): void {
  setTextContent(text, innerDOM, node);
  const theme = config.theme;
  // Apply theme class names
  const textClassNames = theme.text;

  if (textClassNames !== undefined) {
    setTextThemeClassNames(innerTag, 0, format, innerDOM, textClassNames);
  }
}

function wrapElementWith(
  element: HTMLElement | Text,
  tag: string,
): HTMLElement {
  const el = document.createElement(tag);
  el.appendChild(element);
  return el;
}

// eslint-disable-next-line @typescript-eslint/no-unsafe-declaration-merging
export interface TextNode {
  getTopLevelElement(): ElementNode | null;
  getTopLevelElementOrThrow(): ElementNode;
}

/** @noInheritDoc */
// eslint-disable-next-line @typescript-eslint/no-unsafe-declaration-merging
export class TextNode extends LexicalNode {
<<<<<<< HEAD
  declare ['constructor']: KlassConstructor<typeof TextNode>;
=======
  /** @internal */
  ['constructor']!: KlassConstructor<typeof TextNode>;
>>>>>>> 6f0e30a6
  __text: string;
  /** @internal */
  __format: number;
  /** @internal */
  __style: string;
  /** @internal */
  __mode: 0 | 1 | 2 | 3;
  /** @internal */
  __detail: number;

  static getType(): string {
    return 'text';
  }

  static clone(node: TextNode): TextNode {
    return new TextNode(node.__text, node.__key);
  }

  afterCloneFrom(prevNode: this): void {
    super.afterCloneFrom(prevNode);
    this.__text = prevNode.__text;
    this.__format = prevNode.__format;
    this.__style = prevNode.__style;
    this.__mode = prevNode.__mode;
    this.__detail = prevNode.__detail;
  }

  constructor(text: string = '', key?: NodeKey) {
    super(key);
    this.__text = text;
    this.__format = 0;
    this.__style = '';
    this.__mode = 0;
    this.__detail = 0;
  }

  /**
   * Returns a 32-bit integer that represents the TextFormatTypes currently applied to the
   * TextNode. You probably don't want to use this method directly - consider using TextNode.hasFormat instead.
   *
   * @returns a number representing the format of the text node.
   */
  getFormat(): number {
    const self = this.getLatest();
    return self.__format;
  }

  /**
   * Returns a 32-bit integer that represents the TextDetailTypes currently applied to the
   * TextNode. You probably don't want to use this method directly - consider using TextNode.isDirectionless
   * or TextNode.isUnmergeable instead.
   *
   * @returns a number representing the detail of the text node.
   */
  getDetail(): number {
    const self = this.getLatest();
    return self.__detail;
  }

  /**
   * Returns the mode (TextModeType) of the TextNode, which may be "normal", "token", or "segmented"
   *
   * @returns TextModeType.
   */
  getMode(): TextModeType {
    const self = this.getLatest();
    return TEXT_TYPE_TO_MODE[self.__mode];
  }

  /**
   * Returns the styles currently applied to the node. This is analogous to CSSText in the DOM.
   *
   * @returns CSSText-like string of styles applied to the underlying DOM node.
   */
  getStyle(): string {
    const self = this.getLatest();
    return self.__style;
  }

  /**
   * Returns whether or not the node is in "token" mode. TextNodes in token mode can be navigated through character-by-character
   * with a RangeSelection, but are deleted as a single entity (not individually by character).
   *
   * @returns true if the node is in token mode, false otherwise.
   */
  isToken(): boolean {
    const self = this.getLatest();
    return self.__mode === IS_TOKEN;
  }

  /**
   *
   * @returns true if Lexical detects that an IME or other 3rd-party script is attempting to
   * mutate the TextNode, false otherwise.
   */
  isComposing(): boolean {
    return this.__key === $getCompositionKey();
  }

  /**
   * Returns whether or not the node is in "segmented" mode. TextNodes in segmented mode can be navigated through character-by-character
   * with a RangeSelection, but are deleted in space-delimited "segments".
   *
   * @returns true if the node is in segmented mode, false otherwise.
   */
  isSegmented(): boolean {
    const self = this.getLatest();
    return self.__mode === IS_SEGMENTED;
  }
  /**
   * Returns whether or not the node is "directionless". Directionless nodes don't respect changes between RTL and LTR modes.
   *
   * @returns true if the node is directionless, false otherwise.
   */
  isDirectionless(): boolean {
    const self = this.getLatest();
    return (self.__detail & IS_DIRECTIONLESS) !== 0;
  }
  /**
   * Returns whether or not the node is unmergeable. In some scenarios, Lexical tries to merge
   * adjacent TextNodes into a single TextNode. If a TextNode is unmergeable, this won't happen.
   *
   * @returns true if the node is unmergeable, false otherwise.
   */
  isUnmergeable(): boolean {
    const self = this.getLatest();
    return (self.__detail & IS_UNMERGEABLE) !== 0;
  }

  /**
   * Returns whether or not the node has the provided format applied. Use this with the human-readable TextFormatType
   * string values to get the format of a TextNode.
   *
   * @param type - the TextFormatType to check for.
   *
   * @returns true if the node has the provided format, false otherwise.
   */
  hasFormat(type: TextFormatType): boolean {
    const formatFlag = TEXT_TYPE_TO_FORMAT[type];
    return (this.getFormat() & formatFlag) !== 0;
  }

  /**
   * Returns whether or not the node is simple text. Simple text is defined as a TextNode that has the string type "text"
   * (i.e., not a subclass) and has no mode applied to it (i.e., not segmented or token).
   *
   * @returns true if the node is simple text, false otherwise.
   */
  isSimpleText(): boolean {
    return this.__type === 'text' && this.__mode === 0;
  }

  /**
   * Returns the text content of the node as a string.
   *
   * @returns a string representing the text content of the node.
   */
  getTextContent(): string {
    const self = this.getLatest();
    return self.__text;
  }

  /**
   * Returns the format flags applied to the node as a 32-bit integer.
   *
   * @returns a number representing the TextFormatTypes applied to the node.
   */
  getFormatFlags(type: TextFormatType, alignWithFormat: null | number): number {
    const self = this.getLatest();
    const format = self.__format;
    return toggleTextFormatType(format, type, alignWithFormat);
  }

  /**
   *
   * @returns true if the text node supports font styling, false otherwise.
   */
  canHaveFormat(): boolean {
    return true;
  }

  /**
   * @returns true if the text node is inline, false otherwise.
   */
  isInline(): true {
    return true;
  }

  // View

  createDOM(config: EditorConfig, editor?: LexicalEditor): HTMLElement {
    const format = this.__format;
    const outerTag = getElementOuterTag(this, format);
    const innerTag = getElementInnerTag(this, format);
    const tag = outerTag === null ? innerTag : outerTag;
    const dom = document.createElement(tag);
    let innerDOM = dom;
    if (this.hasFormat('code')) {
      dom.setAttribute('spellcheck', 'false');
    }
    if (outerTag !== null) {
      innerDOM = document.createElement(innerTag);
      dom.appendChild(innerDOM);
    }
    const text = this.__text;
    createTextInnerDOM(innerDOM, this, innerTag, format, text, config);
    const style = this.__style;
    if (style !== '') {
      dom.style.cssText = style;
    }
    return dom;
  }

  updateDOM(prevNode: this, dom: HTMLElement, config: EditorConfig): boolean {
    const nextText = this.__text;
    const prevFormat = prevNode.__format;
    const nextFormat = this.__format;
    const prevOuterTag = getElementOuterTag(this, prevFormat);
    const nextOuterTag = getElementOuterTag(this, nextFormat);
    const prevInnerTag = getElementInnerTag(this, prevFormat);
    const nextInnerTag = getElementInnerTag(this, nextFormat);
    const prevTag = prevOuterTag === null ? prevInnerTag : prevOuterTag;
    const nextTag = nextOuterTag === null ? nextInnerTag : nextOuterTag;

    if (prevTag !== nextTag) {
      return true;
    }
    if (prevOuterTag === nextOuterTag && prevInnerTag !== nextInnerTag) {
      // should always be an element
      const prevInnerDOM: HTMLElement = dom.firstChild as HTMLElement;
      if (prevInnerDOM == null) {
        invariant(false, 'updateDOM: prevInnerDOM is null or undefined');
      }
      const nextInnerDOM = document.createElement(nextInnerTag);
      createTextInnerDOM(
        nextInnerDOM,
        this,
        nextInnerTag,
        nextFormat,
        nextText,
        config,
      );
      dom.replaceChild(nextInnerDOM, prevInnerDOM);
      return false;
    }
    let innerDOM = dom;
    if (nextOuterTag !== null) {
      if (prevOuterTag !== null) {
        innerDOM = dom.firstChild as HTMLElement;
        if (innerDOM == null) {
          invariant(false, 'updateDOM: innerDOM is null or undefined');
        }
      }
    }
    setTextContent(nextText, innerDOM, this);
    const theme = config.theme;
    // Apply theme class names
    const textClassNames = theme.text;

    if (textClassNames !== undefined && prevFormat !== nextFormat) {
      setTextThemeClassNames(
        nextInnerTag,
        prevFormat,
        nextFormat,
        innerDOM,
        textClassNames,
      );
    }
    const prevStyle = prevNode.__style;
    const nextStyle = this.__style;
    if (prevStyle !== nextStyle) {
      dom.style.cssText = nextStyle;
    }
    return false;
  }

  static importDOM(): DOMConversionMap | null {
    return {
      '#text': () => ({
        conversion: $convertTextDOMNode,
        priority: 0,
      }),
      b: () => ({
        conversion: convertBringAttentionToElement,
        priority: 0,
      }),
      code: () => ({
        conversion: convertTextFormatElement,
        priority: 0,
      }),
      em: () => ({
        conversion: convertTextFormatElement,
        priority: 0,
      }),
      i: () => ({
        conversion: convertTextFormatElement,
        priority: 0,
      }),
      mark: () => ({
        conversion: convertTextFormatElement,
        priority: 0,
      }),
      s: () => ({
        conversion: convertTextFormatElement,
        priority: 0,
      }),
      span: () => ({
        conversion: convertSpanElement,
        priority: 0,
      }),
      strong: () => ({
        conversion: convertTextFormatElement,
        priority: 0,
      }),
      sub: () => ({
        conversion: convertTextFormatElement,
        priority: 0,
      }),
      sup: () => ({
        conversion: convertTextFormatElement,
        priority: 0,
      }),
      u: () => ({
        conversion: convertTextFormatElement,
        priority: 0,
      }),
    };
  }

  static importJSON(serializedNode: SerializedTextNode): TextNode {
    return $createTextNode().updateFromJSON(serializedNode);
  }

  updateFromJSON(serializedNode: LexicalUpdateJSON<SerializedTextNode>): this {
    return super
      .updateFromJSON(serializedNode)
      .setTextContent(serializedNode.text)
      .setFormat(serializedNode.format)
      .setDetail(serializedNode.detail)
      .setMode(serializedNode.mode)
      .setStyle(serializedNode.style);
  }

  // This improves Lexical's basic text output in copy+paste plus
  // for headless mode where people might use Lexical to generate
  // HTML content and not have the ability to use CSS classes.
  exportDOM(editor: LexicalEditor): DOMExportOutput {
    let {element} = super.exportDOM(editor);
    invariant(
      isHTMLElement(element),
      'Expected TextNode createDOM to always return a HTMLElement',
    );
    element.style.whiteSpace = 'pre-wrap';

    // Add text-transform styles for capitalization formats
    if (this.hasFormat('lowercase')) {
      element.style.textTransform = 'lowercase';
    } else if (this.hasFormat('uppercase')) {
      element.style.textTransform = 'uppercase';
    } else if (this.hasFormat('capitalize')) {
      element.style.textTransform = 'capitalize';
    }

    // This is the only way to properly add support for most clients,
    // even if it's semantically incorrect to have to resort to using
    // <b>, <u>, <s>, <i> elements.
    if (this.hasFormat('bold')) {
      element = wrapElementWith(element, 'b');
    }
    if (this.hasFormat('italic')) {
      element = wrapElementWith(element, 'i');
    }
    if (this.hasFormat('strikethrough')) {
      element = wrapElementWith(element, 's');
    }
    if (this.hasFormat('underline')) {
      element = wrapElementWith(element, 'u');
    }

    return {
      element,
    };
  }

  exportJSON(): SerializedTextNode {
    return {
      detail: this.getDetail(),
      format: this.getFormat(),
      mode: this.getMode(),
      style: this.getStyle(),
      text: this.getTextContent(),
      // As an exception here we invoke super at the end for historical reasons.
      // Namely, to preserve the order of the properties and not to break the tests
      // that use the serialized string representation.
      ...super.exportJSON(),
    };
  }

  // Mutators
  selectionTransform(
    prevSelection: null | BaseSelection,
    nextSelection: RangeSelection,
  ): void {
    return;
  }

  /**
   * Sets the node format to the provided TextFormatType or 32-bit integer. Note that the TextFormatType
   * version of the argument can only specify one format and doing so will remove all other formats that
   * may be applied to the node. For toggling behavior, consider using {@link TextNode.toggleFormat}
   *
   * @param format - TextFormatType or 32-bit integer representing the node format.
   *
   * @returns this TextNode.
   * // TODO 0.12 This should just be a `string`.
   */
  setFormat(format: TextFormatType | number): this {
    const self = this.getWritable();
    self.__format =
      typeof format === 'string' ? TEXT_TYPE_TO_FORMAT[format] : format;
    return self;
  }

  /**
   * Sets the node detail to the provided TextDetailType or 32-bit integer. Note that the TextDetailType
   * version of the argument can only specify one detail value and doing so will remove all other detail values that
   * may be applied to the node. For toggling behavior, consider using {@link TextNode.toggleDirectionless}
   * or {@link TextNode.toggleUnmergeable}
   *
   * @param detail - TextDetailType or 32-bit integer representing the node detail.
   *
   * @returns this TextNode.
   * // TODO 0.12 This should just be a `string`.
   */
  setDetail(detail: TextDetailType | number): this {
    const self = this.getWritable();
    self.__detail =
      typeof detail === 'string' ? DETAIL_TYPE_TO_DETAIL[detail] : detail;
    return self;
  }

  /**
   * Sets the node style to the provided CSSText-like string. Set this property as you
   * would an HTMLElement style attribute to apply inline styles to the underlying DOM Element.
   *
   * @param style - CSSText to be applied to the underlying HTMLElement.
   *
   * @returns this TextNode.
   */
  setStyle(style: string): this {
    const self = this.getWritable();
    self.__style = style;
    return self;
  }

  /**
   * Applies the provided format to this TextNode if it's not present. Removes it if it's present.
   * The subscript and superscript formats are mutually exclusive.
   * Prefer using this method to turn specific formats on and off.
   *
   * @param type - TextFormatType to toggle.
   *
   * @returns this TextNode.
   */
  toggleFormat(type: TextFormatType): this {
    const format = this.getFormat();
    const newFormat = toggleTextFormatType(format, type, null);
    return this.setFormat(newFormat);
  }

  /**
   * Toggles the directionless detail value of the node. Prefer using this method over setDetail.
   *
   * @returns this TextNode.
   */
  toggleDirectionless(): this {
    const self = this.getWritable();
    self.__detail ^= IS_DIRECTIONLESS;
    return self;
  }

  /**
   * Toggles the unmergeable detail value of the node. Prefer using this method over setDetail.
   *
   * @returns this TextNode.
   */
  toggleUnmergeable(): this {
    const self = this.getWritable();
    self.__detail ^= IS_UNMERGEABLE;
    return self;
  }

  /**
   * Sets the mode of the node.
   *
   * @returns this TextNode.
   */
  setMode(type: TextModeType): this {
    const mode = TEXT_MODE_TO_TYPE[type];
    if (this.__mode === mode) {
      return this;
    }
    const self = this.getWritable();
    self.__mode = mode;
    return self;
  }

  /**
   * Sets the text content of the node.
   *
   * @param text - the string to set as the text value of the node.
   *
   * @returns this TextNode.
   */
  setTextContent(text: string): this {
    if (this.__text === text) {
      return this;
    }
    const self = this.getWritable();
    self.__text = text;
    return self;
  }

  /**
   * Sets the current Lexical selection to be a RangeSelection with anchor and focus on this TextNode at the provided offsets.
   *
   * @param _anchorOffset - the offset at which the Selection anchor will be placed.
   * @param _focusOffset - the offset at which the Selection focus will be placed.
   *
   * @returns the new RangeSelection.
   */
  select(_anchorOffset?: number, _focusOffset?: number): RangeSelection {
    errorOnReadOnly();
    let anchorOffset = _anchorOffset;
    let focusOffset = _focusOffset;
    const selection = $getSelection();
    const text = this.getTextContent();
    const key = this.__key;
    if (typeof text === 'string') {
      const lastOffset = text.length;
      if (anchorOffset === undefined) {
        anchorOffset = lastOffset;
      }
      if (focusOffset === undefined) {
        focusOffset = lastOffset;
      }
    } else {
      anchorOffset = 0;
      focusOffset = 0;
    }
    if (!$isRangeSelection(selection)) {
      return $internalMakeRangeSelection(
        key,
        anchorOffset,
        key,
        focusOffset,
        'text',
        'text',
      );
    } else {
      const compositionKey = $getCompositionKey();
      if (
        compositionKey === selection.anchor.key ||
        compositionKey === selection.focus.key
      ) {
        $setCompositionKey(key);
      }
      selection.setTextNodeRange(this, anchorOffset, this, focusOffset);
    }
    return selection;
  }

  selectStart(): RangeSelection {
    return this.select(0, 0);
  }

  selectEnd(): RangeSelection {
    const size = this.getTextContentSize();
    return this.select(size, size);
  }

  /**
   * Inserts the provided text into this TextNode at the provided offset, deleting the number of characters
   * specified. Can optionally calculate a new selection after the operation is complete.
   *
   * @param offset - the offset at which the splice operation should begin.
   * @param delCount - the number of characters to delete, starting from the offset.
   * @param newText - the text to insert into the TextNode at the offset.
   * @param moveSelection - optional, whether or not to move selection to the end of the inserted substring.
   *
   * @returns this TextNode.
   */
  spliceText(
    offset: number,
    delCount: number,
    newText: string,
    moveSelection?: boolean,
  ): TextNode {
    const writableSelf = this.getWritable();
    const text = writableSelf.__text;
    const handledTextLength = newText.length;
    let index = offset;
    if (index < 0) {
      index = handledTextLength + index;
      if (index < 0) {
        index = 0;
      }
    }
    const selection = $getSelection();
    if (moveSelection && $isRangeSelection(selection)) {
      const newOffset = offset + handledTextLength;
      selection.setTextNodeRange(
        writableSelf,
        newOffset,
        writableSelf,
        newOffset,
      );
    }

    const updatedText =
      text.slice(0, index) + newText + text.slice(index + delCount);

    writableSelf.__text = updatedText;
    return writableSelf;
  }

  /**
   * This method is meant to be overridden by TextNode subclasses to control the behavior of those nodes
   * when a user event would cause text to be inserted before them in the editor. If true, Lexical will attempt
   * to insert text into this node. If false, it will insert the text in a new sibling node.
   *
   * @returns true if text can be inserted before the node, false otherwise.
   */
  canInsertTextBefore(): boolean {
    return true;
  }

  /**
   * This method is meant to be overridden by TextNode subclasses to control the behavior of those nodes
   * when a user event would cause text to be inserted after them in the editor. If true, Lexical will attempt
   * to insert text into this node. If false, it will insert the text in a new sibling node.
   *
   * @returns true if text can be inserted after the node, false otherwise.
   */
  canInsertTextAfter(): boolean {
    return true;
  }

  /**
   * Splits this TextNode at the provided character offsets, forming new TextNodes from the substrings
   * formed by the split, and inserting those new TextNodes into the editor, replacing the one that was split.
   *
   * @param splitOffsets - rest param of the text content character offsets at which this node should be split.
   *
   * @returns an Array containing the newly-created TextNodes.
   */
  splitText(...splitOffsets: Array<number>): Array<TextNode> {
    errorOnReadOnly();
    const self = this.getLatest();
    const textContent = self.getTextContent();
    if (textContent === '') {
      return [];
    }
    const key = self.__key;
    const compositionKey = $getCompositionKey();
    const textLength = textContent.length;
    splitOffsets.sort((a, b) => a - b);
    splitOffsets.push(textLength);
    const parts = [];
    const splitOffsetsLength = splitOffsets.length;
    for (
      let start = 0, offsetIndex = 0;
      start < textLength && offsetIndex <= splitOffsetsLength;
      offsetIndex++
    ) {
      const end = splitOffsets[offsetIndex];
      if (end > start) {
        parts.push(textContent.slice(start, end));
        start = end;
      }
    }
    const partsLength = parts.length;
    if (partsLength === 1) {
      return [self];
    }
    const firstPart = parts[0];
    const parent = self.getParent();
    let writableNode;
    const format = self.getFormat();
    const style = self.getStyle();
    const detail = self.__detail;
    let hasReplacedSelf = false;

    // Prepare to handle selection
    let startTextPoint: TextPointType | null = null;
    let endTextPoint: TextPointType | null = null;
    const selection = $getSelection();
    if ($isRangeSelection(selection)) {
      const [startPoint, endPoint] = selection.isBackward()
        ? [selection.focus, selection.anchor]
        : [selection.anchor, selection.focus];
      if (startPoint.type === 'text' && startPoint.key === key) {
        startTextPoint = startPoint;
      }
      if (endPoint.type === 'text' && endPoint.key === key) {
        endTextPoint = endPoint;
      }
    }

    if (self.isSegmented()) {
      // Create a new TextNode
      writableNode = $createTextNode(firstPart);
      writableNode.__format = format;
      writableNode.__style = style;
      writableNode.__detail = detail;
      writableNode.__state = $cloneNodeState(self, writableNode);
      hasReplacedSelf = true;
    } else {
      // For the first part, update the existing node
      writableNode = self.setTextContent(firstPart);
    }

    // Then handle all other parts
    const splitNodes: TextNode[] = [writableNode];
    let textSize = firstPart.length;

    for (let i = 1; i < partsLength; i++) {
      const part = parts[i];
      const partSize = part.length;
      const sibling = $createTextNode(part);
      sibling.__format = format;
      sibling.__style = style;
      sibling.__detail = detail;
      sibling.__state = $cloneNodeState(self, sibling);
      const siblingKey = sibling.__key;
      const nextTextSize = textSize + partSize;
      if (compositionKey === key) {
        $setCompositionKey(siblingKey);
      }
      textSize = nextTextSize;
      splitNodes.push(sibling);
    }

    // Move the selection to the best location in the split string.
    // The end point is always left-biased, and the start point is
    // generally left biased unless the end point would land on a
    // later node in the split in which case it will prefer the start
    // of that node so they will tend to be on the same node.
    const originalStartOffset = startTextPoint ? startTextPoint.offset : null;
    const originalEndOffset = endTextPoint ? endTextPoint.offset : null;
    let startOffset = 0;
    for (const node of splitNodes) {
      if (!(startTextPoint || endTextPoint)) {
        break;
      }
      const endOffset = startOffset + node.getTextContentSize();
      if (
        startTextPoint !== null &&
        originalStartOffset !== null &&
        originalStartOffset <= endOffset &&
        originalStartOffset >= startOffset
      ) {
        // Set the start point to the first valid node
        startTextPoint.set(
          node.getKey(),
          originalStartOffset - startOffset,
          'text',
        );
        if (originalStartOffset < endOffset) {
          // The start isn't on a border so we can stop checking
          startTextPoint = null;
        }
      }
      if (
        endTextPoint !== null &&
        originalEndOffset !== null &&
        originalEndOffset <= endOffset &&
        originalEndOffset >= startOffset
      ) {
        endTextPoint.set(
          node.getKey(),
          originalEndOffset - startOffset,
          'text',
        );
        break;
      }
      startOffset = endOffset;
    }

    // Insert the nodes into the parent's children
    if (parent !== null) {
      internalMarkSiblingsAsDirty(this);
      const writableParent = parent.getWritable();
      const insertionIndex = this.getIndexWithinParent();
      if (hasReplacedSelf) {
        writableParent.splice(insertionIndex, 0, splitNodes);
        this.remove();
      } else {
        writableParent.splice(insertionIndex, 1, splitNodes);
      }

      if ($isRangeSelection(selection)) {
        $updateElementSelectionOnCreateDeleteNode(
          selection,
          parent,
          insertionIndex,
          partsLength - 1,
        );
      }
    }

    return splitNodes;
  }

  /**
   * Merges the target TextNode into this TextNode, removing the target node.
   *
   * @param target - the TextNode to merge into this one.
   *
   * @returns this TextNode.
   */
  mergeWithSibling(target: TextNode): TextNode {
    const isBefore = target === this.getPreviousSibling();
    if (!isBefore && target !== this.getNextSibling()) {
      invariant(
        false,
        'mergeWithSibling: sibling must be a previous or next sibling',
      );
    }
    const key = this.__key;
    const targetKey = target.__key;
    const text = this.__text;
    const textLength = text.length;
    const compositionKey = $getCompositionKey();

    if (compositionKey === targetKey) {
      $setCompositionKey(key);
    }
    const selection = $getSelection();
    if ($isRangeSelection(selection)) {
      const anchor = selection.anchor;
      const focus = selection.focus;
      if (anchor !== null && anchor.key === targetKey) {
        adjustPointOffsetForMergedSibling(
          anchor,
          isBefore,
          key,
          target,
          textLength,
        );
      }
      if (focus !== null && focus.key === targetKey) {
        adjustPointOffsetForMergedSibling(
          focus,
          isBefore,
          key,
          target,
          textLength,
        );
      }
    }
    const targetText = target.__text;
    const newText = isBefore ? targetText + text : text + targetText;
    this.setTextContent(newText);
    const writableSelf = this.getWritable();
    target.remove();
    return writableSelf;
  }

  /**
   * This method is meant to be overridden by TextNode subclasses to control the behavior of those nodes
   * when used with the registerLexicalTextEntity function. If you're using registerLexicalTextEntity, the
   * node class that you create and replace matched text with should return true from this method.
   *
   * @returns true if the node is to be treated as a "text entity", false otherwise.
   */
  isTextEntity(): boolean {
    return false;
  }
}

function convertSpanElement(domNode: HTMLSpanElement): DOMConversionOutput {
  // domNode is a <span> since we matched it by nodeName
  const span = domNode;
  const style = span.style;

  return {
    forChild: applyTextFormatFromStyle(style),
    node: null,
  };
}

function convertBringAttentionToElement(
  domNode: HTMLElement,
): DOMConversionOutput {
  // domNode is a <b> since we matched it by nodeName
  const b = domNode;
  // Google Docs wraps all copied HTML in a <b> with font-weight normal
  const hasNormalFontWeight = b.style.fontWeight === 'normal';

  return {
    forChild: applyTextFormatFromStyle(
      b.style,
      hasNormalFontWeight ? undefined : 'bold',
    ),
    node: null,
  };
}

const preParentCache = new WeakMap<Node, null | Node>();

function isNodePre(node: Node): boolean {
  if (!isHTMLElement(node)) {
    return false;
  } else if (node.nodeName === 'PRE') {
    return true;
  }
  const whiteSpace = node.style.whiteSpace;
  return typeof whiteSpace === 'string' && whiteSpace.startsWith('pre');
}

export function findParentPreDOMNode(node: Node) {
  let cached;
  let parent = node.parentNode;
  const visited = [node];
  while (
    parent !== null &&
    (cached = preParentCache.get(parent)) === undefined &&
    !isNodePre(parent)
  ) {
    visited.push(parent);
    parent = parent.parentNode;
  }
  const resultNode = cached === undefined ? parent : cached;
  for (let i = 0; i < visited.length; i++) {
    preParentCache.set(visited[i], resultNode);
  }
  return resultNode;
}

function $convertTextDOMNode(domNode: Node): DOMConversionOutput {
  const domNode_ = domNode as Text;
  const parentDom = domNode.parentElement;
  invariant(
    parentDom !== null,
    'Expected parentElement of Text not to be null',
  );
  let textContent = domNode_.textContent || '';
  // No collapse and preserve segment break for pre, pre-wrap and pre-line
  if (findParentPreDOMNode(domNode_) !== null) {
    const parts = textContent.split(/(\r?\n|\t)/);
    const nodes: Array<LexicalNode> = [];
    const length = parts.length;
    for (let i = 0; i < length; i++) {
      const part = parts[i];
      if (part === '\n' || part === '\r\n') {
        nodes.push($createLineBreakNode());
      } else if (part === '\t') {
        nodes.push($createTabNode());
      } else if (part !== '') {
        nodes.push($createTextNode(part));
      }
    }
    return {node: nodes};
  }
  textContent = textContent.replace(/\r/g, '').replace(/[ \t\n]+/g, ' ');
  if (textContent === '') {
    return {node: null};
  }
  if (textContent[0] === ' ') {
    // Traverse backward while in the same line. If content contains new line or tab -> potential
    // delete, other elements can borrow from this one. Deletion depends on whether it's also the
    // last space (see next condition: textContent[textContent.length - 1] === ' '))
    let previousText: null | Text = domNode_;
    let isStartOfLine = true;
    while (
      previousText !== null &&
      (previousText = findTextInLine(previousText, false)) !== null
    ) {
      const previousTextContent = previousText.textContent || '';
      if (previousTextContent.length > 0) {
        if (/[ \t\n]$/.test(previousTextContent)) {
          textContent = textContent.slice(1);
        }
        isStartOfLine = false;
        break;
      }
    }
    if (isStartOfLine) {
      textContent = textContent.slice(1);
    }
  }
  if (textContent[textContent.length - 1] === ' ') {
    // Traverse forward while in the same line, preserve if next inline will require a space
    let nextText: null | Text = domNode_;
    let isEndOfLine = true;
    while (
      nextText !== null &&
      (nextText = findTextInLine(nextText, true)) !== null
    ) {
      const nextTextContent = (nextText.textContent || '').replace(
        /^( |\t|\r?\n)+/,
        '',
      );
      if (nextTextContent.length > 0) {
        isEndOfLine = false;
        break;
      }
    }
    if (isEndOfLine) {
      textContent = textContent.slice(0, textContent.length - 1);
    }
  }
  if (textContent === '') {
    return {node: null};
  }
  return {node: $createTextNode(textContent)};
}

function findTextInLine(text: Text, forward: boolean): null | Text {
  let node: Node = text;
  // eslint-disable-next-line no-constant-condition
  while (true) {
    let sibling: null | Node;
    while (
      (sibling = forward ? node.nextSibling : node.previousSibling) === null
    ) {
      const parentElement = node.parentElement;
      if (parentElement === null) {
        return null;
      }
      node = parentElement;
    }
    node = sibling;
    if (isHTMLElement(node)) {
      const display = node.style.display;
      if (
        (display === '' && !isInlineDomNode(node)) ||
        (display !== '' && !display.startsWith('inline'))
      ) {
        return null;
      }
    }
    let descendant: null | Node = node;
    while ((descendant = forward ? node.firstChild : node.lastChild) !== null) {
      node = descendant;
    }
    if (isDOMTextNode(node)) {
      return node;
    } else if (node.nodeName === 'BR') {
      return null;
    }
  }
}

const nodeNameToTextFormat: Record<string, TextFormatType> = {
  code: 'code',
  em: 'italic',
  i: 'italic',
  mark: 'highlight',
  s: 'strikethrough',
  strong: 'bold',
  sub: 'subscript',
  sup: 'superscript',
  u: 'underline',
};

function convertTextFormatElement(domNode: HTMLElement): DOMConversionOutput {
  const format = nodeNameToTextFormat[domNode.nodeName.toLowerCase()];
  if (format === undefined) {
    return {node: null};
  }
  return {
    forChild: applyTextFormatFromStyle(domNode.style, format),
    node: null,
  };
}

export function $createTextNode(text = ''): TextNode {
  return $applyNodeReplacement(new TextNode(text));
}

export function $isTextNode(
  node: LexicalNode | null | undefined,
): node is TextNode {
  return node instanceof TextNode;
}

function applyTextFormatFromStyle(
  style: CSSStyleDeclaration,
  shouldApply?: TextFormatType,
) {
  const fontWeight = style.fontWeight;
  const textDecoration = style.textDecoration.split(' ');
  // Google Docs uses span tags + font-weight for bold text
  const hasBoldFontWeight = fontWeight === '700' || fontWeight === 'bold';
  // Google Docs uses span tags + text-decoration: line-through for strikethrough text
  const hasLinethroughTextDecoration = textDecoration.includes('line-through');
  // Google Docs uses span tags + font-style for italic text
  const hasItalicFontStyle = style.fontStyle === 'italic';
  // Google Docs uses span tags + text-decoration: underline for underline text
  const hasUnderlineTextDecoration = textDecoration.includes('underline');
  // Google Docs uses span tags + vertical-align to specify subscript and superscript
  const verticalAlign = style.verticalAlign;

  return (lexicalNode: LexicalNode) => {
    if (!$isTextNode(lexicalNode)) {
      return lexicalNode;
    }
    if (hasBoldFontWeight && !lexicalNode.hasFormat('bold')) {
      lexicalNode.toggleFormat('bold');
    }
    if (
      hasLinethroughTextDecoration &&
      !lexicalNode.hasFormat('strikethrough')
    ) {
      lexicalNode.toggleFormat('strikethrough');
    }
    if (hasItalicFontStyle && !lexicalNode.hasFormat('italic')) {
      lexicalNode.toggleFormat('italic');
    }
    if (hasUnderlineTextDecoration && !lexicalNode.hasFormat('underline')) {
      lexicalNode.toggleFormat('underline');
    }
    if (verticalAlign === 'sub' && !lexicalNode.hasFormat('subscript')) {
      lexicalNode.toggleFormat('subscript');
    }
    if (verticalAlign === 'super' && !lexicalNode.hasFormat('superscript')) {
      lexicalNode.toggleFormat('superscript');
    }

    if (shouldApply && !lexicalNode.hasFormat(shouldApply)) {
      lexicalNode.toggleFormat(shouldApply);
    }

    return lexicalNode;
  };
}<|MERGE_RESOLUTION|>--- conflicted
+++ resolved
@@ -292,12 +292,8 @@
 /** @noInheritDoc */
 // eslint-disable-next-line @typescript-eslint/no-unsafe-declaration-merging
 export class TextNode extends LexicalNode {
-<<<<<<< HEAD
+  /** @internal */
   declare ['constructor']: KlassConstructor<typeof TextNode>;
-=======
-  /** @internal */
-  ['constructor']!: KlassConstructor<typeof TextNode>;
->>>>>>> 6f0e30a6
   __text: string;
   /** @internal */
   __format: number;
