/**
 * Copyright (c) Meta Platforms, Inc. and affiliates.
 *
 * This source code is licensed under the MIT license found in the
 * LICENSE file in the root directory of this source tree.
 *
 */

import {
  $createRangeSelection,
  $getRoot,
  $getSelection,
  $isDecoratorNode,
  $isElementNode,
  $isRangeSelection,
<<<<<<< HEAD
  createEditor,
=======
  $setSelection,
>>>>>>> db4c743b
  DecoratorNode,
  ElementNode,
  LexicalEditor,
  NodeKey,
  ParagraphNode,
<<<<<<< HEAD
  SerializedTextNode,
=======
  RangeSelection,
>>>>>>> db4c743b
  TextNode,
} from 'lexical';

import {LexicalNode} from '../../LexicalNode';
import {$createParagraphNode} from '../../nodes/LexicalParagraphNode';
import {$createTextNode} from '../../nodes/LexicalTextNode';
import {
  $createTestInlineElementNode,
  initializeUnitTest,
  TestElementNode,
  TestInlineElementNode,
} from '../utils';

class TestNode extends LexicalNode {
  static getType(): string {
    return 'test';
  }

  static clone(node: TestNode) {
    return new TestNode(node.__key);
  }

  createDOM() {
    return document.createElement('div');
  }

  static importJSON() {
    return new TestNode();
  }

  exportJSON() {
    return {type: 'test', version: 1};
  }
}

class InlineDecoratorNode extends DecoratorNode<string> {
  static getType(): string {
    return 'inline-decorator';
  }

  static clone(): InlineDecoratorNode {
    return new InlineDecoratorNode();
  }

  static importJSON() {
    return new InlineDecoratorNode();
  }

  exportJSON() {
    return {type: 'inline-decorator', version: 1};
  }

  createDOM(): HTMLElement {
    return document.createElement('span');
  }

  isInline(): true {
    return true;
  }

  isParentRequired(): true {
    return true;
  }

  decorate() {
    return 'inline-decorator';
  }
}

// This is a hack to bypass the node type validation on LexicalNode. We never want to create
// an LexicalNode directly but we're testing the base functionality in this module.
LexicalNode.getType = function () {
  return 'node';
};

describe('LexicalNode tests', () => {
  initializeUnitTest(
    (testEnv) => {
      let paragraphNode: ParagraphNode;
      let textNode: TextNode;

      beforeEach(async () => {
        const {editor} = testEnv;

        await editor.update(() => {
          const rootNode = $getRoot();
          paragraphNode = new ParagraphNode();
          textNode = new TextNode('foo');
          paragraphNode.append(textNode);
          rootNode.append(paragraphNode);
        });
      });

      test('LexicalNode.constructor', async () => {
        const {editor} = testEnv;

        await editor.update(() => {
          const node = new LexicalNode('__custom_key__');
          expect(node.__type).toBe('node');
          expect(node.__key).toBe('__custom_key__');
          expect(node.__parent).toBe(null);
        });

        await editor.getEditorState().read(() => {
          expect(() => new LexicalNode()).toThrow();
          expect(() => new LexicalNode('__custom_key__')).toThrow();
        });
      });

      test('LexicalNode.constructor: type change detected', async () => {
        const {editor} = testEnv;

        await editor.update(() => {
          const validNode = new TextNode(textNode.__text, textNode.__key);
          expect(textNode.getLatest()).toBe(textNode);
          expect(validNode.getLatest()).toBe(textNode);
          expect(() => new TestNode(textNode.__key)).toThrowError(
            /TestNode.*re-use key.*TextNode/,
          );
        });
      });

      test('LexicalNode.clone()', async () => {
        const {editor} = testEnv;

        await editor.update(() => {
          const node = new LexicalNode('__custom_key__');

          expect(() => LexicalNode.clone(node)).toThrow();
        });
      });
      test('LexicalNode.afterCloneFrom()', () => {
        class VersionedTextNode extends TextNode {
          // ['constructor']!: KlassConstructor<typeof VersionedTextNode>;
          __version = 0;
          static getType(): 'vtext' {
            return 'vtext';
          }
          static clone(node: VersionedTextNode): VersionedTextNode {
            return new VersionedTextNode(node.__text, node.__key);
          }
          static importJSON(node: SerializedTextNode): VersionedTextNode {
            throw new Error('Not implemented');
          }
          exportJSON(): SerializedTextNode {
            throw new Error('Not implemented');
          }
          afterCloneFrom(node: this): void {
            super.afterCloneFrom(node);
            this.__version = node.__version + 1;
          }
        }
        const editor = createEditor({
          nodes: [VersionedTextNode],
          onError(err) {
            throw err;
          },
        });
        let versionedTextNode: VersionedTextNode;

        editor.update(
          () => {
            versionedTextNode = new VersionedTextNode('test');
            $getRoot().append($createParagraphNode().append(versionedTextNode));
            expect(versionedTextNode.__version).toEqual(0);
          },
          {discrete: true},
        );
        editor.update(
          () => {
            expect(versionedTextNode.getLatest().__version).toEqual(0);
            expect(
              versionedTextNode.setTextContent('update').setMode('token')
                .__version,
            ).toEqual(1);
          },
          {discrete: true},
        );
        editor.update(
          () => {
            let latest = versionedTextNode.getLatest();
            expect(versionedTextNode.__version).toEqual(0);
            expect(versionedTextNode.__mode).toEqual(0);
            expect(versionedTextNode.getMode()).toEqual('token');
            expect(latest.__version).toEqual(1);
            expect(latest.__mode).toEqual(1);
            latest = latest.setTextContent('another update');
            expect(latest.__version).toEqual(2);
            expect(latest.getWritable().__version).toEqual(2);
            expect(
              versionedTextNode.getLatest().getWritable().__version,
            ).toEqual(2);
            expect(versionedTextNode.getLatest().__version).toEqual(2);
            expect(versionedTextNode.__mode).toEqual(0);
            expect(versionedTextNode.getLatest().__mode).toEqual(1);
            expect(versionedTextNode.getMode()).toEqual('token');
          },
          {discrete: true},
        );
      });

      test('LexicalNode.getType()', async () => {
        const {editor} = testEnv;

        await editor.update(() => {
          const node = new LexicalNode('__custom_key__');
          expect(node.getType()).toEqual(node.__type);
        });
      });

      test('LexicalNode.isAttached()', async () => {
        const {editor} = testEnv;
        let node: LexicalNode;

        await editor.update(() => {
          node = new LexicalNode('__custom_key__');
        });

        await editor.getEditorState().read(() => {
          expect(node.isAttached()).toBe(false);
          expect(textNode.isAttached()).toBe(true);
          expect(paragraphNode.isAttached()).toBe(true);
        });

        expect(() => textNode.isAttached()).toThrow();
      });

      test('LexicalNode.isSelected()', async () => {
        const {editor} = testEnv;
        let node: LexicalNode;

        await editor.update(() => {
          node = new LexicalNode('__custom_key__');
        });

        await editor.getEditorState().read(() => {
          expect(node.isSelected()).toBe(false);
          expect(textNode.isSelected()).toBe(false);
          expect(paragraphNode.isSelected()).toBe(false);
        });

        await editor.update(() => {
          textNode.select(0, 0);
        });

        await editor.getEditorState().read(() => {
          expect(textNode.isSelected()).toBe(true);
        });

        expect(() => textNode.isSelected()).toThrow();
      });

      test('LexicalNode.isSelected(): selected text node', async () => {
        const {editor} = testEnv;

        await editor.getEditorState().read(() => {
          expect(paragraphNode.isSelected()).toBe(false);
          expect(textNode.isSelected()).toBe(false);
        });

        await editor.update(() => {
          textNode.select(0, 0);
        });

        await editor.getEditorState().read(() => {
          expect(textNode.isSelected()).toBe(true);
          expect(paragraphNode.isSelected()).toBe(false);
        });
      });

      test('LexicalNode.isSelected(): selected block node range', async () => {
        const {editor} = testEnv;
        let newParagraphNode: ParagraphNode;
        let newTextNode: TextNode;

        await editor.update(() => {
          expect(paragraphNode.isSelected()).toBe(false);
          expect(textNode.isSelected()).toBe(false);
          newParagraphNode = new ParagraphNode();
          newTextNode = new TextNode('bar');
          newParagraphNode.append(newTextNode);
          paragraphNode.insertAfter(newParagraphNode);
          expect(newParagraphNode.isSelected()).toBe(false);
          expect(newTextNode.isSelected()).toBe(false);
        });

        await editor.update(() => {
          textNode.select(0, 0);
          const selection = $getSelection();

          expect(selection).not.toBe(null);

          if (!$isRangeSelection(selection)) {
            return;
          }

          selection.anchor.type = 'text';
          selection.anchor.offset = 1;
          selection.anchor.key = textNode.getKey();
          selection.focus.type = 'text';
          selection.focus.offset = 1;
          selection.focus.key = newTextNode.getKey();
        });

        await Promise.resolve().then();

        await editor.update(() => {
          const selection = $getSelection();

          if (!$isRangeSelection(selection)) {
            return;
          }

          expect(selection.anchor.key).toBe(textNode.getKey());
          expect(selection.focus.key).toBe(newTextNode.getKey());
          expect(paragraphNode.isSelected()).toBe(true);
          expect(textNode.isSelected()).toBe(true);
          expect(newParagraphNode.isSelected()).toBe(true);
          expect(newTextNode.isSelected()).toBe(true);
        });
      });

      test('LexicalNode.isSelected(): with custom range selection', async () => {
        const {editor} = testEnv;
        let newParagraphNode: ParagraphNode;
        let newTextNode: TextNode;

        await editor.update(() => {
          expect(paragraphNode.isSelected()).toBe(false);
          expect(textNode.isSelected()).toBe(false);
          newParagraphNode = new ParagraphNode();
          newTextNode = new TextNode('bar');
          newParagraphNode.append(newTextNode);
          paragraphNode.insertAfter(newParagraphNode);
          expect(newParagraphNode.isSelected()).toBe(false);
          expect(newTextNode.isSelected()).toBe(false);
        });

        await editor.update(() => {
          const rangeSelection = $createRangeSelection();

          rangeSelection.anchor.type = 'text';
          rangeSelection.anchor.offset = 1;
          rangeSelection.anchor.key = textNode.getKey();
          rangeSelection.focus.type = 'text';
          rangeSelection.focus.offset = 1;
          rangeSelection.focus.key = newTextNode.getKey();

          expect(paragraphNode.isSelected(rangeSelection)).toBe(true);
          expect(textNode.isSelected(rangeSelection)).toBe(true);
          expect(newParagraphNode.isSelected(rangeSelection)).toBe(true);
          expect(newTextNode.isSelected(rangeSelection)).toBe(true);
        });

        await Promise.resolve().then();
      });

      describe('LexicalNode.isSelected(): with inline decorator node', () => {
        let editor: LexicalEditor;
        let paragraphNode1: ParagraphNode;
        let paragraphNode2: ParagraphNode;
        let paragraphNode3: ParagraphNode;
        let inlineDecoratorNode: InlineDecoratorNode;
        let names: Record<NodeKey, string>;
        beforeEach(() => {
          editor = testEnv.editor;
          editor.update(() => {
            inlineDecoratorNode = new InlineDecoratorNode();
            paragraphNode1 = $createParagraphNode();
            paragraphNode2 = $createParagraphNode().append(inlineDecoratorNode);
            paragraphNode3 = $createParagraphNode();
            names = {
              [inlineDecoratorNode.getKey()]: 'd',
              [paragraphNode1.getKey()]: 'p1',
              [paragraphNode2.getKey()]: 'p2',
              [paragraphNode3.getKey()]: 'p3',
            };
            $getRoot()
              .clear()
              .append(paragraphNode1, paragraphNode2, paragraphNode3);
          });
        });
        const cases: {
          label: string;
          isSelected: boolean;
          update: () => void;
        }[] = [
          {
            isSelected: true,
            label: 'whole editor',
            update() {
              $getRoot().select(0);
            },
          },
          {
            isSelected: true,
            label: 'containing paragraph',
            update() {
              paragraphNode2.select(0);
            },
          },
          {
            isSelected: true,
            label: 'before and containing',
            update() {
              paragraphNode2
                .select(0)
                .anchor.set(paragraphNode1.getKey(), 0, 'element');
            },
          },
          {
            isSelected: true,
            label: 'containing and after',
            update() {
              paragraphNode2
                .select(0)
                .focus.set(paragraphNode3.getKey(), 0, 'element');
            },
          },
          {
            isSelected: true,
            label: 'before and after',
            update() {
              paragraphNode1
                .select(0)
                .focus.set(paragraphNode3.getKey(), 0, 'element');
            },
          },
          {
            isSelected: false,
            label: 'collapsed before',
            update() {
              paragraphNode2.select(0, 0);
            },
          },
          {
            isSelected: false,
            label: 'in another element',
            update() {
              paragraphNode1.select(0);
            },
          },
          {
            isSelected: false,
            label: 'before',
            update() {
              paragraphNode1
                .select(0)
                .focus.set(paragraphNode2.getKey(), 0, 'element');
            },
          },
          {
            isSelected: false,
            label: 'collapsed after',
            update() {
              paragraphNode2.selectEnd();
            },
          },
          {
            isSelected: false,
            label: 'after',
            update() {
              paragraphNode3
                .select(0)
                .anchor.set(
                  paragraphNode2.getKey(),
                  paragraphNode2.getChildrenSize(),
                  'element',
                );
            },
          },
        ];
        for (const {label, isSelected, update} of cases) {
          test(`${isSelected ? 'is' : "isn't"} selected ${label}`, () => {
            editor.update(update);
            const $verify = () => {
              const selection = $getSelection() as RangeSelection;
              expect($isRangeSelection(selection)).toBe(true);
              const dbg = [selection.anchor, selection.focus]
                .map(
                  (point) =>
                    `(${names[point.key] || point.key}:${point.offset})`,
                )
                .join(' ');
              const nodes = `[${selection
                .getNodes()
                .map((k) => names[k.__key] || k.__key)
                .join(',')}]`;
              expect([dbg, nodes, inlineDecoratorNode.isSelected()]).toEqual([
                dbg,
                nodes,
                isSelected,
              ]);
            };
            editor.read($verify);
            editor.update(() => {
              const selection = $getSelection();
              if ($isRangeSelection(selection)) {
                const backwards = $createRangeSelection();
                backwards.anchor.set(
                  selection.focus.key,
                  selection.focus.offset,
                  selection.focus.type,
                );
                backwards.focus.set(
                  selection.anchor.key,
                  selection.anchor.offset,
                  selection.anchor.type,
                );
                $setSelection(backwards);
              }
              expect($isRangeSelection(selection)).toBe(true);
            });
            editor.read($verify);
          });
        }
      });

      test('LexicalNode.getKey()', async () => {
        expect(textNode.getKey()).toEqual(textNode.__key);
      });

      test('LexicalNode.getParent()', async () => {
        const {editor} = testEnv;

        await editor.update(() => {
          const node = new LexicalNode();
          expect(node.getParent()).toBe(null);
        });

        await editor.getEditorState().read(() => {
          const rootNode = $getRoot();
          expect(textNode.getParent()).toBe(paragraphNode);
          expect(paragraphNode.getParent()).toBe(rootNode);
        });
        expect(() => textNode.getParent()).toThrow();
      });

      test('LexicalNode.getParentOrThrow()', async () => {
        const {editor} = testEnv;

        await editor.update(() => {
          const node = new LexicalNode();
          expect(() => node.getParentOrThrow()).toThrow();
        });

        await editor.getEditorState().read(() => {
          const rootNode = $getRoot();
          expect(textNode.getParent()).toBe(paragraphNode);
          expect(paragraphNode.getParent()).toBe(rootNode);
        });
        expect(() => textNode.getParentOrThrow()).toThrow();
      });

      test('LexicalNode.getTopLevelElement()', async () => {
        const {editor} = testEnv;

        await editor.update(() => {
          const node = new LexicalNode();
          expect(node.getTopLevelElement()).toBe(null);
        });

        await editor.getEditorState().read(() => {
          expect(textNode.getTopLevelElement()).toBe(paragraphNode);
          expect(paragraphNode.getTopLevelElement()).toBe(paragraphNode);
        });
        expect(() => textNode.getTopLevelElement()).toThrow();
        await editor.update(() => {
          const node = new InlineDecoratorNode();
          expect(node.getTopLevelElement()).toBe(null);
          $getRoot().append(node);
          expect(node.getTopLevelElement()).toBe(node);
        });
        editor.getEditorState().read(() => {
          const elementNodes: ElementNode[] = [];
          const decoratorNodes: DecoratorNode<unknown>[] = [];
          for (const child of $getRoot().getChildren()) {
            expect(child.getTopLevelElement()).toBe(child);
            if ($isElementNode(child)) {
              elementNodes.push(child);
            } else if ($isDecoratorNode(child)) {
              decoratorNodes.push(child);
            } else {
              throw new Error(
                'Expecting all children to be ElementNode or DecoratorNode',
              );
            }
          }
          expect(decoratorNodes).toHaveLength(1);
          expect(elementNodes).toHaveLength(1);
        });
      });

      test('LexicalNode.getTopLevelElementOrThrow()', async () => {
        const {editor} = testEnv;

        await editor.update(() => {
          const node = new LexicalNode();
          expect(() => node.getTopLevelElementOrThrow()).toThrow();
        });

        await editor.getEditorState().read(() => {
          expect(textNode.getTopLevelElementOrThrow()).toBe(paragraphNode);
          expect(paragraphNode.getTopLevelElementOrThrow()).toBe(paragraphNode);
        });
        expect(() => textNode.getTopLevelElementOrThrow()).toThrow();
        await editor.update(() => {
          const node = new InlineDecoratorNode();
          expect(() => node.getTopLevelElementOrThrow()).toThrow();
          $getRoot().append(node);
          expect(node.getTopLevelElementOrThrow()).toBe(node);
        });
      });

      test('LexicalNode.getParents()', async () => {
        const {editor} = testEnv;

        await editor.update(() => {
          const node = new LexicalNode();
          expect(node.getParents()).toEqual([]);
        });

        expect(testEnv.outerHTML).toBe(
          '<div contenteditable="true" style="user-select: text; white-space: pre-wrap; word-break: break-word;" data-lexical-editor="true"><p dir="ltr"><span data-lexical-text="true">foo</span></p></div>',
        );

        await editor.getEditorState().read(() => {
          const rootNode = $getRoot();
          expect(textNode.getParents()).toEqual([paragraphNode, rootNode]);
          expect(paragraphNode.getParents()).toEqual([rootNode]);
        });
        expect(() => textNode.getParents()).toThrow();
      });

      test('LexicalNode.getPreviousSibling()', async () => {
        const {editor} = testEnv;
        let barTextNode: TextNode;

        await editor.update(() => {
          barTextNode = new TextNode('bar');
          barTextNode.toggleUnmergeable();
          paragraphNode.append(barTextNode);
        });

        expect(testEnv.outerHTML).toBe(
          '<div contenteditable="true" style="user-select: text; white-space: pre-wrap; word-break: break-word;" data-lexical-editor="true"><p dir="ltr"><span data-lexical-text="true">foo</span><span data-lexical-text="true">bar</span></p></div>',
        );

        await editor.getEditorState().read(() => {
          expect(barTextNode.getPreviousSibling()).toEqual({
            ...textNode,
            __next: '3',
          });
          expect(textNode.getPreviousSibling()).toEqual(null);
        });
        expect(() => textNode.getPreviousSibling()).toThrow();
      });

      test('LexicalNode.getPreviousSiblings()', async () => {
        const {editor} = testEnv;
        let barTextNode: TextNode;
        let bazTextNode: TextNode;

        await editor.update(() => {
          barTextNode = new TextNode('bar');
          barTextNode.toggleUnmergeable();
          bazTextNode = new TextNode('baz');
          bazTextNode.toggleUnmergeable();
          paragraphNode.append(barTextNode, bazTextNode);
        });

        expect(testEnv.outerHTML).toBe(
          '<div contenteditable="true" style="user-select: text; white-space: pre-wrap; word-break: break-word;" data-lexical-editor="true"><p dir="ltr"><span data-lexical-text="true">foo</span><span data-lexical-text="true">bar</span><span data-lexical-text="true">baz</span></p></div>',
        );

        await editor.getEditorState().read(() => {
          expect(bazTextNode.getPreviousSiblings()).toEqual([
            {
              ...textNode,
              __next: '3',
            },
            {
              ...barTextNode,
              __prev: '2',
            },
          ]);
          expect(barTextNode.getPreviousSiblings()).toEqual([
            {
              ...textNode,
              __next: '3',
            },
          ]);
          expect(textNode.getPreviousSiblings()).toEqual([]);
        });
        expect(() => textNode.getPreviousSiblings()).toThrow();
      });

      test('LexicalNode.getNextSibling()', async () => {
        const {editor} = testEnv;
        let barTextNode: TextNode;

        await editor.update(() => {
          barTextNode = new TextNode('bar');
          barTextNode.toggleUnmergeable();
          paragraphNode.append(barTextNode);
        });

        expect(testEnv.outerHTML).toBe(
          '<div contenteditable="true" style="user-select: text; white-space: pre-wrap; word-break: break-word;" data-lexical-editor="true"><p dir="ltr"><span data-lexical-text="true">foo</span><span data-lexical-text="true">bar</span></p></div>',
        );

        await editor.getEditorState().read(() => {
          expect(barTextNode.getNextSibling()).toEqual(null);
          expect(textNode.getNextSibling()).toEqual(barTextNode);
        });
        expect(() => textNode.getNextSibling()).toThrow();
      });

      test('LexicalNode.getNextSiblings()', async () => {
        const {editor} = testEnv;
        let barTextNode: TextNode;
        let bazTextNode: TextNode;

        await editor.update(() => {
          barTextNode = new TextNode('bar');
          barTextNode.toggleUnmergeable();
          bazTextNode = new TextNode('baz');
          bazTextNode.toggleUnmergeable();
          paragraphNode.append(barTextNode, bazTextNode);
        });

        expect(testEnv.outerHTML).toBe(
          '<div contenteditable="true" style="user-select: text; white-space: pre-wrap; word-break: break-word;" data-lexical-editor="true"><p dir="ltr"><span data-lexical-text="true">foo</span><span data-lexical-text="true">bar</span><span data-lexical-text="true">baz</span></p></div>',
        );

        await editor.getEditorState().read(() => {
          expect(bazTextNode.getNextSiblings()).toEqual([]);
          expect(barTextNode.getNextSiblings()).toEqual([bazTextNode]);
          expect(textNode.getNextSiblings()).toEqual([
            barTextNode,
            bazTextNode,
          ]);
        });
        expect(() => textNode.getNextSiblings()).toThrow();
      });

      test('LexicalNode.getCommonAncestor()', async () => {
        const {editor} = testEnv;
        let quxTextNode: TextNode;
        let barParagraphNode: ParagraphNode;
        let barTextNode: TextNode;
        let bazParagraphNode: ParagraphNode;
        let bazTextNode: TextNode;

        await editor.update(() => {
          const rootNode = $getRoot();
          barParagraphNode = new ParagraphNode();
          barTextNode = new TextNode('bar');
          barTextNode.toggleUnmergeable();
          bazParagraphNode = new ParagraphNode();
          bazTextNode = new TextNode('baz');
          bazTextNode.toggleUnmergeable();
          quxTextNode = new TextNode('qux');
          quxTextNode.toggleUnmergeable();
          paragraphNode.append(quxTextNode);
          expect(barTextNode.getCommonAncestor(bazTextNode)).toBe(null);
          barParagraphNode.append(barTextNode);
          bazParagraphNode.append(bazTextNode);
          expect(barTextNode.getCommonAncestor(bazTextNode)).toBe(null);
          rootNode.append(barParagraphNode, bazParagraphNode);
        });

        expect(testEnv.outerHTML).toBe(
          '<div contenteditable="true" style="user-select: text; white-space: pre-wrap; word-break: break-word;" data-lexical-editor="true"><p dir="ltr"><span data-lexical-text="true">foo</span><span data-lexical-text="true">qux</span></p><p dir="ltr"><span data-lexical-text="true">bar</span></p><p dir="ltr"><span data-lexical-text="true">baz</span></p></div>',
        );

        await editor.getEditorState().read(() => {
          const rootNode = $getRoot();
          expect(textNode.getCommonAncestor(rootNode)).toBe(rootNode);
          expect(quxTextNode.getCommonAncestor(rootNode)).toBe(rootNode);
          expect(barTextNode.getCommonAncestor(rootNode)).toBe(rootNode);
          expect(bazTextNode.getCommonAncestor(rootNode)).toBe(rootNode);
          expect(textNode.getCommonAncestor(quxTextNode)).toBe(
            paragraphNode.getLatest(),
          );
          expect(barTextNode.getCommonAncestor(bazTextNode)).toBe(rootNode);
          expect(barTextNode.getCommonAncestor(bazTextNode)).toBe(rootNode);
        });

        expect(() => textNode.getCommonAncestor(barTextNode)).toThrow();
      });

      test('LexicalNode.isBefore()', async () => {
        const {editor} = testEnv;
        let barTextNode: TextNode;
        let bazTextNode: TextNode;

        await editor.update(() => {
          barTextNode = new TextNode('bar');
          barTextNode.toggleUnmergeable();
          bazTextNode = new TextNode('baz');
          bazTextNode.toggleUnmergeable();
          paragraphNode.append(barTextNode, bazTextNode);
        });

        expect(testEnv.outerHTML).toBe(
          '<div contenteditable="true" style="user-select: text; white-space: pre-wrap; word-break: break-word;" data-lexical-editor="true"><p dir="ltr"><span data-lexical-text="true">foo</span><span data-lexical-text="true">bar</span><span data-lexical-text="true">baz</span></p></div>',
        );

        await editor.getEditorState().read(() => {
          expect(textNode.isBefore(textNode)).toBe(false);
          expect(textNode.isBefore(barTextNode)).toBe(true);
          expect(textNode.isBefore(bazTextNode)).toBe(true);
          expect(barTextNode.isBefore(bazTextNode)).toBe(true);
          expect(bazTextNode.isBefore(barTextNode)).toBe(false);
          expect(bazTextNode.isBefore(textNode)).toBe(false);
        });
        expect(() => textNode.isBefore(barTextNode)).toThrow();
      });

      test('LexicalNode.isParentOf()', async () => {
        const {editor} = testEnv;

        await editor.getEditorState().read(() => {
          const rootNode = $getRoot();
          expect(rootNode.isParentOf(textNode)).toBe(true);
          expect(rootNode.isParentOf(paragraphNode)).toBe(true);
          expect(paragraphNode.isParentOf(textNode)).toBe(true);
          expect(paragraphNode.isParentOf(rootNode)).toBe(false);
          expect(textNode.isParentOf(paragraphNode)).toBe(false);
          expect(textNode.isParentOf(rootNode)).toBe(false);
        });
        expect(() => paragraphNode.isParentOf(textNode)).toThrow();
      });

      test('LexicalNode.getNodesBetween()', async () => {
        const {editor} = testEnv;
        let barTextNode: TextNode;
        let bazTextNode: TextNode;
        let newParagraphNode: ParagraphNode;
        let quxTextNode: TextNode;

        await editor.update(() => {
          const rootNode = $getRoot();
          barTextNode = new TextNode('bar');
          barTextNode.toggleUnmergeable();
          bazTextNode = new TextNode('baz');
          bazTextNode.toggleUnmergeable();
          newParagraphNode = new ParagraphNode();
          quxTextNode = new TextNode('qux');
          quxTextNode.toggleUnmergeable();
          rootNode.append(newParagraphNode);
          paragraphNode.append(barTextNode, bazTextNode);
          newParagraphNode.append(quxTextNode);
        });

        expect(testEnv.outerHTML).toBe(
          '<div contenteditable="true" style="user-select: text; white-space: pre-wrap; word-break: break-word;" data-lexical-editor="true"><p dir="ltr"><span data-lexical-text="true">foo</span><span data-lexical-text="true">bar</span><span data-lexical-text="true">baz</span></p><p dir="ltr"><span data-lexical-text="true">qux</span></p></div>',
        );

        await editor.getEditorState().read(() => {
          expect(textNode.getNodesBetween(textNode)).toEqual([textNode]);
          expect(textNode.getNodesBetween(barTextNode)).toEqual([
            textNode,
            barTextNode,
          ]);
          expect(textNode.getNodesBetween(bazTextNode)).toEqual([
            textNode,
            barTextNode,
            bazTextNode,
          ]);
          expect(textNode.getNodesBetween(quxTextNode)).toEqual([
            textNode,
            barTextNode,
            bazTextNode,
            paragraphNode.getLatest(),
            newParagraphNode,
            quxTextNode,
          ]);
        });
        expect(() => textNode.getNodesBetween(bazTextNode)).toThrow();
      });

      test('LexicalNode.isToken()', async () => {
        const {editor} = testEnv;
        let tokenTextNode: TextNode;

        await editor.update(() => {
          tokenTextNode = new TextNode('token').setMode('token');
          paragraphNode.append(tokenTextNode);
        });

        expect(testEnv.outerHTML).toBe(
          '<div contenteditable="true" style="user-select: text; white-space: pre-wrap; word-break: break-word;" data-lexical-editor="true"><p dir="ltr"><span data-lexical-text="true">foo</span><span data-lexical-text="true">token</span></p></div>',
        );

        await editor.getEditorState().read(() => {
          expect(textNode.isToken()).toBe(false);
          expect(tokenTextNode.isToken()).toBe(true);
        });
        expect(() => textNode.isToken()).toThrow();
      });

      test('LexicalNode.isSegmented()', async () => {
        const {editor} = testEnv;
        let segmentedTextNode: TextNode;

        await editor.update(() => {
          segmentedTextNode = new TextNode('segmented').setMode('segmented');
          paragraphNode.append(segmentedTextNode);
        });

        expect(testEnv.outerHTML).toBe(
          '<div contenteditable="true" style="user-select: text; white-space: pre-wrap; word-break: break-word;" data-lexical-editor="true"><p dir="ltr"><span data-lexical-text="true">foo</span><span data-lexical-text="true">segmented</span></p></div>',
        );

        await editor.getEditorState().read(() => {
          expect(textNode.isSegmented()).toBe(false);
          expect(segmentedTextNode.isSegmented()).toBe(true);
        });
        expect(() => textNode.isSegmented()).toThrow();
      });

      test('LexicalNode.isDirectionless()', async () => {
        const {editor} = testEnv;
        let directionlessTextNode: TextNode;

        await editor.update(() => {
          directionlessTextNode = new TextNode(
            'directionless',
          ).toggleDirectionless();
          directionlessTextNode.toggleUnmergeable();
          paragraphNode.append(directionlessTextNode);
        });

        expect(testEnv.outerHTML).toBe(
          '<div contenteditable="true" style="user-select: text; white-space: pre-wrap; word-break: break-word;" data-lexical-editor="true"><p dir="ltr"><span data-lexical-text="true">foo</span><span data-lexical-text="true">directionless</span></p></div>',
        );

        await editor.getEditorState().read(() => {
          expect(textNode.isDirectionless()).toBe(false);
          expect(directionlessTextNode.isDirectionless()).toBe(true);
        });
        expect(() => directionlessTextNode.isDirectionless()).toThrow();
      });

      test('LexicalNode.getLatest()', async () => {
        const {editor} = testEnv;

        await editor.getEditorState().read(() => {
          expect(textNode.getLatest()).toBe(textNode);
        });
        expect(() => textNode.getLatest()).toThrow();
      });

      test('LexicalNode.getLatest(): garbage collected node', async () => {
        const {editor} = testEnv;
        let node: LexicalNode;
        let text: TextNode;
        let block: TestElementNode;

        await editor.update(() => {
          node = new LexicalNode();
          node.getLatest();
          text = new TextNode('');
          text.getLatest();
          block = new TestElementNode();
          block.getLatest();
        });

        await editor.update(() => {
          expect(() => node.getLatest()).toThrow();
          expect(() => text.getLatest()).toThrow();
          expect(() => block.getLatest()).toThrow();
        });
      });

      test('LexicalNode.getTextContent()', async () => {
        const {editor} = testEnv;

        await editor.update(() => {
          const node = new LexicalNode();
          expect(node.getTextContent()).toBe('');
        });

        await editor.getEditorState().read(() => {
          expect(textNode.getTextContent()).toBe('foo');
        });
        expect(() => textNode.getTextContent()).toThrow();
      });

      test('LexicalNode.getTextContentSize()', async () => {
        const {editor} = testEnv;

        await editor.getEditorState().read(() => {
          expect(textNode.getTextContentSize()).toBe('foo'.length);
        });
        expect(() => textNode.getTextContentSize()).toThrow();
      });

      test('LexicalNode.createDOM()', async () => {
        const {editor} = testEnv;

        editor.update(() => {
          const node = new LexicalNode();
          expect(() =>
            node.createDOM(
              {
                namespace: '',
                theme: {},
              },
              editor,
            ),
          ).toThrow();
        });
      });

      test('LexicalNode.updateDOM()', async () => {
        const {editor} = testEnv;

        await editor.update(() => {
          const node = new LexicalNode();
          // @ts-expect-error
          expect(() => node.updateDOM()).toThrow();
        });
      });

      test('LexicalNode.remove()', async () => {
        const {editor} = testEnv;

        await editor.getEditorState().read(() => {
          expect(() => textNode.remove()).toThrow();
        });

        expect(testEnv.outerHTML).toBe(
          '<div contenteditable="true" style="user-select: text; white-space: pre-wrap; word-break: break-word;" data-lexical-editor="true"><p dir="ltr"><span data-lexical-text="true">foo</span></p></div>',
        );

        await editor.update(() => {
          const node = new LexicalNode();
          node.remove();
          expect(node.getParent()).toBe(null);
          textNode.remove();
          expect(textNode.getParent()).toBe(null);
          expect(editor._dirtyLeaves.has(textNode.getKey()));
        });

        expect(testEnv.outerHTML).toBe(
          '<div contenteditable="true" style="user-select: text; white-space: pre-wrap; word-break: break-word;" data-lexical-editor="true"><p><br></p></div>',
        );
        expect(() => textNode.remove()).toThrow();
      });

      test('LexicalNode.replace()', async () => {
        const {editor} = testEnv;

        await editor.getEditorState().read(() => {
          // @ts-expect-error
          expect(() => textNode.replace()).toThrow();
        });
        expect(() => textNode.remove()).toThrow();
      });

      test('LexicalNode.replace(): from another parent', async () => {
        const {editor} = testEnv;

        expect(testEnv.outerHTML).toBe(
          '<div contenteditable="true" style="user-select: text; white-space: pre-wrap; word-break: break-word;" data-lexical-editor="true"><p dir="ltr"><span data-lexical-text="true">foo</span></p></div>',
        );
        let barTextNode: TextNode;

        await editor.update(() => {
          const rootNode = $getRoot();
          const barParagraphNode = new ParagraphNode();
          barTextNode = new TextNode('bar');
          barParagraphNode.append(barTextNode);
          rootNode.append(barParagraphNode);
        });

        expect(testEnv.outerHTML).toBe(
          '<div contenteditable="true" style="user-select: text; white-space: pre-wrap; word-break: break-word;" data-lexical-editor="true"><p dir="ltr"><span data-lexical-text="true">foo</span></p><p dir="ltr"><span data-lexical-text="true">bar</span></p></div>',
        );

        await editor.update(() => {
          textNode.replace(barTextNode);
        });

        expect(testEnv.outerHTML).toBe(
          '<div contenteditable="true" style="user-select: text; white-space: pre-wrap; word-break: break-word;" data-lexical-editor="true"><p dir="ltr"><span data-lexical-text="true">bar</span></p><p dir="ltr"><br></p></div>',
        );
      });

      test('LexicalNode.replace(): text', async () => {
        const {editor} = testEnv;

        expect(testEnv.outerHTML).toBe(
          '<div contenteditable="true" style="user-select: text; white-space: pre-wrap; word-break: break-word;" data-lexical-editor="true"><p dir="ltr"><span data-lexical-text="true">foo</span></p></div>',
        );

        await editor.update(() => {
          const barTextNode = new TextNode('bar');
          textNode.replace(barTextNode);
        });

        expect(testEnv.outerHTML).toBe(
          '<div contenteditable="true" style="user-select: text; white-space: pre-wrap; word-break: break-word;" data-lexical-editor="true"><p dir="ltr"><span data-lexical-text="true">bar</span></p></div>',
        );
      });

      test('LexicalNode.replace(): token', async () => {
        const {editor} = testEnv;

        expect(testEnv.outerHTML).toBe(
          '<div contenteditable="true" style="user-select: text; white-space: pre-wrap; word-break: break-word;" data-lexical-editor="true"><p dir="ltr"><span data-lexical-text="true">foo</span></p></div>',
        );

        await editor.update(() => {
          const barTextNode = new TextNode('bar').setMode('token');
          textNode.replace(barTextNode);
        });

        expect(testEnv.outerHTML).toBe(
          '<div contenteditable="true" style="user-select: text; white-space: pre-wrap; word-break: break-word;" data-lexical-editor="true"><p dir="ltr"><span data-lexical-text="true">bar</span></p></div>',
        );
      });

      test('LexicalNode.replace(): segmented', async () => {
        const {editor} = testEnv;

        expect(testEnv.outerHTML).toBe(
          '<div contenteditable="true" style="user-select: text; white-space: pre-wrap; word-break: break-word;" data-lexical-editor="true"><p dir="ltr"><span data-lexical-text="true">foo</span></p></div>',
        );

        await editor.update(() => {
          const barTextNode = new TextNode('bar').setMode('segmented');
          textNode.replace(barTextNode);
        });

        expect(testEnv.outerHTML).toBe(
          '<div contenteditable="true" style="user-select: text; white-space: pre-wrap; word-break: break-word;" data-lexical-editor="true"><p dir="ltr"><span data-lexical-text="true">bar</span></p></div>',
        );
      });

      test('LexicalNode.replace(): directionless', async () => {
        const {editor} = testEnv;

        expect(testEnv.outerHTML).toBe(
          '<div contenteditable="true" style="user-select: text; white-space: pre-wrap; word-break: break-word;" data-lexical-editor="true"><p dir="ltr"><span data-lexical-text="true">foo</span></p></div>',
        );

        await editor.update(() => {
          const barTextNode = new TextNode(`bar`).toggleDirectionless();
          textNode.replace(barTextNode);
        });

        expect(testEnv.outerHTML).toBe(
          '<div contenteditable="true" style="user-select: text; white-space: pre-wrap; word-break: break-word;" data-lexical-editor="true"><p><span data-lexical-text="true">bar</span></p></div>',
        );
        // TODO: add text direction validations
      });

      test('LexicalNode.replace() within canBeEmpty: false', async () => {
        const {editor} = testEnv;

        jest
          .spyOn(TestInlineElementNode.prototype, 'canBeEmpty')
          .mockReturnValue(false);

        await editor.update(() => {
          textNode = $createTextNode('Hello');

          $getRoot()
            .clear()
            .append(
              $createParagraphNode().append(
                $createTestInlineElementNode().append(textNode),
              ),
            );

          textNode.replace($createTextNode('world'));
        });

        expect(testEnv.outerHTML).toBe(
          '<div contenteditable="true" style="user-select: text; white-space: pre-wrap; word-break: break-word;" data-lexical-editor="true"><p><a dir="ltr"><span data-lexical-text="true">world</span></a></p></div>',
        );
      });

      test('LexicalNode.insertAfter()', async () => {
        const {editor} = testEnv;

        await editor.getEditorState().read(() => {
          // @ts-expect-error
          expect(() => textNode.insertAfter()).toThrow();
        });
        // @ts-expect-error
        expect(() => textNode.insertAfter()).toThrow();
      });

      test('LexicalNode.insertAfter(): text', async () => {
        const {editor} = testEnv;

        expect(testEnv.outerHTML).toBe(
          '<div contenteditable="true" style="user-select: text; white-space: pre-wrap; word-break: break-word;" data-lexical-editor="true"><p dir="ltr"><span data-lexical-text="true">foo</span></p></div>',
        );

        await editor.update(() => {
          const barTextNode = new TextNode('bar');
          textNode.insertAfter(barTextNode);
        });

        expect(testEnv.outerHTML).toBe(
          '<div contenteditable="true" style="user-select: text; white-space: pre-wrap; word-break: break-word;" data-lexical-editor="true"><p dir="ltr"><span data-lexical-text="true">foobar</span></p></div>',
        );
      });

      test('LexicalNode.insertAfter(): token', async () => {
        const {editor} = testEnv;

        expect(testEnv.outerHTML).toBe(
          '<div contenteditable="true" style="user-select: text; white-space: pre-wrap; word-break: break-word;" data-lexical-editor="true"><p dir="ltr"><span data-lexical-text="true">foo</span></p></div>',
        );

        await editor.update(() => {
          const barTextNode = new TextNode('bar').setMode('token');
          textNode.insertAfter(barTextNode);
        });

        expect(testEnv.outerHTML).toBe(
          '<div contenteditable="true" style="user-select: text; white-space: pre-wrap; word-break: break-word;" data-lexical-editor="true"><p dir="ltr"><span data-lexical-text="true">foo</span><span data-lexical-text="true">bar</span></p></div>',
        );
      });

      test('LexicalNode.insertAfter(): segmented', async () => {
        const {editor} = testEnv;

        expect(testEnv.outerHTML).toBe(
          '<div contenteditable="true" style="user-select: text; white-space: pre-wrap; word-break: break-word;" data-lexical-editor="true"><p dir="ltr"><span data-lexical-text="true">foo</span></p></div>',
        );

        await editor.update(() => {
          const barTextNode = new TextNode('bar').setMode('token');
          textNode.insertAfter(barTextNode);
        });

        expect(testEnv.outerHTML).toBe(
          '<div contenteditable="true" style="user-select: text; white-space: pre-wrap; word-break: break-word;" data-lexical-editor="true"><p dir="ltr"><span data-lexical-text="true">foo</span><span data-lexical-text="true">bar</span></p></div>',
        );
      });

      test('LexicalNode.insertAfter(): directionless', async () => {
        const {editor} = testEnv;

        expect(testEnv.outerHTML).toBe(
          '<div contenteditable="true" style="user-select: text; white-space: pre-wrap; word-break: break-word;" data-lexical-editor="true"><p dir="ltr"><span data-lexical-text="true">foo</span></p></div>',
        );

        await editor.update(() => {
          const barTextNode = new TextNode(`bar`).toggleDirectionless();
          textNode.insertAfter(barTextNode);
        });

        expect(testEnv.outerHTML).toBe(
          '<div contenteditable="true" style="user-select: text; white-space: pre-wrap; word-break: break-word;" data-lexical-editor="true"><p dir="ltr"><span data-lexical-text="true">foobar</span></p></div>',
        );
        // TODO: add text direction validations
      });

      test('LexicalNode.insertAfter() move blocks around', async () => {
        const {editor} = testEnv;
        let block1: ParagraphNode,
          block2: ParagraphNode,
          block3: ParagraphNode,
          text1: TextNode,
          text2: TextNode,
          text3: TextNode;

        await editor.update(() => {
          const root = $getRoot();
          root.clear();
          block1 = new ParagraphNode();
          block2 = new ParagraphNode();
          block3 = new ParagraphNode();
          text1 = new TextNode('A');
          text2 = new TextNode('B');
          text3 = new TextNode('C');
          block1.append(text1);
          block2.append(text2);
          block3.append(text3);
          root.append(block1, block2, block3);
        });

        expect(testEnv.outerHTML).toBe(
          '<div contenteditable="true" style="user-select: text; white-space: pre-wrap; word-break: break-word;" data-lexical-editor="true"><p dir="ltr"><span data-lexical-text="true">A</span></p><p dir="ltr"><span data-lexical-text="true">B</span></p><p dir="ltr"><span data-lexical-text="true">C</span></p></div>',
        );

        await editor.update(() => {
          text1.insertAfter(block2);
        });

        expect(testEnv.outerHTML).toBe(
          '<div contenteditable="true" style="user-select: text; white-space: pre-wrap; word-break: break-word;" data-lexical-editor="true"><p dir="ltr"><span data-lexical-text="true">A</span><p dir="ltr"><span data-lexical-text="true">B</span></p></p><p dir="ltr"><span data-lexical-text="true">C</span></p></div>',
        );
      });

      test('LexicalNode.insertAfter() move blocks around #2', async () => {
        const {editor} = testEnv;
        let block1: ParagraphNode,
          block2: ParagraphNode,
          block3: ParagraphNode,
          text1: TextNode,
          text2: TextNode,
          text3: TextNode;

        await editor.update(() => {
          const root = $getRoot();
          root.clear();
          block1 = new ParagraphNode();
          block2 = new ParagraphNode();
          block3 = new ParagraphNode();
          text1 = new TextNode('A');
          text1.toggleUnmergeable();
          text2 = new TextNode('B');
          text2.toggleUnmergeable();
          text3 = new TextNode('C');
          text3.toggleUnmergeable();
          block1.append(text1);
          block2.append(text2);
          block3.append(text3);
          root.append(block1);
          root.append(block2);
          root.append(block3);
        });

        expect(testEnv.outerHTML).toBe(
          '<div contenteditable="true" style="user-select: text; white-space: pre-wrap; word-break: break-word;" data-lexical-editor="true"><p dir="ltr"><span data-lexical-text="true">A</span></p><p dir="ltr"><span data-lexical-text="true">B</span></p><p dir="ltr"><span data-lexical-text="true">C</span></p></div>',
        );

        await editor.update(() => {
          text3.insertAfter(text1);
          text3.insertAfter(text2);
        });

        expect(testEnv.outerHTML).toBe(
          '<div contenteditable="true" style="user-select: text; white-space: pre-wrap; word-break: break-word;" data-lexical-editor="true"><p><br></p><p><br></p><p dir="ltr"><span data-lexical-text="true">C</span><span data-lexical-text="true">B</span><span data-lexical-text="true">A</span></p></div>',
        );
      });

      test('LexicalNode.insertBefore()', async () => {
        const {editor} = testEnv;

        await editor.getEditorState().read(() => {
          // @ts-expect-error
          expect(() => textNode.insertBefore()).toThrow();
        });
        // @ts-expect-error
        expect(() => textNode.insertBefore()).toThrow();
      });

      test('LexicalNode.insertBefore(): from another parent', async () => {
        const {editor} = testEnv;

        expect(testEnv.outerHTML).toBe(
          '<div contenteditable="true" style="user-select: text; white-space: pre-wrap; word-break: break-word;" data-lexical-editor="true"><p dir="ltr"><span data-lexical-text="true">foo</span></p></div>',
        );
        let barTextNode;

        await editor.update(() => {
          const rootNode = $getRoot();
          const barParagraphNode = new ParagraphNode();
          barTextNode = new TextNode('bar');
          barParagraphNode.append(barTextNode);
          rootNode.append(barParagraphNode);
        });

        expect(testEnv.outerHTML).toBe(
          '<div contenteditable="true" style="user-select: text; white-space: pre-wrap; word-break: break-word;" data-lexical-editor="true"><p dir="ltr"><span data-lexical-text="true">foo</span></p><p dir="ltr"><span data-lexical-text="true">bar</span></p></div>',
        );
      });

      test('LexicalNode.insertBefore(): text', async () => {
        const {editor} = testEnv;

        expect(testEnv.outerHTML).toBe(
          '<div contenteditable="true" style="user-select: text; white-space: pre-wrap; word-break: break-word;" data-lexical-editor="true"><p dir="ltr"><span data-lexical-text="true">foo</span></p></div>',
        );

        await editor.update(() => {
          const barTextNode = new TextNode('bar');
          textNode.insertBefore(barTextNode);
        });

        expect(testEnv.outerHTML).toBe(
          '<div contenteditable="true" style="user-select: text; white-space: pre-wrap; word-break: break-word;" data-lexical-editor="true"><p dir="ltr"><span data-lexical-text="true">barfoo</span></p></div>',
        );
      });

      test('LexicalNode.insertBefore(): token', async () => {
        const {editor} = testEnv;

        expect(testEnv.outerHTML).toBe(
          '<div contenteditable="true" style="user-select: text; white-space: pre-wrap; word-break: break-word;" data-lexical-editor="true"><p dir="ltr"><span data-lexical-text="true">foo</span></p></div>',
        );

        await editor.update(() => {
          const barTextNode = new TextNode('bar').setMode('token');
          textNode.insertBefore(barTextNode);
        });

        expect(testEnv.outerHTML).toBe(
          '<div contenteditable="true" style="user-select: text; white-space: pre-wrap; word-break: break-word;" data-lexical-editor="true"><p dir="ltr"><span data-lexical-text="true">bar</span><span data-lexical-text="true">foo</span></p></div>',
        );
      });

      test('LexicalNode.insertBefore(): segmented', async () => {
        const {editor} = testEnv;

        expect(testEnv.outerHTML).toBe(
          '<div contenteditable="true" style="user-select: text; white-space: pre-wrap; word-break: break-word;" data-lexical-editor="true"><p dir="ltr"><span data-lexical-text="true">foo</span></p></div>',
        );

        await editor.update(() => {
          const barTextNode = new TextNode('bar').setMode('segmented');
          textNode.insertBefore(barTextNode);
        });

        expect(testEnv.outerHTML).toBe(
          '<div contenteditable="true" style="user-select: text; white-space: pre-wrap; word-break: break-word;" data-lexical-editor="true"><p dir="ltr"><span data-lexical-text="true">bar</span><span data-lexical-text="true">foo</span></p></div>',
        );
      });

      test('LexicalNode.insertBefore(): directionless', async () => {
        const {editor} = testEnv;

        expect(testEnv.outerHTML).toBe(
          '<div contenteditable="true" style="user-select: text; white-space: pre-wrap; word-break: break-word;" data-lexical-editor="true"><p dir="ltr"><span data-lexical-text="true">foo</span></p></div>',
        );

        await editor.update(() => {
          const barTextNode = new TextNode(`bar`).toggleDirectionless();
          textNode.insertBefore(barTextNode);
        });

        expect(testEnv.outerHTML).toBe(
          '<div contenteditable="true" style="user-select: text; white-space: pre-wrap; word-break: break-word;" data-lexical-editor="true"><p><span data-lexical-text="true">barfoo</span></p></div>',
        );
      });

      test('LexicalNode.selectNext()', async () => {
        const {editor} = testEnv;

        await editor.update(() => {
          const barTextNode = new TextNode('bar');
          textNode.insertAfter(barTextNode);

          expect(barTextNode.isSelected()).not.toBe(true);

          textNode.selectNext();

          expect(barTextNode.isSelected()).toBe(true);
          // TODO: additional validation of anchorOffset and focusOffset
        });
      });

      test('LexicalNode.selectNext(): no next sibling', async () => {
        const {editor} = testEnv;

        await editor.update(() => {
          const selection = textNode.selectNext();
          expect(selection.anchor.getNode()).toBe(paragraphNode);
          expect(selection.anchor.offset).toBe(1);
        });
      });

      test('LexicalNode.selectNext(): non-text node', async () => {
        const {editor} = testEnv;

        await editor.update(() => {
          const barNode = new TestNode();
          textNode.insertAfter(barNode);
          const selection = textNode.selectNext();

          expect(selection.anchor.getNode()).toBe(textNode.getParent());
          expect(selection.anchor.offset).toBe(1);
        });
      });
    },
    {
      namespace: '',
      nodes: [LexicalNode, TestNode, InlineDecoratorNode],
      theme: {},
    },
  );
});<|MERGE_RESOLUTION|>--- conflicted
+++ resolved
@@ -13,21 +13,15 @@
   $isDecoratorNode,
   $isElementNode,
   $isRangeSelection,
-<<<<<<< HEAD
+  $setSelection,
   createEditor,
-=======
-  $setSelection,
->>>>>>> db4c743b
   DecoratorNode,
   ElementNode,
   LexicalEditor,
   NodeKey,
   ParagraphNode,
-<<<<<<< HEAD
+  RangeSelection,
   SerializedTextNode,
-=======
-  RangeSelection,
->>>>>>> db4c743b
   TextNode,
 } from 'lexical';
 
