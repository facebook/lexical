/**
 * Copyright (c) Meta Platforms, Inc. and affiliates.
 *
 * This source code is licensed under the MIT license found in the
 * LICENSE file in the root directory of this source tree.
 *
 * @flow strict
 */

import type {CommandListenerEditorPriority} from 'lexical';

import * as React from 'react';
import {useLexicalComposerContext} from 'lexical-react/LexicalComposerContext';
import {useCollaborationContext} from '../context/CollaborationContext';
import {useCallback, useEffect, useState} from 'react';
import {$createStickyNode} from '../nodes/StickyNode';
import {$log, $getRoot, createEditorStateRef} from 'lexical';
<<<<<<< HEAD
import {SUPPORT_SPEECH_RECOGNITION} from './SpeechToTextPlugin';
=======
import useLexicalList from 'lexical-react/useLexicalList';
import {importFile, exportFile} from 'lexical/file';
>>>>>>> 14500dbc

const EditorPriority: CommandListenerEditorPriority = 0;

function createUID(): string {
  return Math.random()
    .toString(36)
    .replace(/[^a-z]+/g, '')
    .substr(0, 5);
}

export default function ActionsPlugins({
  isRichText,
}: {
  isRichText: boolean,
}): React$Node {
  const [isReadOnly, setIsReadyOnly] = useState(false);
  const [isSpeechToText, setIsSpeechToText] = useState(false);
  const [connected, setConnected] = useState(false);
  const [editor] = useLexicalComposerContext();
  useLexicalList(editor);
  const {yjsDocMap} = useCollaborationContext();
  const isCollab = yjsDocMap.get('main') !== undefined;

  useEffect(() => {
    return editor.addListener(
      'command',
      (type, payload) => {
        if (type === 'readOnly') {
          const readOnly = payload;
          setIsReadyOnly(readOnly);
        } else if (type === 'connected') {
          const isConnected = payload;
          setConnected(isConnected);
        }
        return false;
      },
      EditorPriority,
    );
  }, [editor]);

  const insertSticky = useCallback(() => {
    editor.update(() => {
      $log('insertSticky');
      const root = $getRoot();
      const ref = createEditorStateRef(createUID(), null);
      const imageNode = $createStickyNode(0, 0, ref);
      root.append(imageNode);
    });
  }, [editor]);

  return (
    <div className="actions">
<<<<<<< HEAD
      {SUPPORT_SPEECH_RECOGNITION && (
        <button
          onClick={() => {
            editor.execCommand('speechToText', !isSpeechToText);
            setIsSpeechToText(!isSpeechToText);
          }}
          className={
            'action-button action-button-mic ' +
            (isSpeechToText ? 'active' : '')
          }>
          <i className="mic" />
        </button>
      )}
=======
      <button
        className="action-button import"
        onClick={() => importFile(editor)}>
        <i className="import" />
      </button>
      <button
        className="action-button export"
        onClick={() =>
          exportFile(editor, {
            fileName: `Playground ${new Date().toISOString()}`,
            source: 'Playground',
          })
        }>
        <i className="export" />
      </button>
>>>>>>> 14500dbc
      <button className="action-button sticky" onClick={insertSticky}>
        <i className="sticky" />
      </button>
      <button
        className="action-button clear"
        onClick={() => {
          editor.execCommand('clear');
          editor.focus();
        }}>
        <i className="clear" />
      </button>
      <button
        className="action-button lock"
        onClick={() => {
          editor.execCommand('readOnly', !isReadOnly);
        }}>
        <i className={isReadOnly ? 'unlock' : 'lock'} />
      </button>
      {isCollab && (
        <button
          className="action-button connect"
          onClick={() => {
            editor.execCommand('toggleConnect', !connected);
          }}>
          <i className={connected ? 'disconnect' : 'connect'} />
        </button>
      )}
    </div>
  );
}<|MERGE_RESOLUTION|>--- conflicted
+++ resolved
@@ -15,12 +15,9 @@
 import {useCallback, useEffect, useState} from 'react';
 import {$createStickyNode} from '../nodes/StickyNode';
 import {$log, $getRoot, createEditorStateRef} from 'lexical';
-<<<<<<< HEAD
 import {SUPPORT_SPEECH_RECOGNITION} from './SpeechToTextPlugin';
-=======
 import useLexicalList from 'lexical-react/useLexicalList';
 import {importFile, exportFile} from 'lexical/file';
->>>>>>> 14500dbc
 
 const EditorPriority: CommandListenerEditorPriority = 0;
 
@@ -73,7 +70,6 @@
 
   return (
     <div className="actions">
-<<<<<<< HEAD
       {SUPPORT_SPEECH_RECOGNITION && (
         <button
           onClick={() => {
@@ -87,7 +83,6 @@
           <i className="mic" />
         </button>
       )}
-=======
       <button
         className="action-button import"
         onClick={() => importFile(editor)}>
@@ -103,7 +98,6 @@
         }>
         <i className="export" />
       </button>
->>>>>>> 14500dbc
       <button className="action-button sticky" onClick={insertSticky}>
         <i className="sticky" />
       </button>
