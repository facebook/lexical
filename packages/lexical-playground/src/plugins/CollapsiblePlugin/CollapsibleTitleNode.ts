/**
 * Copyright (c) Meta Platforms, Inc. and affiliates.
 *
 * This source code is licensed under the MIT license found in the
 * LICENSE file in the root directory of this source tree.
 *
 */

import {IS_CHROME} from '@lexical/utils';
import {
  $createParagraphNode,
  $isElementNode,
  DOMConversionMap,
  DOMConversionOutput,
  EditorConfig,
  ElementNode,
  LexicalEditor,
  LexicalNode,
  RangeSelection,
  StaticNodeConfigRecord,
} from 'lexical';

import {$isCollapsibleContainerNode} from './CollapsibleContainerNode';
import {$isCollapsibleContentNode} from './CollapsibleContentNode';

export function $convertSummaryElement(
  domNode: HTMLElement,
): DOMConversionOutput | null {
  const node = $createCollapsibleTitleNode();
  return {
    node,
  };
}

/** @noInheritDoc */
export class CollapsibleTitleNode extends ElementNode {
  /** @internal */
  $config(): StaticNodeConfigRecord<
    'collapsible-title',
    {$transform: (node: CollapsibleTitleNode) => void}
  > {
    return this.config('collapsible-title', {
      $transform(node: CollapsibleTitleNode) {
        if (node.isEmpty()) {
          node.remove();
        }
      },
    });
  }

  createDOM(config: EditorConfig, editor: LexicalEditor): HTMLElement {
    const dom = document.createElement('summary');
    dom.classList.add('Collapsible__title');
    if (IS_CHROME) {
      dom.addEventListener('click', () => {
        editor.update(() => {
          const collapsibleContainer = this.getLatest().getParentOrThrow();
          if (!$isCollapsibleContainerNode(collapsibleContainer)) {
            throw new Error(
              'Expected parent node to be a CollapsibleContainerNode',
            );
          }
          collapsibleContainer.toggleOpen();
        });
      });
    }
    return dom;
  }

  updateDOM(prevNode: this, dom: HTMLElement): boolean {
    return false;
  }

  static importDOM(): DOMConversionMap | null {
    return {
      summary: (domNode: HTMLElement) => {
        return {
          conversion: $convertSummaryElement,
          priority: 1,
        };
      },
    };
  }

<<<<<<< HEAD
=======
  static importJSON(
    serializedNode: SerializedCollapsibleTitleNode,
  ): CollapsibleTitleNode {
    return $createCollapsibleTitleNode().updateFromJSON(serializedNode);
  }

  static transform(): (node: LexicalNode) => void {
    return (node: LexicalNode) => {
      if (!$isCollapsibleTitleNode(node)) {
        throw new Error('node is not a CollapsibleTitleNode');
      }
      if (node.isEmpty()) {
        node.remove();
      }
    };
  }

>>>>>>> 0aa2d5aa
  insertNewAfter(_: RangeSelection, restoreSelection = true): ElementNode {
    const containerNode = this.getParentOrThrow();

    if (!$isCollapsibleContainerNode(containerNode)) {
      throw new Error(
        'CollapsibleTitleNode expects to be child of CollapsibleContainerNode',
      );
    }

    if (containerNode.getOpen()) {
      const contentNode = this.getNextSibling();
      if (!$isCollapsibleContentNode(contentNode)) {
        throw new Error(
          'CollapsibleTitleNode expects to have CollapsibleContentNode sibling',
        );
      }

      const firstChild = contentNode.getFirstChild();
      if ($isElementNode(firstChild)) {
        return firstChild;
      } else {
        const paragraph = $createParagraphNode();
        contentNode.append(paragraph);
        return paragraph;
      }
    } else {
      const paragraph = $createParagraphNode();
      containerNode.insertAfter(paragraph, restoreSelection);
      return paragraph;
    }
  }
}

export function $createCollapsibleTitleNode(): CollapsibleTitleNode {
  return new CollapsibleTitleNode();
}

export function $isCollapsibleTitleNode(
  node: LexicalNode | null | undefined,
): node is CollapsibleTitleNode {
  return node instanceof CollapsibleTitleNode;
}<|MERGE_RESOLUTION|>--- conflicted
+++ resolved
@@ -82,26 +82,6 @@
     };
   }
 
-<<<<<<< HEAD
-=======
-  static importJSON(
-    serializedNode: SerializedCollapsibleTitleNode,
-  ): CollapsibleTitleNode {
-    return $createCollapsibleTitleNode().updateFromJSON(serializedNode);
-  }
-
-  static transform(): (node: LexicalNode) => void {
-    return (node: LexicalNode) => {
-      if (!$isCollapsibleTitleNode(node)) {
-        throw new Error('node is not a CollapsibleTitleNode');
-      }
-      if (node.isEmpty()) {
-        node.remove();
-      }
-    };
-  }
-
->>>>>>> 0aa2d5aa
   insertNewAfter(_: RangeSelection, restoreSelection = true): ElementNode {
     const containerNode = this.getParentOrThrow();
 
