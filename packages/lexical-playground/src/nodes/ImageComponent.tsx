/**
 * Copyright (c) Meta Platforms, Inc. and affiliates.
 *
 * This source code is licensed under the MIT license found in the
 * LICENSE file in the root directory of this source tree.
 *
 */

import type {
  GridSelection,
  LexicalEditor,
  NodeKey,
  NodeSelection,
  RangeSelection,
} from 'lexical';

import './ImageNode.css';

import {AutoFocusPlugin} from '@lexical/react/LexicalAutoFocusPlugin';
import {useCollaborationContext} from '@lexical/react/LexicalCollaborationContext';
import {CollaborationPlugin} from '@lexical/react/LexicalCollaborationPlugin';
import {useLexicalComposerContext} from '@lexical/react/LexicalComposerContext';
import LexicalErrorBoundary from '@lexical/react/LexicalErrorBoundary';
import {HashtagPlugin} from '@lexical/react/LexicalHashtagPlugin';
import {HistoryPlugin} from '@lexical/react/LexicalHistoryPlugin';
import {LexicalNestedComposer} from '@lexical/react/LexicalNestedComposer';
import {RichTextPlugin} from '@lexical/react/LexicalRichTextPlugin';
import {useLexicalNodeSelection} from '@lexical/react/useLexicalNodeSelection';
import {mergeRegister} from '@lexical/utils';
import {
  $getNodeByKey,
  $getSelection,
  $isNodeSelection,
  $setSelection,
  CLICK_COMMAND,
  COMMAND_PRIORITY_LOW,
  DRAGSTART_COMMAND,
  KEY_BACKSPACE_COMMAND,
  KEY_DELETE_COMMAND,
  KEY_ENTER_COMMAND,
  KEY_ESCAPE_COMMAND,
  SELECTION_CHANGE_COMMAND,
} from 'lexical';
import * as React from 'react';
import {Suspense, useCallback, useEffect, useRef, useState} from 'react';

import {createWebsocketProvider} from '../collaboration';
import {useSettings} from '../context/SettingsContext';
import {useSharedHistoryContext} from '../context/SharedHistoryContext';
import EmojisPlugin from '../plugins/EmojisPlugin';
import KeywordsPlugin from '../plugins/KeywordsPlugin';
import LinkPlugin from '../plugins/LinkPlugin';
import MentionsPlugin from '../plugins/MentionsPlugin';
import TreeViewPlugin from '../plugins/TreeViewPlugin';
import ContentEditable from '../ui/ContentEditable';
import ImageResizer from '../ui/ImageResizer';
import Placeholder from '../ui/Placeholder';
import {$isImageNode} from './ImageNode';

const imageCache = new Set();

function useSuspenseImage(src: string) {
  if (!imageCache.has(src)) {
    throw new Promise((resolve) => {
      const img = new Image();
      img.src = src;
      img.onload = () => {
        imageCache.add(src);
        resolve(null);
      };
    });
  }
}

function LazyImage({
  altText,
  className,
  imageRef,
  src,
  width,
  height,
  maxWidth,
}: {
  altText: string;
  className: string | null;
  height: 'inherit' | number;
  imageRef: {current: null | HTMLImageElement};
  maxWidth: number;
  src: string;
  width: 'inherit' | number;
}): JSX.Element {
  useSuspenseImage(src);
  return (
    <img
      className={className || undefined}
      src={src}
      alt={altText}
      ref={imageRef}
      style={{
        height,
        maxWidth,
        width,
      }}
      draggable="false"
    />
  );
}

export default function ImageComponent({
  src,
  altText,
  nodeKey,
  width,
  height,
  maxWidth,
  resizable,
  showCaption,
  caption,
  captionsEnabled,
}: {
  altText: string;
  caption: LexicalEditor;
  height: 'inherit' | number;
  maxWidth: number;
  nodeKey: NodeKey;
  resizable: boolean;
  showCaption: boolean;
  src: string;
  width: 'inherit' | number;
  captionsEnabled: boolean;
}): JSX.Element {
  const imageRef = useRef<null | HTMLImageElement>(null);
  const buttonRef = useRef<HTMLButtonElement | null>(null);
  const [isSelected, setSelected, clearSelection] =
    useLexicalNodeSelection(nodeKey);
  const [isResizing, setIsResizing] = useState<boolean>(false);
  const {isCollabActive} = useCollaborationContext();
  const [editor] = useLexicalComposerContext();
  const [selection, setSelection] = useState<
    RangeSelection | NodeSelection | GridSelection | null
  >(null);
  const activeEditorRef = useRef<LexicalEditor | null>(null);

  const onDelete = useCallback(
    (payload: KeyboardEvent) => {
      if (isSelected && $isNodeSelection($getSelection())) {
        const event: KeyboardEvent = payload;
        event.preventDefault();
        const node = $getNodeByKey(nodeKey);
        if ($isImageNode(node)) {
          node.remove();
        }
        setSelected(false);
      }
      return false;
    },
    [isSelected, nodeKey, setSelected],
  );

  const onEnter = useCallback(
    (event: KeyboardEvent) => {
      const latestSelection = $getSelection();
      const buttonElem = buttonRef.current;
      if (
        isSelected &&
        $isNodeSelection(latestSelection) &&
        latestSelection.getNodes().length === 1
      ) {
        if (showCaption) {
          // Move focus into nested editor
          $setSelection(null);
          event.preventDefault();
          caption.focus();
          return true;
        } else if (
          buttonElem !== null &&
          buttonElem !== document.activeElement
        ) {
          event.preventDefault();
          buttonElem.focus();
          return true;
        }
      }
      return false;
    },
    [caption, isSelected, showCaption],
  );

  const onEscape = useCallback(
    (event: KeyboardEvent) => {
      if (
        activeEditorRef.current === caption ||
        buttonRef.current === event.target
      ) {
        $setSelection(null);
        editor.update(() => {
          setSelected(true);
          const parentRootElement = editor.getRootElement();
          if (parentRootElement !== null) {
            parentRootElement.focus();
          }
        });
        return true;
      }
      return false;
    },
    [caption, editor, setSelected],
  );

  useEffect(() => {
    let isMounted = true;
    const unregister = mergeRegister(
      editor.registerUpdateListener(({editorState}) => {
        if (isMounted) {
          setSelection(editorState.read(() => $getSelection()));
        }
      }),
      editor.registerCommand(
        SELECTION_CHANGE_COMMAND,
        (_, activeEditor) => {
          activeEditorRef.current = activeEditor;
          return false;
        },
        COMMAND_PRIORITY_LOW,
      ),
      editor.registerCommand<MouseEvent>(
        CLICK_COMMAND,
        (payload) => {
          const event = payload;

          if (isResizing) {
            return true;
          }
          if (event.target === imageRef.current) {
            if (event.shiftKey) {
              setSelected(!isSelected);
            } else {
              clearSelection();
              setSelected(true);
            }
            return true;
          }

          return false;
        },
        COMMAND_PRIORITY_LOW,
      ),
      editor.registerCommand(
        DRAGSTART_COMMAND,
        (event) => {
          if (event.target === imageRef.current) {
            // TODO This is just a temporary workaround for FF to behave like other browsers.
            // Ideally, this handles drag & drop too (and all browsers).
            event.preventDefault();
            return true;
          }
          return false;
        },
        COMMAND_PRIORITY_LOW,
      ),
      editor.registerCommand(
        KEY_DELETE_COMMAND,
        onDelete,
        COMMAND_PRIORITY_LOW,
      ),
      editor.registerCommand(
        KEY_BACKSPACE_COMMAND,
        onDelete,
        COMMAND_PRIORITY_LOW,
      ),
      editor.registerCommand(KEY_ENTER_COMMAND, onEnter, COMMAND_PRIORITY_LOW),
      editor.registerCommand(
        KEY_ESCAPE_COMMAND,
        onEscape,
        COMMAND_PRIORITY_LOW,
      ),
    );
<<<<<<< HEAD

=======
>>>>>>> 60704c79
    return () => {
      isMounted = false;
      unregister();
    };
  }, [
    clearSelection,
    editor,
    isResizing,
    isSelected,
    nodeKey,
    onDelete,
    onEnter,
    onEscape,
    setSelected,
  ]);

  const setShowCaption = () => {
    editor.update(() => {
      const node = $getNodeByKey(nodeKey);
      if ($isImageNode(node)) {
        node.setShowCaption(true);
      }
    });
  };

  const onResizeEnd = (
    nextWidth: 'inherit' | number,
    nextHeight: 'inherit' | number,
  ) => {
    // Delay hiding the resize bars for click case
    setTimeout(() => {
      setIsResizing(false);
    }, 200);

    editor.update(() => {
      const node = $getNodeByKey(nodeKey);
      if ($isImageNode(node)) {
        node.setWidthAndHeight(nextWidth, nextHeight);
      }
    });
  };

  const onResizeStart = () => {
    setIsResizing(true);
  };

  const {historyState} = useSharedHistoryContext();
  const {
    settings: {showNestedEditorTreeView},
  } = useSettings();

  const draggable = isSelected && $isNodeSelection(selection) && !isResizing;
  const isFocused = isSelected || isResizing;
  return (
    <Suspense fallback={null}>
      <>
        <div draggable={draggable}>
          <LazyImage
            className={
              isFocused
                ? `focused ${$isNodeSelection(selection) ? 'draggable' : ''}`
                : null
            }
            src={src}
            altText={altText}
            imageRef={imageRef}
            width={width}
            height={height}
            maxWidth={maxWidth}
          />
        </div>
        {showCaption && (
          <div className="image-caption-container">
            <LexicalNestedComposer initialEditor={caption}>
              <AutoFocusPlugin />
              <MentionsPlugin />
              <LinkPlugin />
              <EmojisPlugin />
              <HashtagPlugin />
              <KeywordsPlugin />
              {isCollabActive ? (
                <CollaborationPlugin
                  id={caption.getKey()}
                  providerFactory={createWebsocketProvider}
                  shouldBootstrap={true}
                />
              ) : (
                <HistoryPlugin externalHistoryState={historyState} />
              )}
              <RichTextPlugin
                contentEditable={
                  <ContentEditable className="ImageNode__contentEditable" />
                }
                placeholder={
                  <Placeholder className="ImageNode__placeholder">
                    Enter a caption...
                  </Placeholder>
                }
                ErrorBoundary={LexicalErrorBoundary}
              />
              {showNestedEditorTreeView === true ? <TreeViewPlugin /> : null}
            </LexicalNestedComposer>
          </div>
        )}
        {resizable && $isNodeSelection(selection) && isFocused && (
          <ImageResizer
            showCaption={showCaption}
            setShowCaption={setShowCaption}
            editor={editor}
            buttonRef={buttonRef}
            imageRef={imageRef}
            maxWidth={maxWidth}
            onResizeStart={onResizeStart}
            onResizeEnd={onResizeEnd}
            captionsEnabled={captionsEnabled}
          />
        )}
      </>
    </Suspense>
  );
}<|MERGE_RESOLUTION|>--- conflicted
+++ resolved
@@ -275,10 +275,6 @@
         COMMAND_PRIORITY_LOW,
       ),
     );
-<<<<<<< HEAD
-
-=======
->>>>>>> 60704c79
     return () => {
       isMounted = false;
       unregister();
