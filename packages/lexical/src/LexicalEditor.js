/**
 * Copyright (c) Meta Platforms, Inc. and affiliates.
 *
 * This source code is licensed under the MIT license found in the
 * LICENSE file in the root directory of this source tree.
 *
 * @flow strict
 */

import type {EditorState} from './LexicalEditorState';
import type {LexicalNode, NodeKey} from './LexicalNode';
import type {Node as ReactNode} from 'react';

import invariant from 'shared/invariant';

import {$getRoot, $getSelection, TextNode} from '.';
import {FULL_RECONCILE, NO_DIRTY_NODES} from './LexicalConstants';
import {createEmptyEditorState} from './LexicalEditorState';
import {
  addDocumentSelectionChangeEvent,
  addRootElementEvents,
  removeRootElementEvents,
} from './LexicalEvents';
import {flushRootMutations, initMutationObserver} from './LexicalMutations';
import {
  commitPendingUpdates,
  parseEditorState,
  triggerCommandListeners,
  triggerListeners,
  updateEditor,
} from './LexicalUpdates';
import {
  createUID,
  generateRandomKey,
  markAllNodesAsDirty,
} from './LexicalUtils';
import {HorizontalRuleNode} from './nodes/base/LexicalHorizontalRuleNode';
import {LineBreakNode} from './nodes/base/LexicalLineBreakNode';
import {ParagraphNode} from './nodes/base/LexicalParagraphNode';
import {RootNode} from './nodes/base/LexicalRootNode';

export type DOMConversion = (
  element: Node,
  parent?: Node,
) => DOMConversionOutput;
export type DOMChildConversion = (lexicalNode: LexicalNode) => void;
export type DOMConversionMap = {
  [string]: DOMConversion,
};
type DOMConversionOutput = {
  after?: (childLexicalNodes: Array<LexicalNode>) => Array<LexicalNode>,
  forChild?: DOMChildConversion,
  node: LexicalNode | null,
};

export type EditorThemeClassName = string;

export type TextNodeThemeClasses = {
  base?: EditorThemeClassName,
  bold?: EditorThemeClassName,
  code?: EditorThemeClassName,
  italic?: EditorThemeClassName,
  strikethrough?: EditorThemeClassName,
  underline?: EditorThemeClassName,
  underlineStrikethrough?: EditorThemeClassName,
};

export type EditorUpdateOptions = {|
  onUpdate?: () => void,
  skipTransforms?: true,
  tag?: string,
|};

export type EditorSetOptions = {|
  tag?: string,
|};

export type EditorThemeClasses = {
  code?: EditorThemeClassName,
  codeHighlight?: {[string]: EditorThemeClassName},
  hashtag?: EditorThemeClassName,
  heading?: {
    h1?: EditorThemeClassName,
    h2?: EditorThemeClassName,
    h3?: EditorThemeClassName,
    h4?: EditorThemeClassName,
    h5?: EditorThemeClassName,
  },
  horizontalRule?: EditorThemeClassName,
  image?: EditorThemeClassName,
  link?: EditorThemeClassName,
  list?: {
    listitem: EditorThemeClassName,
    nested: {
      list?: EditorThemeClassName,
      listitem?: EditorThemeClassName,
    },
    ol?: EditorThemeClassName,
    ol1?: EditorThemeClassName,
    ol2?: EditorThemeClassName,
    ol3?: EditorThemeClassName,
    ol4?: EditorThemeClassName,
    ol5?: EditorThemeClassName,
    ul?: EditorThemeClassName,
    ul1?: EditorThemeClassName,
    ul2?: EditorThemeClassName,
    ul3?: EditorThemeClassName,
    ul4?: EditorThemeClassName,
    ul5?: EditorThemeClassName,
  },
  ltr?: EditorThemeClassName,
  paragraph?: EditorThemeClassName,
  quote?: EditorThemeClassName,
  root?: EditorThemeClassName,
  rtl?: EditorThemeClassName,
  table?: EditorThemeClassName,
  tableCell?: EditorThemeClassName,
  tableCellHeader?: EditorThemeClassName,
  tableRow?: EditorThemeClassName,
  text?: TextNodeThemeClasses,
  // Handle other generic values
  [string]: EditorThemeClassName | {[string]: EditorThemeClassName},
};

export type EditorConfig<EditorContext> = {
  context: EditorContext,
  disableEvents?: boolean,
  htmlTransforms?: DOMConversionMap,
  namespace: string,
  theme: EditorThemeClasses,
};

export type RegisteredNodes = Map<string, RegisteredNode>;
export type RegisteredNode = {
  klass: Class<LexicalNode>,
  transforms: Set<Transform<LexicalNode>>,
};
export type Transform<T> = (node: T) => void;

export type ErrorHandler = (error: Error, log: Array<string>) => void;
export type UpdateListener = ({
  dirtyElements: Map<NodeKey, IntentionallyMarkedAsDirtyElement>,
  dirtyLeaves: Set<NodeKey>,
  editorState: EditorState,
  log: Array<string>,
  normalizedNodes: Set<NodeKey>,
  prevEditorState: EditorState,
  tags: Set<string>,
}) => void;
export type DecoratorListener = (decorator: {[NodeKey]: ReactNode}) => void;
export type RootListener = (
  rootElement: null | HTMLElement,
  prevRootElement: null | HTMLElement,
) => void;
export type TextContentListener = (text: string) => void;
export type TextMutationListener = (text: Text) => void;
export type CommandListener = (
  type: string,
  payload: CommandPayload,
  editor: LexicalEditor,
) => boolean;

export type CommandListenerEditorPriority = 0;
export type CommandListenerLowPriority = 1;
export type CommandListenerNormalPriority = 2;
export type CommandListenerHighPriority = 3;
export type CommandListenerCriticalPriority = 4;

export type CommandListenerPriority =
  | CommandListenerEditorPriority
  | CommandListenerLowPriority
  | CommandListenerNormalPriority
  | CommandListenerHighPriority
  | CommandListenerCriticalPriority;

// $FlowFixMe: intentional
export type CommandPayload = any;

type Listeners = {
  command: Array<Set<CommandListener>>,
  decorator: Set<DecoratorListener>,
<<<<<<< HEAD
  textcontent: Set<TextContentListener>,
=======
  error: Set<ErrorListener>,
>>>>>>> 46bb40a5
  root: Set<RootListener>,
  textcontent: Set<TextContentListener>,
  textmutation: Set<TextMutationListener>,
  update: Set<UpdateListener>,
};

export type ListenerType =
  | 'update'
  | 'root'
  | 'decorator'
  | 'textcontent'
  | 'textmutation'
  | 'command';

export type TransformerType = 'text' | 'decorator' | 'element' | 'root';

export type IntentionallyMarkedAsDirtyElement = boolean;

export function resetEditor(
  editor: LexicalEditor,
  prevRootElement: null | HTMLElement,
  nextRootElement: null | HTMLElement,
  pendingEditorState: EditorState,
): void {
  const keyNodeMap = editor._keyToDOMMap;
  keyNodeMap.clear();
  editor._editorState = createEmptyEditorState();
  editor._pendingEditorState = pendingEditorState;
  editor._compositionKey = null;
  editor._dirtyType = NO_DIRTY_NODES;
  editor._cloneNotNeeded.clear();
  editor._dirtyLeaves = new Set();
  editor._dirtyElements.clear();
  editor._normalizedNodes = new Set();
  editor._updateTags = new Set();
  editor._log = [];
  editor._updates = [];
  const observer = editor._observer;
  if (observer !== null) {
    observer.disconnect();
    editor._observer = null;
  }
  // Remove all the DOM nodes from the root element
  if (prevRootElement !== null) {
    prevRootElement.textContent = '';
  }
  if (nextRootElement !== null) {
    nextRootElement.textContent = '';
    keyNodeMap.set('root', nextRootElement);
  }
}

export function createEditor<EditorContext>(editorConfig?: {
  context?: EditorContext,
  disableEvents?: boolean,
  editorState?: EditorState,
  htmlTransforms?: DOMConversionMap,
  namespace?: string,
  nodes?: Array<Class<LexicalNode>>,
  parentEditor?: LexicalEditor,
<<<<<<< HEAD
  onError?: ErrorHandler,
=======
  theme?: EditorThemeClasses,
>>>>>>> 46bb40a5
}): LexicalEditor {
  const config = editorConfig || {};
  const namespace = config.namespace || createUID();
  const theme = config.theme || {};
  const context = config.context || {};
  const parentEditor = config.parentEditor || null;
  const htmlTransforms = config.htmlTransforms || {};
  const disableEvents = config.disableEvents || false;
  const editorState = createEmptyEditorState();
  const initialEditorState = config.editorState;
  const nodes = [
    RootNode,
    TextNode,
    HorizontalRuleNode,
    LineBreakNode,
    ParagraphNode,
    ...(config.nodes || []),
  ];

  const defaultOnError = (e: Error, log) => {
    throw e;
  };
  const onError = config.onError || defaultOnError;

  const registeredNodes = new Map();
  for (let i = 0; i < nodes.length; i++) {
    const klass = nodes[i];
    const type = klass.getType();
    registeredNodes.set(type, {
      klass,
      transforms: new Set(),
    });
  }
  // klass: Array<Class<LexicalNode>>
  // $FlowFixMe: use our declared type instead
  const editor: editor = new BaseLexicalEditor(
    editorState,
    parentEditor,
    registeredNodes,
    {
      // $FlowFixMe: we use our internal type to simpify the generics
      context,
      disableEvents,
      htmlTransforms,
      namespace,
      theme,
    },
    onError,
  );
  if (initialEditorState !== undefined) {
    editor._pendingEditorState = initialEditorState;
    editor._dirtyType = FULL_RECONCILE;
  }
  return editor;
}

function getSelf(self: BaseLexicalEditor): LexicalEditor {
  // $FlowFixMe: a hack to work around exporting a declaration
  return ((self: any): LexicalEditor);
}

class BaseLexicalEditor {
  _parentEditor: null | LexicalEditor;
  _rootElement: null | HTMLElement;
  _editorState: EditorState;
  _pendingEditorState: null | EditorState;
  _compositionKey: null | NodeKey;
  _deferred: Array<() => void>;
  _keyToDOMMap: Map<NodeKey, HTMLElement>;
  _updates: Array<[() => void, void | EditorUpdateOptions]>;
  _updating: boolean;
  _listeners: Listeners;
  _nodes: RegisteredNodes;
  _decorators: {[NodeKey]: ReactNode};
  _pendingDecorators: null | {[NodeKey]: ReactNode};
  _textContent: string;
  _config: EditorConfig<{...}>;
  _dirtyType: 0 | 1 | 2;
  _cloneNotNeeded: Set<NodeKey>;
  _dirtyLeaves: Set<NodeKey>;
  _dirtyElements: Map<NodeKey, IntentionallyMarkedAsDirtyElement>;
  _normalizedNodes: Set<NodeKey>;
  _updateTags: Set<string>;
  _observer: null | MutationObserver;
  _log: Array<string>;
  _key: string;
  _onError: ErrorHandler;

  constructor(
    editorState: EditorState,
    parentEditor: null | LexicalEditor,
    nodes: RegisteredNodes,
    config: EditorConfig<{...}>,
    onError: ErrorHandler,
  ) {
    this._parentEditor = parentEditor;
    // The root element associated with this editor
    this._rootElement = null;
    // The current editor state
    this._editorState = editorState;
    // Handling of drafts and updates
    this._pendingEditorState = null;
    // Used to help co-ordinate selection and events
    this._compositionKey = null;
    this._deferred = [];
    // Used during reconciliation
    this._keyToDOMMap = new Map();
    this._updates = [];
    this._updating = false;
    // Listeners
    this._listeners = {
      command: [new Set(), new Set(), new Set(), new Set(), new Set()],
      decorator: new Set(),
<<<<<<< HEAD
=======
      error: new Set(),
      root: new Set(),
>>>>>>> 46bb40a5
      textcontent: new Set(),
      textmutation: new Set(),
      update: new Set(),
    };
    // Editor configuration for theme/context.
    this._config = config;
    // Mapping of types to their nodes
    this._nodes = nodes;
    // React node decorators for portals
    this._decorators = {};
    this._pendingDecorators = null;
    // Used to optimize reconcilation
    this._dirtyType = NO_DIRTY_NODES;
    this._cloneNotNeeded = new Set();
    this._dirtyLeaves = new Set();
    this._dirtyElements = new Map();
    this._normalizedNodes = new Set();
    this._updateTags = new Set();
    // Handling of DOM mutations
    this._observer = null;
    // Logging for updates
    this._log = [];
    // Used for identifying owning editors
    this._key = generateRandomKey();
    this._onError = onError;
  }
  isComposing(): boolean {
    return this._compositionKey != null;
  }
  addListener(
    type: ListenerType,
    listener:
      | UpdateListener
      | DecoratorListener
      | RootListener
      | TextContentListener
      | CommandListener,
    priority: CommandListenerPriority,
  ): () => void {
    const listenerSetOrMap = this._listeners[type];
    if (type === 'command') {
      if (priority === undefined) {
        invariant(false, 'Listener for type "command" requires a "priority".');
      }

      // $FlowFixMe: unsure how to csae this
      const commands: Array<Set<CommandListener>> = listenerSetOrMap;
      const commandSet = commands[priority];
      // $FlowFixMe: cast
      commandSet.add(listener);
      return () => {
        // $FlowFixMe: cast
        commandSet.delete(listener);
      };
    } else {
      // $FlowFixMe: TODO refine this from the above types
      listenerSetOrMap.add(listener);

      const isRootType = type === 'root';
      if (isRootType) {
        // $FlowFixMe: TODO refine
        const rootListener: RootListener = listener;
        rootListener(this._rootElement, null);
      }
      return () => {
        // $FlowFixMe: TODO refine this from the above types
        listenerSetOrMap.delete(listener);
        if (isRootType) {
          // $FlowFixMe: TODO refine
          const rootListener: RootListener = (listener: any);
          rootListener(null, this._rootElement);
        }
      };
    }
  }
  addTransform(
    // There's no Flow-safe way to preserve the T in Transform<T>, but <T: LexicalNode> in the
    // declaration below guarantees these are LexicalNodes.
    klass: Class<LexicalNode>,
    listener: Transform<LexicalNode>,
  ): () => void {
    const type = klass.getType();
    const registeredNode = this._nodes.get(type);
    if (registeredNode === undefined) {
      invariant(
        false,
        'Node %s has not been registered. Ensure node has been passed to createEditor.',
        klass.name,
      );
    }
    const transforms = registeredNode.transforms;
    transforms.add(listener);
    markAllNodesAsDirty(getSelf(this), type);
    return () => {
      transforms.delete(listener);
    };
  }
  hasNodes(nodes: Array<Class<LexicalNode>>): boolean {
    for (let i = 0; i < nodes.length; i++) {
      const klass = nodes[i];
      const type = klass.getType();
      if (!this._nodes.has(type)) {
        return false;
      }
    }
    return true;
  }
  execCommand(type: string, payload?: CommandPayload): boolean {
    return triggerCommandListeners(getSelf(this), type, payload);
  }
  getDecorators(): {[NodeKey]: ReactNode} {
    return this._decorators;
  }
  getRootElement(): null | HTMLElement {
    return this._rootElement;
  }
  setRootElement(nextRootElement: null | HTMLElement): void {
    const prevRootElement = this._rootElement;
    if (nextRootElement !== prevRootElement) {
      const pendingEditorState = this._pendingEditorState || this._editorState;
      this._rootElement = nextRootElement;

      resetEditor(
        getSelf(this),
        prevRootElement,
        nextRootElement,
        pendingEditorState,
      );
      if (prevRootElement !== null) {
        // TODO: remove this flag once we no longer use UEv2 internally
        if (!this._config.disableEvents) {
          removeRootElementEvents(prevRootElement);
        }
      }
      if (nextRootElement !== null) {
        const style = nextRootElement.style;
        style.userSelect = 'text';
        style.whiteSpace = 'pre-wrap';
        style.overflowWrap = 'break-word';
        nextRootElement.setAttribute('data-lexical-editor', 'true');
        this._dirtyType = FULL_RECONCILE;
        initMutationObserver(getSelf(this));
        this._updateTags.add('without-history');
        commitPendingUpdates(getSelf(this));
        // TODO: remove this flag once we no longer use UEv2 internally
        if (!this._config.disableEvents) {
          addDocumentSelectionChangeEvent(nextRootElement, getSelf(this));
          addRootElementEvents(nextRootElement, getSelf(this));
        }
      }
      triggerListeners(
        'root',
        getSelf(this),
        false,
        nextRootElement,
        prevRootElement,
      );
    }
  }
  getElementByKey(key: NodeKey): HTMLElement | null {
    return this._keyToDOMMap.get(key) || null;
  }
  getEditorState(): EditorState {
    return this._editorState;
  }
  setEditorState(editorState: EditorState, options?: EditorSetOptions): void {
    if (editorState.isEmpty()) {
      invariant(
        false,
        "setEditorState: the editor state is empty. Ensure the editor state's root node never becomes empty.",
      );
    }
    flushRootMutations(getSelf(this));
    const pendingEditorState = this._pendingEditorState;
    const tags = getSelf(this)._updateTags;
    const tag = options !== undefined ? options.tag : null;
    if (pendingEditorState !== null && !pendingEditorState.isEmpty()) {
      if (tag != null) {
        tags.add(tag);
      }
      commitPendingUpdates(getSelf(this));
    }
    this._pendingEditorState = editorState;
    this._dirtyType = FULL_RECONCILE;
    this._compositionKey = null;
    if (tag != null) {
      tags.add(tag);
    }
    commitPendingUpdates(getSelf(this));
  }
  parseEditorState(stringifiedEditorState: string): EditorState {
    return parseEditorState(stringifiedEditorState, getSelf(this));
  }
  update(updateFn: () => void, options?: EditorUpdateOptions): void {
    updateEditor(getSelf(this), updateFn, false, options);
  }
  focus(callbackFn?: () => void): void {
    const rootElement = this._rootElement;
    if (rootElement !== null) {
      // This ensures that iOS does not trigger caps lock upon focus
      rootElement.setAttribute('autocapitalize', 'off');
      updateEditor(
        getSelf(this),
        () => {
          const selection = $getSelection();
          const root = $getRoot();
          if (selection !== null) {
            // Marking the selection dirty will force the selection back to it
            selection.dirty = true;
          } else if (root.getChildrenSize() !== 0) {
            root.selectEnd();
          }
        },
        true,
        {
          onUpdate: () => {
            rootElement.removeAttribute('autocapitalize');
            if (callbackFn) {
              callbackFn();
            }
          },
        },
      );
    }
  }

  blur(): void {
    const rootElement = this._rootElement;
    if (rootElement !== null) {
      rootElement.blur();
    }
  }
}

// We export this to make the addListener types work properly.
// For some reason, we can't do this via an interface without
// Flow messing up the types. It's hacky, but it improves DX.
declare export class LexicalEditor {
  _cloneNotNeeded: Set<NodeKey>;
  _compositionKey: null | NodeKey;
  _config: EditorConfig<{...}>;
  _decorators: {[NodeKey]: ReactNode};
  _deferred: Array<() => void>;
  _dirtyElements: Map<NodeKey, IntentionallyMarkedAsDirtyElement>;
  _dirtyLeaves: Set<NodeKey>;
  _dirtyType: 0 | 1 | 2;
  _editorState: EditorState;
  _key: string;
  _keyToDOMMap: Map<NodeKey, HTMLElement>;
  _listeners: Listeners;
  _log: Array<string>;
  _nodes: RegisteredNodes;
  _normalizedNodes: Set<NodeKey>;
  _observer: null | MutationObserver;
<<<<<<< HEAD
  _log: Array<string>;
  _key: string;
  _onError: ErrorHandler;

  isComposing(): boolean;
=======
  _parentEditor: null | LexicalEditor;
  _pendingDecorators: null | {[NodeKey]: ReactNode};
  _pendingEditorState: null | EditorState;
  _rootElement: null | HTMLElement;
  _updates: Array<[() => void, void | EditorUpdateOptions]>;
  _updateTags: Set<string>;
  _updating: boolean;

  addListener(type: 'error', listener: ErrorListener): () => void;
>>>>>>> 46bb40a5
  addListener(type: 'update', listener: UpdateListener): () => void;
  addListener(type: 'root', listener: RootListener): () => void;
  addListener(type: 'decorator', listener: DecoratorListener): () => void;
  addListener(type: 'textcontent', listener: TextContentListener): () => void;
  addListener(
    type: 'command',
    listener: CommandListener,
    priority: CommandListenerPriority,
  ): () => void;
  addTransform<T: LexicalNode>(
    klass: Class<T>,
    listener: Transform<T>,
  ): () => void;
  blur(): void;
  execCommand(type: string, payload: CommandPayload): boolean;
  focus(callbackFn?: () => void): void;
  getDecorators(): {[NodeKey]: ReactNode};
  getEditorState(): EditorState;
  getElementByKey(key: NodeKey): null | HTMLElement;
  getRootElement(): null | HTMLElement;
  hasNodes(nodes: Array<Class<LexicalNode>>): boolean;
  isComposing(): boolean;
  parseEditorState(stringifiedEditorState: string): EditorState;
  setEditorState(editorState: EditorState, options?: EditorSetOptions): void;
  setRootElement(rootElement: null | HTMLElement): void;
  update(updateFn: () => void, options?: EditorUpdateOptions): boolean;
}<|MERGE_RESOLUTION|>--- conflicted
+++ resolved
@@ -179,12 +179,8 @@
 type Listeners = {
   command: Array<Set<CommandListener>>,
   decorator: Set<DecoratorListener>,
-<<<<<<< HEAD
+  root: Set<RootListener>,
   textcontent: Set<TextContentListener>,
-=======
-  error: Set<ErrorListener>,
->>>>>>> 46bb40a5
-  root: Set<RootListener>,
   textcontent: Set<TextContentListener>,
   textmutation: Set<TextMutationListener>,
   update: Set<UpdateListener>,
@@ -243,12 +239,9 @@
   htmlTransforms?: DOMConversionMap,
   namespace?: string,
   nodes?: Array<Class<LexicalNode>>,
+  onError?: ErrorHandler,
   parentEditor?: LexicalEditor,
-<<<<<<< HEAD
-  onError?: ErrorHandler,
-=======
   theme?: EditorThemeClasses,
->>>>>>> 46bb40a5
 }): LexicalEditor {
   const config = editorConfig || {};
   const namespace = config.namespace || createUID();
@@ -362,11 +355,7 @@
     this._listeners = {
       command: [new Set(), new Set(), new Set(), new Set(), new Set()],
       decorator: new Set(),
-<<<<<<< HEAD
-=======
-      error: new Set(),
       root: new Set(),
->>>>>>> 46bb40a5
       textcontent: new Set(),
       textmutation: new Set(),
       update: new Set(),
@@ -621,13 +610,7 @@
   _nodes: RegisteredNodes;
   _normalizedNodes: Set<NodeKey>;
   _observer: null | MutationObserver;
-<<<<<<< HEAD
-  _log: Array<string>;
-  _key: string;
   _onError: ErrorHandler;
-
-  isComposing(): boolean;
-=======
   _parentEditor: null | LexicalEditor;
   _pendingDecorators: null | {[NodeKey]: ReactNode};
   _pendingEditorState: null | EditorState;
@@ -636,8 +619,6 @@
   _updateTags: Set<string>;
   _updating: boolean;
 
-  addListener(type: 'error', listener: ErrorListener): () => void;
->>>>>>> 46bb40a5
   addListener(type: 'update', listener: UpdateListener): () => void;
   addListener(type: 'root', listener: RootListener): () => void;
   addListener(type: 'decorator', listener: DecoratorListener): () => void;
