{
  "name": "@lexical/list",
  "description": "This package provides the list feature for Lexical.",
  "keywords": [
    "lexical",
    "editor",
    "rich-text",
    "list"
  ],
  "license": "MIT",
  "version": "0.34.0",
  "main": "LexicalList.js",
  "types": "index.d.ts",
  "dependencies": {
<<<<<<< HEAD
    "@lexical/extension": "0.33.1",
    "@lexical/selection": "0.33.1",
    "@lexical/utils": "0.33.1",
    "lexical": "0.33.1"
=======
    "@lexical/selection": "0.34.0",
    "@lexical/utils": "0.34.0",
    "lexical": "0.34.0"
>>>>>>> a58f6168
  },
  "repository": {
    "type": "git",
    "url": "https://github.com/facebook/lexical",
    "directory": "packages/lexical-list"
  },
  "module": "LexicalList.mjs",
  "sideEffects": false,
  "exports": {
    ".": {
      "import": {
        "types": "./index.d.ts",
        "development": "./LexicalList.dev.mjs",
        "production": "./LexicalList.prod.mjs",
        "node": "./LexicalList.node.mjs",
        "default": "./LexicalList.mjs"
      },
      "require": {
        "types": "./index.d.ts",
        "development": "./LexicalList.dev.js",
        "production": "./LexicalList.prod.js",
        "default": "./LexicalList.js"
      }
    }
  }
}<|MERGE_RESOLUTION|>--- conflicted
+++ resolved
@@ -12,16 +12,10 @@
   "main": "LexicalList.js",
   "types": "index.d.ts",
   "dependencies": {
-<<<<<<< HEAD
-    "@lexical/extension": "0.33.1",
-    "@lexical/selection": "0.33.1",
-    "@lexical/utils": "0.33.1",
-    "lexical": "0.33.1"
-=======
+    "@lexical/extension": "0.34.0",
     "@lexical/selection": "0.34.0",
     "@lexical/utils": "0.34.0",
     "lexical": "0.34.0"
->>>>>>> a58f6168
   },
   "repository": {
     "type": "git",
