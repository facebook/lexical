{
  "name": "@lexical/file",
  "description": "This package provides the file import/export feature for Lexical.",
  "keywords": [
    "lexical",
    "editor",
    "rich-text",
    "file",
    "import",
    "export"
  ],
  "license": "MIT",
<<<<<<< HEAD
  "version": "0.7.6",
  "main": "LexicalFile.js",
  "peerDependencies": {
    "lexical": "0.7.6"
=======
  "version": "0.7.7",
  "main": "LexicalFile.js",
  "peerDependencies": {
    "lexical": "0.7.7"
>>>>>>> e0acb6d7
  },
  "repository": {
    "type": "git",
    "url": "https://github.com/facebook/lexical",
    "directory": "packages/lexical-file"
  }
}<|MERGE_RESOLUTION|>--- conflicted
+++ resolved
@@ -10,17 +10,10 @@
     "export"
   ],
   "license": "MIT",
-<<<<<<< HEAD
-  "version": "0.7.6",
-  "main": "LexicalFile.js",
-  "peerDependencies": {
-    "lexical": "0.7.6"
-=======
   "version": "0.7.7",
   "main": "LexicalFile.js",
   "peerDependencies": {
     "lexical": "0.7.7"
->>>>>>> e0acb6d7
   },
   "repository": {
     "type": "git",
