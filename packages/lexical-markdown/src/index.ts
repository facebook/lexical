--- conflicted
+++ resolved
@@ -44,45 +44,6 @@
   UNORDERED_LIST,
 } from './MarkdownTransformers';
 
-<<<<<<< HEAD
-const ELEMENT_TRANSFORMERS: Array<ElementTransformer> = [
-  HEADING,
-  QUOTE,
-  UNORDERED_LIST,
-  ORDERED_LIST,
-];
-
-const MULTILINE_ELEMENT_TRANSFORMERS: Array<MultilineElementTransformer> = [
-  CODE,
-];
-
-// Order of text format transformers matters:
-//
-// - code should go first as it prevents any transformations inside
-// - then longer tags match (e.g. ** or __ should go before * or _)
-const TEXT_FORMAT_TRANSFORMERS: Array<TextFormatTransformer> = [
-  INLINE_CODE,
-  BOLD_ITALIC_STAR,
-  BOLD_ITALIC_UNDERSCORE,
-  BOLD_STAR,
-  BOLD_UNDERSCORE,
-  HIGHLIGHT,
-  ITALIC_STAR,
-  ITALIC_UNDERSCORE,
-  STRIKETHROUGH,
-];
-
-const TEXT_MATCH_TRANSFORMERS: Array<TextMatchTransformer> = [INDENT, LINK];
-
-const TRANSFORMERS: Array<Transformer> = [
-  ...ELEMENT_TRANSFORMERS,
-  ...MULTILINE_ELEMENT_TRANSFORMERS,
-  ...TEXT_FORMAT_TRANSFORMERS,
-  ...TEXT_MATCH_TRANSFORMERS,
-];
-
-=======
->>>>>>> 878d8b64
 /**
  * Renders markdown from a string. The selection is moved to the start after the operation.
  *
