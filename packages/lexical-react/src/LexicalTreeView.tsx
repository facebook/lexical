--- conflicted
+++ resolved
@@ -10,11 +10,6 @@
   BaseSelection,
   EditorState,
   ElementNode,
-<<<<<<< HEAD
-=======
-  GridSelection,
-  INTERNAL_PointSelection,
->>>>>>> d45cab15
   LexicalEditor,
   LexicalNode,
   RangeSelection,
