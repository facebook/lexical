--- conflicted
+++ resolved
@@ -37,11 +37,7 @@
     }
   },
   "dependencies": {
-<<<<<<< HEAD
-    "@lexical/extension": "0.34.0",
-    "lexical": "0.34.0"
-=======
+    "@lexical/extension": "0.35.0",
     "lexical": "0.35.0"
->>>>>>> 30d150f9
   }
 }