/**
 * Copyright (c) Meta Platforms, Inc. and affiliates.
 *
 * This source code is licensed under the MIT license found in the
 * LICENSE file in the root directory of this source tree.
 *
 */

/* eslint-disable no-constant-condition */
import type {
  EditorConfig,
  Klass,
  KlassConstructor,
  LexicalEditor,
} from './LexicalEditor';
import type {BaseSelection, RangeSelection} from './LexicalSelection';

import invariant from 'shared/invariant';

import {
  $createParagraphNode,
  $getCommonAncestor,
  $getCommonAncestorResultBranchOrder,
  $isDecoratorNode,
  $isElementNode,
  $isRootNode,
  $isTextNode,
  type DecoratorNode,
  type ElementNode,
  NODE_STATE_KEY,
} from '.';
import {PROTOTYPE_CONFIG_METHOD} from './LexicalConstants';
import {
  $updateStateFromJSON,
  type NodeState,
  type NodeStateJSON,
  type Prettify,
  type RequiredNodeStateConfig,
} from './LexicalNodeState';
import {
  $getSelection,
  $isNodeSelection,
  $isRangeSelection,
  $moveSelectionPointToEnd,
  $updateElementSelectionOnCreateDeleteNode,
  moveSelectionPointToSibling,
} from './LexicalSelection';
import {
  errorOnReadOnly,
  getActiveEditor,
  getActiveEditorState,
} from './LexicalUpdates';
import {
  $cloneWithProperties,
  $getCompositionKey,
  $getNodeByKey,
  $isRootOrShadowRoot,
  $maybeMoveChildrenSelectionToParent,
  $setCompositionKey,
  $setNodeKey,
  $setSelection,
  errorOnInsertTextNodeOnRoot,
  getRegisteredNode,
  getStaticNodeConfig,
  internalMarkNodeAsDirty,
  removeFromParent,
} from './LexicalUtils';

export type NodeMap = Map<NodeKey, LexicalNode>;

/**
 * The base type for all serialized nodes
 */
export type SerializedLexicalNode = {
  /** The type string used by the Node class */
  type: string;
  /** A numeric version for this schema, defaulting to 1, but not generally recommended for use */
  version: number;
  /**
   * Any state persisted with the NodeState API that is not
   * configured for flat storage
   */
  [NODE_STATE_KEY]?: Record<string, unknown>;
};

/**
 * EXPERIMENTAL
 * The configuration of a node returned by LexicalNode.$config()
 *
 * @example
 * ```ts
 * class CustomText extends TextNode {
 *   $config() {
 *     return this.config('custom-text', {extends: TextNode}};
 *   }
 * }
 * ```
 */
export interface StaticNodeConfigValue<
  T extends LexicalNode,
  Type extends string,
> {
  /**
   * The exact type of T.getType(), e.g. 'text' - the method itself must
   * have a more generic 'string' type to be compatible wtih subclassing.
   */
  readonly type?: Type;
  /**
   * An alternative to the internal static transform() method
   * that provides better type inference.
   */
  readonly $transform?: (node: T) => void;
  /**
   * An alternative to the static importJSON() method
   * that provides better type inference.
   */
  readonly $importJSON?: (serializedNode: SerializedLexicalNode) => T;
  /**
   * An alternative to the static importDOM() method
   */
  readonly importDOM?: DOMConversionMap;
  /**
   * EXPERIMENTAL
   *
   * An array of RequiredNodeStateConfig to initialize your node with
   * its state requirements. This may be used to configure serialization of
   * that state.
   *
   * This function will be called (at most) once per editor initialization,
   * directly on your node's prototype. It must not depend on any state
   * initialized in the constructor.
   *
   * @example
   * ```ts
   * const flatState = createState("flat", {parse: parseNumber});
   * const nestedState = createState("nested", {parse: parseNumber});
   * class MyNode extends TextNode {
   *   $config() {
   *     return this.config(
   *       'my-node',
   *       {
   *         extends: TextNode,
   *         stateConfigs: [
   *           { stateConfig: flatState, flat: true},
   *           nestedState,
   *         ]
   *       },
   *     );
   *   }
   * }
   * ```
   */
  readonly stateConfigs?: readonly RequiredNodeStateConfig[];
  /**
   * If specified, this must be the exact superclass of the node. It is not
   * checked at compile time and it is provided automatically at runtime.
   *
   * You would want to specify this when you are extending a node that
   * has non-trivial configuration in its $config such
   * as required state. If you do not specify this, the inferred
   * types for your node class might be missing some of that.
   */
  readonly extends?: Klass<LexicalNode>;
}

/**
 * This is the type of LexicalNode.$config() that can be
 * overridden by subclasses.
 */
export type BaseStaticNodeConfig = {
  readonly [K in string]?: StaticNodeConfigValue<LexicalNode, string>;
};

/**
 * Used to extract the node and type from a StaticNodeConfigRecord
 */
export type StaticNodeConfig<
  T extends LexicalNode,
  Type extends string,
> = BaseStaticNodeConfig & {
  readonly [K in Type]?: StaticNodeConfigValue<T, Type>;
};

/**
 * Any StaticNodeConfigValue (for generics and collections)
 */
// eslint-disable-next-line @typescript-eslint/no-explicit-any
export type AnyStaticNodeConfigValue = StaticNodeConfigValue<any, any>;

/**
 * @internal
 *
 * This is the more specific type than BaseStaticNodeConfig that a subclass
 * should return from $config()
 */
export type StaticNodeConfigRecord<
  Type extends string,
  Config extends AnyStaticNodeConfigValue,
> = BaseStaticNodeConfig & {
  readonly [K in Type]?: Config;
};

/**
 * Extract the type from a node based on its $config
 *
 * @example
 * ```ts
 * type TextNodeType = GetStaticNodeType<TextNode>;
 *      // ? 'text'
 * ```
 */
export type GetStaticNodeType<T extends LexicalNode> =
  ReturnType<T[typeof PROTOTYPE_CONFIG_METHOD]> extends StaticNodeConfig<
    T,
    infer Type
  >
    ? Type
    : string;

/**
 * The most precise type we can infer for the JSON that will
 * be produced by T.exportJSON().
 *
 * Do not use this for the return type of T.exportJSON()! It must be
 * a more generic type to be compatible with subclassing.
 */
export type LexicalExportJSON<T extends LexicalNode> = Prettify<
  Omit<ReturnType<T['exportJSON']>, 'type'> & {
    type: GetStaticNodeType<T>;
  } & NodeStateJSON<T>
>;

/**
 * Omit the children, type, and version properties from the given SerializedLexicalNode definition.
 */
export type LexicalUpdateJSON<T extends SerializedLexicalNode> = Omit<
  T,
  'children' | 'type' | 'version'
>;

/** @internal */
export interface LexicalPrivateDOM {
  __lexicalTextContent?: string | undefined | null;
  __lexicalLineBreak?: HTMLBRElement | HTMLImageElement | undefined | null;
  __lexicalDirTextContent?: string | undefined | null;
  __lexicalDir?: 'ltr' | 'rtl' | null | undefined;
  __lexicalUnmanaged?: boolean | undefined;
}

export function $removeNode(
  nodeToRemove: LexicalNode,
  restoreSelection: boolean,
  preserveEmptyParent?: boolean,
): void {
  errorOnReadOnly();
  const key = nodeToRemove.__key;
  const parent = nodeToRemove.getParent();
  if (parent === null) {
    return;
  }
  const selection = $maybeMoveChildrenSelectionToParent(nodeToRemove);
  let selectionMoved = false;
  if ($isRangeSelection(selection) && restoreSelection) {
    const anchor = selection.anchor;
    const focus = selection.focus;
    if (anchor.key === key) {
      moveSelectionPointToSibling(
        anchor,
        nodeToRemove,
        parent,
        nodeToRemove.getPreviousSibling(),
        nodeToRemove.getNextSibling(),
      );
      selectionMoved = true;
    }
    if (focus.key === key) {
      moveSelectionPointToSibling(
        focus,
        nodeToRemove,
        parent,
        nodeToRemove.getPreviousSibling(),
        nodeToRemove.getNextSibling(),
      );
      selectionMoved = true;
    }
  } else if (
    $isNodeSelection(selection) &&
    restoreSelection &&
    nodeToRemove.isSelected()
  ) {
    nodeToRemove.selectPrevious();
  }

  if ($isRangeSelection(selection) && restoreSelection && !selectionMoved) {
    // Doing this is O(n) so lets avoid it unless we need to do it
    const index = nodeToRemove.getIndexWithinParent();
    removeFromParent(nodeToRemove);
    $updateElementSelectionOnCreateDeleteNode(selection, parent, index, -1);
  } else {
    removeFromParent(nodeToRemove);
  }

  if (
    !preserveEmptyParent &&
    !$isRootOrShadowRoot(parent) &&
    !parent.canBeEmpty() &&
    parent.isEmpty()
  ) {
    $removeNode(parent, restoreSelection);
  }
  if (
    restoreSelection &&
    selection &&
    $isRootNode(parent) &&
    parent.isEmpty()
  ) {
    parent.selectEnd();
  }
}

export type DOMConversionProp<T extends HTMLElement> = (
  node: T,
) => DOMConversion<T> | null;

export type DOMConversionPropByTagName<K extends string> = DOMConversionProp<
  K extends keyof HTMLElementTagNameMap ? HTMLElementTagNameMap[K] : HTMLElement
>;

export type DOMConversionTagNameMap<K extends string> = {
  [NodeName in K]?: DOMConversionPropByTagName<NodeName>;
};

/**
 * An identity function that will infer the type of DOM nodes
 * based on tag names to make it easier to construct a
 * DOMConversionMap.
 */
export function buildImportMap<K extends string>(importMap: {
  [NodeName in K]: DOMConversionPropByTagName<NodeName>;
}): DOMConversionMap {
  return importMap as unknown as DOMConversionMap;
}

export type DOMConversion<T extends HTMLElement = HTMLElement> = {
  conversion: DOMConversionFn<T>;
  priority?: 0 | 1 | 2 | 3 | 4;
};

export type DOMConversionFn<T extends HTMLElement = HTMLElement> = (
  element: T,
) => DOMConversionOutput | null;

export type DOMChildConversion = (
  lexicalNode: LexicalNode,
  parentLexicalNode: LexicalNode | null | undefined,
) => LexicalNode | null | undefined;

export type DOMConversionMap<T extends HTMLElement = HTMLElement> = Record<
  NodeName,
  DOMConversionProp<T>
>;
type NodeName = string;

export type DOMConversionOutput = {
  after?: (childLexicalNodes: Array<LexicalNode>) => Array<LexicalNode>;
  forChild?: DOMChildConversion;
  node: null | LexicalNode | Array<LexicalNode>;
};

export type DOMExportOutputMap = Map<
  Klass<LexicalNode>,
  (editor: LexicalEditor, target: LexicalNode) => DOMExportOutput
>;

export type DOMExportOutput = {
  after?: (
    generatedElement: HTMLElement | DocumentFragment | Text | null | undefined,
  ) => HTMLElement | DocumentFragment | Text | null | undefined;
  element: HTMLElement | DocumentFragment | Text | null;
};

export type NodeKey = string;

export class LexicalNode {
<<<<<<< HEAD
  // Allow us to look up the type including static props
  declare ['constructor']: KlassConstructor<typeof LexicalNode>;
=======
  /**
   * @internal
   * Allow us to look up the type including static props
   */
  ['constructor']!: KlassConstructor<typeof LexicalNode>;
>>>>>>> 6f0e30a6
  /** @internal */
  __type: string;
  /** @internal */
  //@ts-ignore We set the key in the constructor.
  __key: string;
  /** @internal */
  __parent: null | NodeKey;
  /** @internal */
  __prev: null | NodeKey;
  /** @internal */
  __next: null | NodeKey;
  /** @internal */
  __state?: NodeState<this>;

  // Flow doesn't support abstract classes unfortunately, so we can't _force_
  // subclasses of Node to implement statics. All subclasses of Node should have
  // a static getType and clone method though. We define getType and clone here so we can call it
  // on any  Node, and we throw this error by default since the subclass should provide
  // their own implementation.
  /**
   * Returns the string type of this node. Every node must
   * implement this and it MUST BE UNIQUE amongst nodes registered
   * on the editor.
   *
   */
  static getType(): string {
    const {ownNodeType} = getStaticNodeConfig(this);
    invariant(
      ownNodeType !== undefined,
      'LexicalNode: Node %s does not implement .getType().',
      this.name,
    );
    return ownNodeType;
  }

  /**
   * Clones this node, creating a new node with a different key
   * and adding it to the EditorState (but not attaching it anywhere!). All nodes must
   * implement this method.
   *
   */
  static clone(_data: unknown): LexicalNode {
    invariant(
      false,
      'LexicalNode: Node %s does not implement .clone().',
      this.name,
    );
  }

  /**
   * Override this to implement the new static node configuration protocol,
   * this method is called directly on the prototype and must not depend
   * on anything initialized in the constructor. Generally it should be
   * a trivial implementation.
   *
   * @example
   * ```ts
   * class MyNode extends TextNode {
   *   $config() {
   *     return this.config('my-node', {extends: TextNode});
   *   }
   * }
   * ```
   */
  $config(): BaseStaticNodeConfig {
    return {};
  }

  /**
   * This is a convenience method for $config that
   * aids in type inference. See {@link LexicalNode.$config}
   * for example usage.
   */
  config<Type extends string, Config extends StaticNodeConfigValue<this, Type>>(
    type: Type,
    config: Config,
  ): StaticNodeConfigRecord<Type, Config> {
    const parentKlass =
      config.extends || Object.getPrototypeOf(this.constructor);
    Object.assign(config, {extends: parentKlass, type});
    return {[type]: config} as StaticNodeConfigRecord<Type, Config>;
  }

  /**
   * Perform any state updates on the clone of prevNode that are not already
   * handled by the constructor call in the static clone method. If you have
   * state to update in your clone that is not handled directly by the
   * constructor, it is advisable to override this method but it is required
   * to include a call to `super.afterCloneFrom(prevNode)` in your
   * implementation. This is only intended to be called by
   * {@link $cloneWithProperties} function or via a super call.
   *
   * @example
   * ```ts
   * class ClassesTextNode extends TextNode {
   *   // Not shown: static getType, static importJSON, exportJSON, createDOM, updateDOM
   *   __classes = new Set<string>();
   *   static clone(node: ClassesTextNode): ClassesTextNode {
   *     // The inherited TextNode constructor is used here, so
   *     // classes is not set by this method.
   *     return new ClassesTextNode(node.__text, node.__key);
   *   }
   *   afterCloneFrom(node: this): void {
   *     // This calls TextNode.afterCloneFrom and LexicalNode.afterCloneFrom
   *     // for necessary state updates
   *     super.afterCloneFrom(node);
   *     this.__addClasses(node.__classes);
   *   }
   *   // This method is a private implementation detail, it is not
   *   // suitable for the public API because it does not call getWritable
   *   __addClasses(classNames: Iterable<string>): this {
   *     for (const className of classNames) {
   *       this.__classes.add(className);
   *     }
   *     return this;
   *   }
   *   addClass(...classNames: string[]): this {
   *     return this.getWritable().__addClasses(classNames);
   *   }
   *   removeClass(...classNames: string[]): this {
   *     const node = this.getWritable();
   *     for (const className of classNames) {
   *       this.__classes.delete(className);
   *     }
   *     return this;
   *   }
   *   getClasses(): Set<string> {
   *     return this.getLatest().__classes;
   *   }
   * }
   * ```
   *
   */
  afterCloneFrom(prevNode: this): void {
    if (this.__key === prevNode.__key) {
      this.__parent = prevNode.__parent;
      this.__next = prevNode.__next;
      this.__prev = prevNode.__prev;
      this.__state = prevNode.__state;
    } else if (prevNode.__state) {
      this.__state = prevNode.__state.getWritable(this);
    }
  }

  // eslint-disable-next-line @typescript-eslint/no-explicit-any
  static importDOM?: () => DOMConversionMap<any> | null;

  constructor(key?: NodeKey) {
    this.__type = this.constructor.getType();
    this.__parent = null;
    this.__prev = null;
    this.__next = null;
    Object.defineProperty(this, '__state', {
      configurable: true,
      enumerable: false,
      value: undefined,
      writable: true,
    });
    $setNodeKey(this, key);

    if (__DEV__) {
      if (this.__type !== 'root') {
        errorOnReadOnly();
        errorOnTypeKlassMismatch(this.__type, this.constructor);
      }
    }
  }
  // Getters and Traversers

  /**
   * Returns the string type of this node.
   */
  getType(): string {
    return this.__type;
  }

  isInline(): boolean {
    invariant(
      false,
      'LexicalNode: Node %s does not implement .isInline().',
      this.constructor.name,
    );
  }

  /**
   * Returns true if there is a path between this node and the RootNode, false otherwise.
   * This is a way of determining if the node is "attached" EditorState. Unattached nodes
   * won't be reconciled and will ultimately be cleaned up by the Lexical GC.
   */
  isAttached(): boolean {
    let nodeKey: string | null = this.__key;
    while (nodeKey !== null) {
      if (nodeKey === 'root') {
        return true;
      }

      const node: LexicalNode | null = $getNodeByKey(nodeKey);

      if (node === null) {
        break;
      }
      nodeKey = node.__parent;
    }
    return false;
  }

  /**
   * Returns true if this node is contained within the provided Selection., false otherwise.
   * Relies on the algorithms implemented in {@link BaseSelection.getNodes} to determine
   * what's included.
   *
   * @param selection - The selection that we want to determine if the node is in.
   */
  isSelected(selection?: null | BaseSelection): boolean {
    const targetSelection = selection || $getSelection();
    if (targetSelection == null) {
      return false;
    }

    const isSelected = targetSelection
      .getNodes()
      .some((n) => n.__key === this.__key);

    if ($isTextNode(this)) {
      return isSelected;
    }
    // For inline images inside of element nodes.
    // Without this change the image will be selected if the cursor is before or after it.
    const isElementRangeSelection =
      $isRangeSelection(targetSelection) &&
      targetSelection.anchor.type === 'element' &&
      targetSelection.focus.type === 'element';

    if (isElementRangeSelection) {
      if (targetSelection.isCollapsed()) {
        return false;
      }

      const parentNode = this.getParent();
      if ($isDecoratorNode(this) && this.isInline() && parentNode) {
        const firstPoint = targetSelection.isBackward()
          ? targetSelection.focus
          : targetSelection.anchor;
        if (
          parentNode.is(firstPoint.getNode()) &&
          firstPoint.offset === parentNode.getChildrenSize() &&
          this.is(parentNode.getLastChild())
        ) {
          return false;
        }
      }
    }
    return isSelected;
  }

  /**
   * Returns this nodes key.
   */
  getKey(): NodeKey {
    // Key is stable between copies
    return this.__key;
  }

  /**
   * Returns the zero-based index of this node within the parent.
   */
  getIndexWithinParent(): number {
    const parent = this.getParent();
    if (parent === null) {
      return -1;
    }
    let node = parent.getFirstChild();
    let index = 0;
    while (node !== null) {
      if (this.is(node)) {
        return index;
      }
      index++;
      node = node.getNextSibling();
    }
    return -1;
  }

  /**
   * Returns the parent of this node, or null if none is found.
   */
  getParent<T extends ElementNode>(): T | null {
    const parent = this.getLatest().__parent;
    if (parent === null) {
      return null;
    }
    return $getNodeByKey<T>(parent);
  }

  /**
   * Returns the parent of this node, or throws if none is found.
   */
  getParentOrThrow<T extends ElementNode>(): T {
    const parent = this.getParent<T>();
    if (parent === null) {
      invariant(false, 'Expected node %s to have a parent.', this.__key);
    }
    return parent;
  }

  /**
   * Returns the highest (in the EditorState tree)
   * non-root ancestor of this node, or null if none is found. See {@link lexical!$isRootOrShadowRoot}
   * for more information on which Elements comprise "roots".
   */
  getTopLevelElement(): ElementNode | DecoratorNode<unknown> | null {
    let node: ElementNode | this | null = this;
    while (node !== null) {
      const parent: ElementNode | null = node.getParent();
      if ($isRootOrShadowRoot(parent)) {
        invariant(
          $isElementNode(node) || (node === this && $isDecoratorNode(node)),
          'Children of root nodes must be elements or decorators',
        );
        return node;
      }
      node = parent;
    }
    return null;
  }

  /**
   * Returns the highest (in the EditorState tree)
   * non-root ancestor of this node, or throws if none is found. See {@link lexical!$isRootOrShadowRoot}
   * for more information on which Elements comprise "roots".
   */
  getTopLevelElementOrThrow(): ElementNode | DecoratorNode<unknown> {
    const parent = this.getTopLevelElement();
    if (parent === null) {
      invariant(
        false,
        'Expected node %s to have a top parent element.',
        this.__key,
      );
    }
    return parent;
  }

  /**
   * Returns a list of the every ancestor of this node,
   * all the way up to the RootNode.
   *
   */
  getParents(): Array<ElementNode> {
    const parents: Array<ElementNode> = [];
    let node = this.getParent();
    while (node !== null) {
      parents.push(node);
      node = node.getParent();
    }
    return parents;
  }

  /**
   * Returns a list of the keys of every ancestor of this node,
   * all the way up to the RootNode.
   *
   */
  getParentKeys(): Array<NodeKey> {
    const parents = [];
    let node = this.getParent();
    while (node !== null) {
      parents.push(node.__key);
      node = node.getParent();
    }
    return parents;
  }

  /**
   * Returns the "previous" siblings - that is, the node that comes
   * before this one in the same parent.
   *
   */
  getPreviousSibling<T extends LexicalNode>(): T | null {
    const self = this.getLatest();
    const prevKey = self.__prev;
    return prevKey === null ? null : $getNodeByKey<T>(prevKey);
  }

  /**
   * Returns the "previous" siblings - that is, the nodes that come between
   * this one and the first child of it's parent, inclusive.
   *
   */
  getPreviousSiblings<T extends LexicalNode>(): Array<T> {
    const siblings: Array<T> = [];
    const parent = this.getParent();
    if (parent === null) {
      return siblings;
    }
    let node: null | T = parent.getFirstChild();
    while (node !== null) {
      if (node.is(this)) {
        break;
      }
      siblings.push(node);
      node = node.getNextSibling();
    }
    return siblings;
  }

  /**
   * Returns the "next" siblings - that is, the node that comes
   * after this one in the same parent
   *
   */
  getNextSibling<T extends LexicalNode>(): T | null {
    const self = this.getLatest();
    const nextKey = self.__next;
    return nextKey === null ? null : $getNodeByKey<T>(nextKey);
  }

  /**
   * Returns all "next" siblings - that is, the nodes that come between this
   * one and the last child of it's parent, inclusive.
   *
   */
  getNextSiblings<T extends LexicalNode>(): Array<T> {
    const siblings: Array<T> = [];
    let node: null | T = this.getNextSibling();
    while (node !== null) {
      siblings.push(node);
      node = node.getNextSibling();
    }
    return siblings;
  }

  /**
   * @deprecated use {@link $getCommonAncestor}
   *
   * Returns the closest common ancestor of this node and the provided one or null
   * if one cannot be found.
   *
   * @param node - the other node to find the common ancestor of.
   */
  getCommonAncestor<T extends ElementNode = ElementNode>(
    node: LexicalNode,
  ): T | null {
    const a = $isElementNode(this) ? this : this.getParent();
    const b = $isElementNode(node) ? node : node.getParent();
    const result = a && b ? $getCommonAncestor(a, b) : null;
    return result
      ? (result.commonAncestor as T) /* TODO this type cast is a lie, but fixing it would break backwards compatibility */
      : null;
  }

  /**
   * Returns true if the provided node is the exact same one as this node, from Lexical's perspective.
   * Always use this instead of referential equality.
   *
   * @param object - the node to perform the equality comparison on.
   */
  is(object: LexicalNode | null | undefined): boolean {
    if (object == null) {
      return false;
    }
    return this.__key === object.__key;
  }

  /**
   * Returns true if this node logically precedes the target node in the
   * editor state, false otherwise (including if there is no common ancestor).
   *
   * Note that this notion of isBefore is based on post-order; a descendant
   * node is always before its ancestors. See also
   * {@link $getCommonAncestor} and {@link $comparePointCaretNext} for
   * more flexible ways to determine the relative positions of nodes.
   *
   * @param targetNode - the node we're testing to see if it's after this one.
   */
  isBefore(targetNode: LexicalNode): boolean {
    const compare = $getCommonAncestor(this, targetNode);
    if (compare === null) {
      return false;
    }
    if (compare.type === 'descendant') {
      return true;
    }
    if (compare.type === 'branch') {
      return $getCommonAncestorResultBranchOrder(compare) === -1;
    }
    invariant(
      compare.type === 'same' || compare.type === 'ancestor',
      'LexicalNode.isBefore: exhaustiveness check',
    );
    return false;
  }

  /**
   * Returns true if this node is an ancestor of and distinct from the target node, false otherwise.
   *
   * @param targetNode - the would-be child node.
   */
  isParentOf(targetNode: LexicalNode): boolean {
    const result = $getCommonAncestor(this, targetNode);
    return result !== null && result.type === 'ancestor';
  }

  // TO-DO: this function can be simplified a lot
  /**
   * Returns a list of nodes that are between this node and
   * the target node in the EditorState.
   *
   * @param targetNode - the node that marks the other end of the range of nodes to be returned.
   */
  getNodesBetween(targetNode: LexicalNode): Array<LexicalNode> {
    const isBefore = this.isBefore(targetNode);
    const nodes = [];
    const visited = new Set();
    let node: LexicalNode | this | null = this;
    while (true) {
      if (node === null) {
        break;
      }
      const key = node.__key;
      if (!visited.has(key)) {
        visited.add(key);
        nodes.push(node);
      }
      if (node === targetNode) {
        break;
      }
      const child: LexicalNode | null = $isElementNode(node)
        ? isBefore
          ? node.getFirstChild()
          : node.getLastChild()
        : null;
      if (child !== null) {
        node = child;
        continue;
      }
      const nextSibling: LexicalNode | null = isBefore
        ? node.getNextSibling()
        : node.getPreviousSibling();
      if (nextSibling !== null) {
        node = nextSibling;
        continue;
      }
      const parent: LexicalNode | null = node.getParentOrThrow();
      if (!visited.has(parent.__key)) {
        nodes.push(parent);
      }
      if (parent === targetNode) {
        break;
      }
      let parentSibling = null;
      let ancestor: LexicalNode | null = parent;
      do {
        if (ancestor === null) {
          invariant(false, 'getNodesBetween: ancestor is null');
        }
        parentSibling = isBefore
          ? ancestor.getNextSibling()
          : ancestor.getPreviousSibling();
        ancestor = ancestor.getParent();
        if (ancestor !== null) {
          if (parentSibling === null && !visited.has(ancestor.__key)) {
            nodes.push(ancestor);
          }
        } else {
          break;
        }
      } while (parentSibling === null);
      node = parentSibling;
    }
    if (!isBefore) {
      nodes.reverse();
    }
    return nodes;
  }

  /**
   * Returns true if this node has been marked dirty during this update cycle.
   *
   */
  isDirty(): boolean {
    const editor = getActiveEditor();
    const dirtyLeaves = editor._dirtyLeaves;
    return dirtyLeaves !== null && dirtyLeaves.has(this.__key);
  }

  /**
   * Returns the latest version of the node from the active EditorState.
   * This is used to avoid getting values from stale node references.
   *
   */
  getLatest(): this {
    const latest = $getNodeByKey<this>(this.__key);
    if (latest === null) {
      invariant(
        false,
        'Lexical node does not exist in active editor state. Avoid using the same node references between nested closures from editorState.read/editor.update.',
      );
    }
    return latest;
  }

  /**
   * Returns a mutable version of the node using {@link $cloneWithProperties}
   * if necessary. Will throw an error if called outside of a Lexical Editor
   * {@link LexicalEditor.update} callback.
   *
   */
  getWritable(): this {
    errorOnReadOnly();
    const editorState = getActiveEditorState();
    const editor = getActiveEditor();
    const nodeMap = editorState._nodeMap;
    const key = this.__key;
    // Ensure we get the latest node from pending state
    const latestNode = this.getLatest();
    const cloneNotNeeded = editor._cloneNotNeeded;
    const selection = $getSelection();
    if (selection !== null) {
      selection.setCachedNodes(null);
    }
    if (cloneNotNeeded.has(key)) {
      // Transforms clear the dirty node set on each iteration to keep track on newly dirty nodes
      internalMarkNodeAsDirty(latestNode);
      return latestNode;
    }
    const mutableNode = $cloneWithProperties(latestNode);
    cloneNotNeeded.add(key);
    internalMarkNodeAsDirty(mutableNode);
    // Update reference in node map
    nodeMap.set(key, mutableNode);

    return mutableNode;
  }

  /**
   * Returns the text content of the node. Override this for
   * custom nodes that should have a representation in plain text
   * format (for copy + paste, for example)
   *
   */
  getTextContent(): string {
    return '';
  }

  /**
   * Returns the length of the string produced by calling getTextContent on this node.
   *
   */
  getTextContentSize(): number {
    return this.getTextContent().length;
  }

  // View

  /**
   * Called during the reconciliation process to determine which nodes
   * to insert into the DOM for this Lexical Node.
   *
   * This method must return exactly one HTMLElement. Nested elements are not supported.
   *
   * Do not attempt to update the Lexical EditorState during this phase of the update lifecycle.
   *
   * @param _config - allows access to things like the EditorTheme (to apply classes) during reconciliation.
   * @param _editor - allows access to the editor for context during reconciliation.
   *
   * */
  createDOM(_config: EditorConfig, _editor: LexicalEditor): HTMLElement {
    invariant(false, 'createDOM: base method not extended');
  }

  /**
   * Called when a node changes and should update the DOM
   * in whatever way is necessary to make it align with any changes that might
   * have happened during the update.
   *
   * Returning "true" here will cause lexical to unmount and recreate the DOM node
   * (by calling createDOM). You would need to do this if the element tag changes,
   * for instance.
   *
   * */
  updateDOM(
    _prevNode: unknown,
    _dom: HTMLElement,
    _config: EditorConfig,
  ): boolean {
    invariant(false, 'updateDOM: base method not extended');
  }

  /**
   * Controls how the this node is serialized to HTML. This is important for
   * copy and paste between Lexical and non-Lexical editors, or Lexical editors with different namespaces,
   * in which case the primary transfer format is HTML. It's also important if you're serializing
   * to HTML for any other reason via {@link @lexical/html!$generateHtmlFromNodes}. You could
   * also use this method to build your own HTML renderer.
   *
   * */
  exportDOM(editor: LexicalEditor): DOMExportOutput {
    const element = this.createDOM(editor._config, editor);
    return {element};
  }

  /**
   * Controls how the this node is serialized to JSON. This is important for
   * copy and paste between Lexical editors sharing the same namespace. It's also important
   * if you're serializing to JSON for persistent storage somewhere.
   * See [Serialization & Deserialization](https://lexical.dev/docs/concepts/serialization#lexical---html).
   *
   * */
  exportJSON(): SerializedLexicalNode {
    // eslint-disable-next-line dot-notation
    const state = this.__state ? this.__state.toJSON() : undefined;
    return {
      type: this.__type,
      version: 1,
      ...state,
    };
  }

  /**
   * Controls how the this node is deserialized from JSON. This is usually boilerplate,
   * but provides an abstraction between the node implementation and serialized interface that can
   * be important if you ever make breaking changes to a node schema (by adding or removing properties).
   * See [Serialization & Deserialization](https://lexical.dev/docs/concepts/serialization#lexical---html).
   *
   * */
  static importJSON(_serializedNode: SerializedLexicalNode): LexicalNode {
    invariant(
      false,
      'LexicalNode: Node %s does not implement .importJSON().',
      this.name,
    );
  }

  /**
   * Update this LexicalNode instance from serialized JSON. It's recommended
   * to implement as much logic as possible in this method instead of the
   * static importJSON method, so that the functionality can be inherited in subclasses.
   *
   * The LexicalUpdateJSON utility type should be used to ignore any type, version,
   * or children properties in the JSON so that the extended JSON from subclasses
   * are acceptable parameters for the super call.
   *
   * If overridden, this method must call super.
   *
   * @example
   * ```ts
   * class MyTextNode extends TextNode {
   *   // ...
   *   static importJSON(serializedNode: SerializedMyTextNode): MyTextNode {
   *     return $createMyTextNode()
   *       .updateFromJSON(serializedNode);
   *   }
   *   updateFromJSON(
   *     serializedNode: LexicalUpdateJSON<SerializedMyTextNode>,
   *   ): this {
   *     return super.updateFromJSON(serializedNode)
   *       .setMyProperty(serializedNode.myProperty);
   *   }
   * }
   * ```
   **/
  updateFromJSON(
    serializedNode: LexicalUpdateJSON<SerializedLexicalNode>,
  ): this {
    return $updateStateFromJSON(this, serializedNode);
  }

  /**
   * @experimental
   *
   * Registers the returned function as a transform on the node during
   * Editor initialization. Most such use cases should be addressed via
   * the {@link LexicalEditor.registerNodeTransform} API.
   *
   * Experimental - use at your own risk.
   */
  static transform(): ((node: LexicalNode) => void) | null {
    return null;
  }

  // Setters and mutators

  /**
   * Removes this LexicalNode from the EditorState. If the node isn't re-inserted
   * somewhere, the Lexical garbage collector will eventually clean it up.
   *
   * @param preserveEmptyParent - If falsy, the node's parent will be removed if
   * it's empty after the removal operation. This is the default behavior, subject to
   * other node heuristics such as {@link ElementNode#canBeEmpty}
   * */
  remove(preserveEmptyParent?: boolean): void {
    $removeNode(this, true, preserveEmptyParent);
  }

  /**
   * Replaces this LexicalNode with the provided node, optionally transferring the children
   * of the replaced node to the replacing node.
   *
   * @param replaceWith - The node to replace this one with.
   * @param includeChildren - Whether or not to transfer the children of this node to the replacing node.
   * */
  replace<N extends LexicalNode>(replaceWith: N, includeChildren?: boolean): N {
    errorOnReadOnly();
    let selection = $getSelection();
    if (selection !== null) {
      selection = selection.clone();
    }
    errorOnInsertTextNodeOnRoot(this, replaceWith);
    const self = this.getLatest();
    const toReplaceKey = this.__key;
    const key = replaceWith.__key;
    const writableReplaceWith = replaceWith.getWritable();
    const writableParent = this.getParentOrThrow().getWritable();
    const size = writableParent.__size;
    removeFromParent(writableReplaceWith);
    const prevSibling = self.getPreviousSibling();
    const nextSibling = self.getNextSibling();
    const prevKey = self.__prev;
    const nextKey = self.__next;
    const parentKey = self.__parent;
    $removeNode(self, false, true);

    if (prevSibling === null) {
      writableParent.__first = key;
    } else {
      const writablePrevSibling = prevSibling.getWritable();
      writablePrevSibling.__next = key;
    }
    writableReplaceWith.__prev = prevKey;
    if (nextSibling === null) {
      writableParent.__last = key;
    } else {
      const writableNextSibling = nextSibling.getWritable();
      writableNextSibling.__prev = key;
    }
    writableReplaceWith.__next = nextKey;
    writableReplaceWith.__parent = parentKey;
    writableParent.__size = size;
    if (includeChildren) {
      invariant(
        $isElementNode(this) && $isElementNode(writableReplaceWith),
        'includeChildren should only be true for ElementNodes',
      );
      this.getChildren().forEach((child: LexicalNode) => {
        writableReplaceWith.append(child);
      });
    }
    if ($isRangeSelection(selection)) {
      $setSelection(selection);
      const anchor = selection.anchor;
      const focus = selection.focus;
      if (anchor.key === toReplaceKey) {
        $moveSelectionPointToEnd(anchor, writableReplaceWith);
      }
      if (focus.key === toReplaceKey) {
        $moveSelectionPointToEnd(focus, writableReplaceWith);
      }
    }
    if ($getCompositionKey() === toReplaceKey) {
      $setCompositionKey(key);
    }
    return writableReplaceWith;
  }

  /**
   * Inserts a node after this LexicalNode (as the next sibling).
   *
   * @param nodeToInsert - The node to insert after this one.
   * @param restoreSelection - Whether or not to attempt to resolve the
   * selection to the appropriate place after the operation is complete.
   * */
  insertAfter(nodeToInsert: LexicalNode, restoreSelection = true): LexicalNode {
    errorOnReadOnly();
    errorOnInsertTextNodeOnRoot(this, nodeToInsert);
    const writableSelf = this.getWritable();
    const writableNodeToInsert = nodeToInsert.getWritable();
    const oldParent = writableNodeToInsert.getParent();
    const selection = $getSelection();
    let elementAnchorSelectionOnNode = false;
    let elementFocusSelectionOnNode = false;
    if (oldParent !== null) {
      // TODO: this is O(n), can we improve?
      const oldIndex = nodeToInsert.getIndexWithinParent();
      removeFromParent(writableNodeToInsert);
      if ($isRangeSelection(selection)) {
        const oldParentKey = oldParent.__key;
        const anchor = selection.anchor;
        const focus = selection.focus;
        elementAnchorSelectionOnNode =
          anchor.type === 'element' &&
          anchor.key === oldParentKey &&
          anchor.offset === oldIndex + 1;
        elementFocusSelectionOnNode =
          focus.type === 'element' &&
          focus.key === oldParentKey &&
          focus.offset === oldIndex + 1;
      }
    }
    const nextSibling = this.getNextSibling();
    const writableParent = this.getParentOrThrow().getWritable();
    const insertKey = writableNodeToInsert.__key;
    const nextKey = writableSelf.__next;
    if (nextSibling === null) {
      writableParent.__last = insertKey;
    } else {
      const writableNextSibling = nextSibling.getWritable();
      writableNextSibling.__prev = insertKey;
    }
    writableParent.__size++;
    writableSelf.__next = insertKey;
    writableNodeToInsert.__next = nextKey;
    writableNodeToInsert.__prev = writableSelf.__key;
    writableNodeToInsert.__parent = writableSelf.__parent;
    if (restoreSelection && $isRangeSelection(selection)) {
      const index = this.getIndexWithinParent();
      $updateElementSelectionOnCreateDeleteNode(
        selection,
        writableParent,
        index + 1,
      );
      const writableParentKey = writableParent.__key;
      if (elementAnchorSelectionOnNode) {
        selection.anchor.set(writableParentKey, index + 2, 'element');
      }
      if (elementFocusSelectionOnNode) {
        selection.focus.set(writableParentKey, index + 2, 'element');
      }
    }
    return nodeToInsert;
  }

  /**
   * Inserts a node before this LexicalNode (as the previous sibling).
   *
   * @param nodeToInsert - The node to insert before this one.
   * @param restoreSelection - Whether or not to attempt to resolve the
   * selection to the appropriate place after the operation is complete.
   * */
  insertBefore(
    nodeToInsert: LexicalNode,
    restoreSelection = true,
  ): LexicalNode {
    errorOnReadOnly();
    errorOnInsertTextNodeOnRoot(this, nodeToInsert);
    const writableSelf = this.getWritable();
    const writableNodeToInsert = nodeToInsert.getWritable();
    const insertKey = writableNodeToInsert.__key;
    removeFromParent(writableNodeToInsert);
    const prevSibling = this.getPreviousSibling();
    const writableParent = this.getParentOrThrow().getWritable();
    const prevKey = writableSelf.__prev;
    // TODO: this is O(n), can we improve?
    const index = this.getIndexWithinParent();
    if (prevSibling === null) {
      writableParent.__first = insertKey;
    } else {
      const writablePrevSibling = prevSibling.getWritable();
      writablePrevSibling.__next = insertKey;
    }
    writableParent.__size++;
    writableSelf.__prev = insertKey;
    writableNodeToInsert.__prev = prevKey;
    writableNodeToInsert.__next = writableSelf.__key;
    writableNodeToInsert.__parent = writableSelf.__parent;
    const selection = $getSelection();
    if (restoreSelection && $isRangeSelection(selection)) {
      const parent = this.getParentOrThrow();
      $updateElementSelectionOnCreateDeleteNode(selection, parent, index);
    }
    return nodeToInsert;
  }

  /**
   * Whether or not this node has a required parent. Used during copy + paste operations
   * to normalize nodes that would otherwise be orphaned. For example, ListItemNodes without
   * a ListNode parent or TextNodes with a ParagraphNode parent.
   *
   * */
  isParentRequired(): boolean {
    return false;
  }

  /**
   * The creation logic for any required parent. Should be implemented if {@link isParentRequired} returns true.
   *
   * */
  createParentElementNode(): ElementNode {
    return $createParagraphNode();
  }

  selectStart(): RangeSelection {
    return this.selectPrevious();
  }

  selectEnd(): RangeSelection {
    return this.selectNext(0, 0);
  }

  /**
   * Moves selection to the previous sibling of this node, at the specified offsets.
   *
   * @param anchorOffset - The anchor offset for selection.
   * @param focusOffset -  The focus offset for selection
   * */
  selectPrevious(anchorOffset?: number, focusOffset?: number): RangeSelection {
    errorOnReadOnly();
    const prevSibling = this.getPreviousSibling();
    const parent = this.getParentOrThrow();
    if (prevSibling === null) {
      return parent.select(0, 0);
    }
    if ($isElementNode(prevSibling)) {
      return prevSibling.select();
    } else if (!$isTextNode(prevSibling)) {
      const index = prevSibling.getIndexWithinParent() + 1;
      return parent.select(index, index);
    }
    return prevSibling.select(anchorOffset, focusOffset);
  }

  /**
   * Moves selection to the next sibling of this node, at the specified offsets.
   *
   * @param anchorOffset - The anchor offset for selection.
   * @param focusOffset -  The focus offset for selection
   * */
  selectNext(anchorOffset?: number, focusOffset?: number): RangeSelection {
    errorOnReadOnly();
    const nextSibling = this.getNextSibling();
    const parent = this.getParentOrThrow();
    if (nextSibling === null) {
      return parent.select();
    }
    if ($isElementNode(nextSibling)) {
      return nextSibling.select(0, 0);
    } else if (!$isTextNode(nextSibling)) {
      const index = nextSibling.getIndexWithinParent();
      return parent.select(index, index);
    }
    return nextSibling.select(anchorOffset, focusOffset);
  }

  /**
   * Marks a node dirty, triggering transforms and
   * forcing it to be reconciled during the update cycle.
   *
   * */
  markDirty(): void {
    this.getWritable();
  }

  /**
   * @internal
   *
   * When the reconciler detects that a node was mutated, this method
   * may be called to restore the node to a known good state.
   */
  reconcileObservedMutation(dom: HTMLElement, editor: LexicalEditor): void {
    this.markDirty();
  }
}

function errorOnTypeKlassMismatch(
  type: string,
  klass: Klass<LexicalNode>,
): void {
  const registeredNode = getRegisteredNode(getActiveEditor(), type);
  // Common error - split in its own invariant
  if (registeredNode === undefined) {
    invariant(
      false,
      'Create node: Attempted to create node %s that was not configured to be used on the editor.',
      klass.name,
    );
  }
  const editorKlass = registeredNode.klass;
  if (editorKlass !== klass) {
    invariant(
      false,
      'Create node: Type %s in node %s does not match registered node %s with the same type',
      type,
      klass.name,
      editorKlass.name,
    );
  }
}

/**
 * Insert a series of nodes after this LexicalNode (as next siblings)
 *
 * @param firstToInsert - The first node to insert after this one.
 * @param lastToInsert - The last node to insert after this one. Must be a
 * later sibling of FirstNode. If not provided, it will be its last sibling.
 */
export function insertRangeAfter(
  node: LexicalNode,
  firstToInsert: LexicalNode,
  lastToInsert?: LexicalNode,
) {
  const lastToInsert2 =
    lastToInsert || firstToInsert.getParentOrThrow().getLastChild()!;
  let current = firstToInsert;
  const nodesToInsert = [firstToInsert];
  while (current !== lastToInsert2) {
    if (!current.getNextSibling()) {
      invariant(
        false,
        'insertRangeAfter: lastToInsert must be a later sibling of firstToInsert',
      );
    }
    current = current.getNextSibling()!;
    nodesToInsert.push(current);
  }

  let currentNode: LexicalNode = node;
  for (const nodeToInsert of nodesToInsert) {
    currentNode = currentNode.insertAfter(nodeToInsert);
  }
}<|MERGE_RESOLUTION|>--- conflicted
+++ resolved
@@ -382,16 +382,8 @@
 export type NodeKey = string;
 
 export class LexicalNode {
-<<<<<<< HEAD
-  // Allow us to look up the type including static props
+  /** @internal Allow us to look up the type including static props */
   declare ['constructor']: KlassConstructor<typeof LexicalNode>;
-=======
-  /**
-   * @internal
-   * Allow us to look up the type including static props
-   */
-  ['constructor']!: KlassConstructor<typeof LexicalNode>;
->>>>>>> 6f0e30a6
   /** @internal */
   __type: string;
   /** @internal */
