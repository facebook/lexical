--- conflicted
+++ resolved
@@ -9,17 +9,10 @@
     "selection"
   ],
   "license": "MIT",
-<<<<<<< HEAD
-  "version": "0.7.6",
-  "main": "LexicalSelection.js",
-  "peerDependencies": {
-    "lexical": "0.7.6"
-=======
   "version": "0.7.7",
   "main": "LexicalSelection.js",
   "peerDependencies": {
     "lexical": "0.7.7"
->>>>>>> e0acb6d7
   },
   "repository": {
     "type": "git",
