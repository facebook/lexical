/**
 * Copyright (c) Meta Platforms, Inc. and affiliates.
 *
 * This source code is licensed under the MIT license found in the
 * LICENSE file in the root directory of this source tree.
 *
 */

import type {LexicalEditor} from './LexicalEditor';
import type {EditorState} from './LexicalEditorState';
import type {LexicalNode, NodeKey} from './LexicalNode';
import type {ElementNode} from './nodes/LexicalElementNode';
import type {TextFormatType} from './nodes/LexicalTextNode';

import {IS_IOS, IS_SAFARI} from 'shared/environment';
import getDOMSelection from 'shared/getDOMSelection';
import invariant from 'shared/invariant';

import {
  $createLineBreakNode,
  $createParagraphNode,
  $createTextNode,
  $isDecoratorNode,
  $isElementNode,
  $isLeafNode,
  $isLineBreakNode,
  $isRootNode,
  $isTextNode,
  $setSelection,
  DecoratorNode,
  DEPRECATED_$isGridCellNode,
  DEPRECATED_$isGridNode,
  DEPRECATED_$isGridRowNode,
  DEPRECATED_GridCellNode,
  DEPRECATED_GridNode,
  TextNode,
} from '.';
import {DOM_ELEMENT_TYPE, TEXT_TYPE_TO_FORMAT} from './LexicalConstants';
import {
  markCollapsedSelectionFormat,
  markSelectionChangeFromDOMUpdate,
} from './LexicalEvents';
import {getIsProcesssingMutations} from './LexicalMutations';
import {$normalizeSelection} from './LexicalNormalization';
import {
  getActiveEditor,
  getActiveEditorState,
  isCurrentlyReadOnlyMode,
} from './LexicalUpdates';
import {
  $getCompositionKey,
  $getDecoratorNode,
  $getNodeByKey,
<<<<<<< HEAD
  $getRoot,
  $isTokenOrInert,
  $isTokenOrInertOrSegmented,
=======
  $isTokenOrSegmented,
>>>>>>> 697a8996
  $setCompositionKey,
  doesContainGrapheme,
  getDOMTextNode,
  getElementByKeyOrThrow,
  getNodeFromDOM,
  getTextNodeOffset,
  isSelectionWithinEditor,
  scrollIntoViewIfNeeded,
  toggleTextFormatType,
} from './LexicalUtils';

export type TextPointType = {
  _selection: RangeSelection | GridSelection;
  getNode: () => TextNode;
  is: (point: PointType) => boolean;
  isAtNodeEnd: () => boolean;
  isBefore: (point: PointType) => boolean;
  key: NodeKey;
  offset: number;
  set: (key: NodeKey, offset: number, type: 'text' | 'element') => void;
  type: 'text';
};

export type ElementPointType = {
  _selection: RangeSelection | GridSelection;
  getNode: () => ElementNode;
  is: (point: PointType) => boolean;
  isAtNodeEnd: () => boolean;
  isBefore: (point: PointType) => boolean;
  key: NodeKey;
  offset: number;
  set: (key: NodeKey, offset: number, type: 'text' | 'element') => void;
  type: 'element';
};

export type PointType = TextPointType | ElementPointType;

export class Point {
  key: NodeKey;
  offset: number;
  type: 'text' | 'element';
  _selection: RangeSelection | GridSelection | null;

  constructor(key: NodeKey, offset: number, type: 'text' | 'element') {
    this._selection = null;
    this.key = key;
    this.offset = offset;
    this.type = type;
  }
  is(point: PointType): boolean {
    return (
      this.key === point.key &&
      this.offset === point.offset &&
      this.type === point.type
    );
  }
  isBefore(b: PointType): boolean {
    let aNode = this.getNode();
    let bNode = b.getNode();
    const aOffset = this.offset;
    const bOffset = b.offset;

    if ($isElementNode(aNode)) {
      const aNodeDescendant = aNode.getDescendantByIndex<ElementNode>(aOffset);
      aNode = aNodeDescendant != null ? aNodeDescendant : aNode;
    }
    if ($isElementNode(bNode)) {
      const bNodeDescendant = bNode.getDescendantByIndex<ElementNode>(bOffset);
      bNode = bNodeDescendant != null ? bNodeDescendant : bNode;
    }
    if (aNode === bNode) {
      return aOffset < bOffset;
    }
    return aNode.isBefore(bNode);
  }
  getNode(): LexicalNode {
    const key = this.key;
    const node = $getNodeByKey(key);
    if (node === null) {
      invariant(false, 'Point.getNode: node not found');
    }
    return node;
  }
  set(key: NodeKey, offset: number, type: 'text' | 'element'): void {
    const selection = this._selection;
    const oldKey = this.key;
    this.key = key;
    this.offset = offset;
    this.type = type;
    if (!isCurrentlyReadOnlyMode()) {
      if ($getCompositionKey() === oldKey) {
        $setCompositionKey(key);
      }
      if (selection !== null) {
        selection._cachedNodes = null;
        selection.dirty = true;
      }
    }
  }
}

function $createPoint(
  key: NodeKey,
  offset: number,
  type: 'text' | 'element',
): PointType {
  // @ts-expect-error: intentionally cast as we use a class for perf reasons
  return new Point(key, offset, type);
}

function selectPointOnNode(point: PointType, node: LexicalNode): void {
  let key = node.__key;
  let offset = point.offset;
  let type: 'element' | 'text' = 'element';
  if ($isTextNode(node)) {
    type = 'text';
    const textContentLength = node.getTextContentSize();
    if (offset > textContentLength) {
      offset = textContentLength;
    }
  } else if (!$isElementNode(node)) {
    const nextSibling = node.getNextSibling();
    if ($isTextNode(nextSibling)) {
      key = nextSibling.__key;
      offset = 0;
    } else {
      const parentNode = node.getParent();
      if (parentNode) {
        key = parentNode.__key;
        offset = node.getIndexWithinParent() + 1;
      }
    }
  }
  point.set(key, offset, type);
}

export function $moveSelectionPointToEnd(
  point: PointType,
  node: LexicalNode,
): void {
  if ($isElementNode(node)) {
    const lastNode = node.getLastDescendant();
    if ($isElementNode(lastNode) || $isTextNode(lastNode)) {
      selectPointOnNode(point, lastNode);
    } else {
      selectPointOnNode(point, node);
    }
  } else {
    selectPointOnNode(point, node);
  }
}

function $transferStartingElementPointToTextPoint(
  start: ElementPointType,
  end: PointType,
  format: number,
) {
  const element = start.getNode();
  const placementNode = element.getChildAtIndex(start.offset);
  const textNode = $createTextNode();
  const target = $isRootNode(element)
    ? $createParagraphNode().append(textNode)
    : textNode;
  textNode.setFormat(format);
  if (placementNode === null) {
    element.append(target);
  } else {
    placementNode.insertBefore(target);
  }
  // Transfer the element point to a text point.
  if (start.is(end)) {
    end.set(textNode.__key, 0, 'text');
  }
  start.set(textNode.__key, 0, 'text');
}

function $setPointValues(
  point: PointType,
  key: NodeKey,
  offset: number,
  type: 'text' | 'element',
): void {
  point.key = key;
  point.offset = offset;
  point.type = type;
}

export interface BaseSelection {
  clone(): BaseSelection;
  dirty: boolean;
  extract(): Array<LexicalNode>;
  getNodes(): Array<LexicalNode>;
  getTextContent(): string;
  insertRawText(text: string): void;
  is(selection: null | RangeSelection | NodeSelection | GridSelection): boolean;
}

export class NodeSelection implements BaseSelection {
  _nodes: Set<NodeKey>;
  dirty: boolean;
  _cachedNodes: null | Array<LexicalNode>;

  constructor(objects: Set<NodeKey>) {
    this.dirty = false;
    this._nodes = objects;
    this._cachedNodes = null;
  }

  is(
    selection: null | RangeSelection | NodeSelection | GridSelection,
  ): boolean {
    if (!$isNodeSelection(selection)) {
      return false;
    }
    const a: Set<NodeKey> = this._nodes;
    const b: Set<NodeKey> = selection._nodes;
    return a.size === b.size && Array.from(a).every((key) => b.has(key));
  }

  add(key: NodeKey): void {
    this.dirty = true;
    this._nodes.add(key);
    this._cachedNodes = null;
  }

  delete(key: NodeKey): void {
    this.dirty = true;
    this._nodes.delete(key);
    this._cachedNodes = null;
  }

  clear(): void {
    this.dirty = true;
    this._nodes.clear();
    this._cachedNodes = null;
  }

  has(key: NodeKey): boolean {
    return this._nodes.has(key);
  }

  clone(): NodeSelection {
    return new NodeSelection(new Set(this._nodes));
  }

  extract(): Array<LexicalNode> {
    return this.getNodes();
  }

  insertRawText(text: string): void {
    // Do nothing?
  }

  insertText(): void {
    // Do nothing?
  }

  insertNodes(nodes: Array<LexicalNode>, selectStart?: boolean): boolean {
    const selectedNodes = this.getNodes();
    const selectedNodesLength = selectedNodes.length;
    const lastSelectedNode = selectedNodes[selectedNodesLength - 1];
    let selectionAtEnd: RangeSelection;
    // Insert nodes
    if ($isTextNode(lastSelectedNode)) {
      selectionAtEnd = lastSelectedNode.select();
    } else {
      const index = lastSelectedNode.getIndexWithinParent() + 1;
      selectionAtEnd = lastSelectedNode.getParentOrThrow().select(index, index);
    }
    selectionAtEnd.insertNodes(nodes, selectStart);
    // Remove selected nodes
    for (let i = 0; i < selectedNodesLength; i++) {
      selectedNodes[i].remove();
    }

    return true;
  }

  getNodes(): Array<LexicalNode> {
    const cachedNodes = this._cachedNodes;
    if (cachedNodes !== null) {
      return cachedNodes;
    }
    const objects = this._nodes;
    const nodes = [];
    for (const object of objects) {
      const node = $getNodeByKey(object);
      if (node !== null) {
        nodes.push(node);
      }
    }
    if (!isCurrentlyReadOnlyMode()) {
      this._cachedNodes = nodes;
    }
    return nodes;
  }

  getTextContent(): string {
    const nodes = this.getNodes();
    let textContent = '';
    for (let i = 0; i < nodes.length; i++) {
      textContent += nodes[i].getTextContent();
    }
    return textContent;
  }
}

export function $isRangeSelection(x: unknown): x is RangeSelection {
  return x instanceof RangeSelection;
}

export type GridSelectionShape = {
  fromX: number;
  fromY: number;
  toX: number;
  toY: number;
};

export class GridSelection implements BaseSelection {
  gridKey: NodeKey;
  anchor: PointType;
  focus: PointType;
  dirty: boolean;
  _cachedNodes: Array<LexicalNode> | null;

  constructor(gridKey: NodeKey, anchor: PointType, focus: PointType) {
    this.gridKey = gridKey;
    this.anchor = anchor;
    this.focus = focus;
    this.dirty = false;
    this._cachedNodes = null;
    anchor._selection = this;
    focus._selection = this;
  }

  is(
    selection: null | RangeSelection | NodeSelection | GridSelection,
  ): boolean {
    if (!DEPRECATED_$isGridSelection(selection)) {
      return false;
    }
    return this.gridKey === selection.gridKey && this.anchor.is(this.focus);
  }

  set(gridKey: NodeKey, anchorCellKey: NodeKey, focusCellKey: NodeKey): void {
    this.dirty = true;
    this.gridKey = gridKey;
    this.anchor.key = anchorCellKey;
    this.focus.key = focusCellKey;
    this._cachedNodes = null;
  }

  clone(): GridSelection {
    return new GridSelection(this.gridKey, this.anchor, this.focus);
  }

  isCollapsed(): boolean {
    return false;
  }

  isBackward(): boolean {
    return this.focus.isBefore(this.anchor);
  }

  getCharacterOffsets(): [number, number] {
    return getCharacterOffsets(this);
  }

  extract(): Array<LexicalNode> {
    return this.getNodes();
  }

  insertRawText(text: string): void {
    // Do nothing?
  }

  insertText(): void {
    // Do nothing?
  }

  insertNodes(nodes: Array<LexicalNode>, selectStart?: boolean): boolean {
    const focusNode = this.focus.getNode();
    const selection = $normalizeSelection(
      focusNode.select(0, focusNode.getChildrenSize()),
    );
    return selection.insertNodes(nodes, selectStart);
  }

  getShape(): GridSelectionShape {
    const anchorCellNode = $getNodeByKey(this.anchor.key);
    invariant(anchorCellNode !== null, 'getNodes: expected to find AnchorNode');
    const anchorCellNodeIndex = anchorCellNode.getIndexWithinParent();
    const anchorCelRoweIndex = anchorCellNode
      .getParentOrThrow()
      .getIndexWithinParent();

    const focusCellNode = $getNodeByKey(this.focus.key);
    invariant(focusCellNode !== null, 'getNodes: expected to find FocusNode');
    const focusCellNodeIndex = focusCellNode.getIndexWithinParent();
    const focusCellRowIndex = focusCellNode
      .getParentOrThrow()
      .getIndexWithinParent();

    const startX = Math.min(anchorCellNodeIndex, focusCellNodeIndex);
    const stopX = Math.max(anchorCellNodeIndex, focusCellNodeIndex);

    const startY = Math.min(anchorCelRoweIndex, focusCellRowIndex);
    const stopY = Math.max(anchorCelRoweIndex, focusCellRowIndex);

    return {
      fromX: Math.min(startX, stopX),
      fromY: Math.min(startY, stopY),
      toX: Math.max(startX, stopX),
      toY: Math.max(startY, stopY),
    };
  }

  getNodes(): Array<LexicalNode> {
    const cachedNodes = this._cachedNodes;
    if (cachedNodes !== null) {
      return cachedNodes;
    }
    const nodesSet = new Set<LexicalNode>();
    const {fromX, fromY, toX, toY} = this.getShape();

    const gridNode = $getNodeByKey<DEPRECATED_GridNode>(this.gridKey);
    if (!DEPRECATED_$isGridNode(gridNode)) {
      invariant(false, 'getNodes: expected to find GridNode');
    }
    nodesSet.add(gridNode);

    const gridRowNodes = gridNode.getChildren();
    for (let r = fromY; r <= toY; r++) {
      const gridRowNode = gridRowNodes[r];
      nodesSet.add(gridRowNode);

      if (!DEPRECATED_$isGridRowNode(gridRowNode)) {
        invariant(false, 'getNodes: expected to find GridRowNode');
      }
      const gridCellNodes = gridRowNode.getChildren<DEPRECATED_GridCellNode>();
      for (let c = fromX; c <= toX; c++) {
        const gridCellNode = gridCellNodes[c];
        if (!DEPRECATED_$isGridCellNode(gridCellNode)) {
          invariant(false, 'getNodes: expected to find GridCellNode');
        }
        nodesSet.add(gridCellNode);

        const children = gridCellNode.getChildren();

        while (children.length > 0) {
          const child = children.shift() as LexicalNode;
          nodesSet.add(child);
          if ($isElementNode(child)) {
            children.unshift(...child.getChildren());
          }
        }
      }
    }
    const nodes = Array.from(nodesSet);
    if (!isCurrentlyReadOnlyMode()) {
      this._cachedNodes = nodes;
    }
    return nodes;
  }

  getTextContent(): string {
    const nodes = this.getNodes();
    let textContent = '';
    for (let i = 0; i < nodes.length; i++) {
      textContent += nodes[i].getTextContent();
    }
    return textContent;
  }
}

export function DEPRECATED_$isGridSelection(x: unknown): x is GridSelection {
  return x instanceof GridSelection;
}

export class RangeSelection implements BaseSelection {
  anchor: PointType;
  focus: PointType;
  dirty: boolean;
  format: number;
  _cachedNodes: null | Array<LexicalNode>;

  constructor(anchor: PointType, focus: PointType, format: number) {
    this.anchor = anchor;
    this.focus = focus;
    this.dirty = false;
    this.format = format;
    this._cachedNodes = null;
    anchor._selection = this;
    focus._selection = this;
  }

  is(
    selection: null | RangeSelection | NodeSelection | GridSelection,
  ): boolean {
    if (!$isRangeSelection(selection)) {
      return false;
    }
    return (
      this.anchor.is(selection.anchor) &&
      this.focus.is(selection.focus) &&
      this.format === selection.format
    );
  }

  isBackward(): boolean {
    return this.focus.isBefore(this.anchor);
  }

  isCollapsed(): boolean {
    return this.anchor.is(this.focus);
  }

  getNodes(): Array<LexicalNode> {
    const cachedNodes = this._cachedNodes;
    if (cachedNodes !== null) {
      return cachedNodes;
    }
    const anchor = this.anchor;
    const focus = this.focus;
    let firstNode = anchor.getNode();
    let lastNode = focus.getNode();

    if ($isElementNode(firstNode)) {
      const firstNodeDescendant = firstNode.getDescendantByIndex<ElementNode>(
        anchor.offset,
      );
      firstNode = firstNodeDescendant != null ? firstNodeDescendant : firstNode;
    }
    if ($isElementNode(lastNode)) {
      const lastNodeDescendant = lastNode.getDescendantByIndex<ElementNode>(
        focus.offset,
      );
      lastNode = lastNodeDescendant != null ? lastNodeDescendant : lastNode;
    }

    let nodes: Array<LexicalNode>;

    if (firstNode.is(lastNode)) {
      if (
        $isElementNode(firstNode) &&
        (firstNode.getChildrenSize() > 0 || firstNode.excludeFromCopy())
      ) {
        nodes = [];
      } else {
        nodes = [firstNode];
      }
    } else {
      nodes = firstNode.getNodesBetween(lastNode);
    }
    if (!isCurrentlyReadOnlyMode()) {
      this._cachedNodes = nodes;
    }
    return nodes;
  }

  setTextNodeRange(
    anchorNode: TextNode,
    anchorOffset: number,
    focusNode: TextNode,
    focusOffset: number,
  ): void {
    $setPointValues(this.anchor, anchorNode.__key, anchorOffset, 'text');
    $setPointValues(this.focus, focusNode.__key, focusOffset, 'text');
    this._cachedNodes = null;
    this.dirty = true;
  }

  getTextContent(): string {
    const nodes = this.getNodes();
    if (nodes.length === 0) {
      return '';
    }
    const firstNode = nodes[0];
    const lastNode = nodes[nodes.length - 1];
    const anchor = this.anchor;
    const focus = this.focus;
    const isBefore = anchor.isBefore(focus);
    const [anchorOffset, focusOffset] = getCharacterOffsets(this);
    let textContent = '';
    let prevWasElement = true;
    for (let i = 0; i < nodes.length; i++) {
      const node = nodes[i];
      if ($isElementNode(node) && !node.isInline()) {
        if (!prevWasElement) {
          textContent += '\n';
        }
        if (node.isEmpty()) {
          prevWasElement = false;
        } else {
          prevWasElement = true;
        }
      } else {
        prevWasElement = false;
        if ($isTextNode(node)) {
          let text = node.getTextContent();
          if (node === firstNode) {
            if (node === lastNode) {
              text =
                anchorOffset < focusOffset
                  ? text.slice(anchorOffset, focusOffset)
                  : text.slice(focusOffset, anchorOffset);
            } else {
              text = isBefore
                ? text.slice(anchorOffset)
                : text.slice(focusOffset);
            }
          } else if (node === lastNode) {
            text = isBefore
              ? text.slice(0, focusOffset)
              : text.slice(0, anchorOffset);
          }
          textContent += text;
        } else if (
          ($isDecoratorNode(node) || $isLineBreakNode(node)) &&
          (node !== lastNode || !this.isCollapsed())
        ) {
          textContent += node.getTextContent();
        }
      }
    }
    return textContent;
  }

  applyDOMRange(range: StaticRange): void {
    const editor = getActiveEditor();
    const currentEditorState = editor.getEditorState();
    const lastSelection = currentEditorState._selection;
    const resolvedSelectionPoints = internalResolveSelectionPoints(
      range.startContainer,
      range.startOffset,
      range.endContainer,
      range.endOffset,
      editor,
      lastSelection,
    );
    if (resolvedSelectionPoints === null) {
      return;
    }
    const [anchorPoint, focusPoint] = resolvedSelectionPoints;
    $setPointValues(
      this.anchor,
      anchorPoint.key,
      anchorPoint.offset,
      anchorPoint.type,
    );
    $setPointValues(
      this.focus,
      focusPoint.key,
      focusPoint.offset,
      focusPoint.type,
    );
    this._cachedNodes = null;
  }

  clone(): RangeSelection {
    const anchor = this.anchor;
    const focus = this.focus;
    const selection = new RangeSelection(
      $createPoint(anchor.key, anchor.offset, anchor.type),
      $createPoint(focus.key, focus.offset, focus.type),
      this.format,
    );
    return selection;
  }

  toggleFormat(format: TextFormatType): void {
    this.format = toggleTextFormatType(this.format, format, null);
    this.dirty = true;
  }

  hasFormat(type: TextFormatType): boolean {
    const formatFlag = TEXT_TYPE_TO_FORMAT[type];
    return (this.format & formatFlag) !== 0;
  }

  insertRawText(text: string): void {
    const parts = text.split(/\r?\n/);
    if (parts.length === 1) {
      this.insertText(text);
    } else {
      const nodes = [];
      const length = parts.length;
      for (let i = 0; i < length; i++) {
        const part = parts[i];
        if (part !== '') {
          nodes.push($createTextNode(part));
        }
        if (i !== length - 1) {
          nodes.push($createLineBreakNode());
        }
      }
      this.insertNodes(nodes);
    }
  }

  insertText(text: string): void {
    const anchor = this.anchor;
    const focus = this.focus;
    const isBefore = this.isCollapsed() || anchor.isBefore(focus);
    const format = this.format;

    if (isBefore && anchor.type === 'element') {
      $transferStartingElementPointToTextPoint(anchor, focus, format);
    } else if (!isBefore && focus.type === 'element') {
      $transferStartingElementPointToTextPoint(focus, anchor, format);
    }
    const selectedNodes = this.getNodes();
    const selectedNodesLength = selectedNodes.length;
    const firstPoint = isBefore ? anchor : focus;
    const endPoint = isBefore ? focus : anchor;
    const startOffset = firstPoint.offset;
    const endOffset = endPoint.offset;
    let firstNode: TextNode = selectedNodes[0] as TextNode;

    if (!$isTextNode(firstNode)) {
      invariant(false, 'insertText: first node is not a text node');
    }
    const firstNodeText = firstNode.getTextContent();
    const firstNodeTextLength = firstNodeText.length;
    const firstNodeParent = firstNode.getParentOrThrow();
    const lastIndex = selectedNodesLength - 1;
    let lastNode = selectedNodes[lastIndex];

    if (
      this.isCollapsed() &&
      startOffset === firstNodeTextLength &&
      (firstNode.isSegmented() ||
        firstNode.isToken() ||
        !firstNode.canInsertTextAfter() ||
        (!firstNodeParent.canInsertTextAfter() &&
          firstNode.getNextSibling() === null))
    ) {
      let nextSibling = firstNode.getNextSibling<TextNode>();
      if (!$isTextNode(nextSibling) || $isTokenOrSegmented(nextSibling)) {
        nextSibling = $createTextNode();
        nextSibling.setFormat(format);
        if (!firstNodeParent.canInsertTextAfter()) {
          firstNodeParent.insertAfter(nextSibling);
        } else {
          firstNode.insertAfter(nextSibling);
        }
      }
      nextSibling.select(0, 0);
      firstNode = nextSibling;
      if (text !== '') {
        this.insertText(text);
        return;
      }
    } else if (
      this.isCollapsed() &&
      startOffset === 0 &&
      (firstNode.isSegmented() ||
        firstNode.isToken() ||
        !firstNode.canInsertTextBefore() ||
        (!firstNodeParent.canInsertTextBefore() &&
          firstNode.getPreviousSibling() === null))
    ) {
      let prevSibling = firstNode.getPreviousSibling<TextNode>();
      if (!$isTextNode(prevSibling) || $isTokenOrSegmented(prevSibling)) {
        prevSibling = $createTextNode();
        prevSibling.setFormat(format);
        if (!firstNodeParent.canInsertTextBefore()) {
          firstNodeParent.insertBefore(prevSibling);
        } else {
          firstNode.insertBefore(prevSibling);
        }
      }
      prevSibling.select();
      firstNode = prevSibling;
      if (text !== '') {
        this.insertText(text);
        return;
      }
    } else if (firstNode.isSegmented() && startOffset !== firstNodeTextLength) {
      const textNode = $createTextNode(firstNode.getTextContent());
      textNode.setFormat(format);
      firstNode.replace(textNode);
      firstNode = textNode;
    } else if (!this.isCollapsed() && text !== '') {
      // When the firstNode or lastNode parents are elements that
      // do not allow text to be inserted before or after, we first
      // clear the content. Then we normalize selection, then insert
      // the new content.
      const lastNodeParent = lastNode.getParent();

      if (
        !firstNodeParent.canInsertTextBefore() ||
        !firstNodeParent.canInsertTextAfter() ||
        ($isElementNode(lastNodeParent) &&
          (!lastNodeParent.canInsertTextBefore() ||
            !lastNodeParent.canInsertTextAfter()))
      ) {
        this.insertText('');
        normalizeSelectionPointsForBoundaries(this.anchor, this.focus, null);
        this.insertText(text);
        return;
      }
    }

    if (selectedNodesLength === 1) {
      if (firstNode.isToken()) {
        const textNode = $createTextNode(text);
        textNode.select();
        firstNode.replace(textNode);
        return;
      }
      const firstNodeFormat = firstNode.getFormat();

      if (startOffset === endOffset && firstNodeFormat !== format) {
        if (firstNode.getTextContent() === '') {
          firstNode.setFormat(format);
        } else {
          const textNode = $createTextNode(text);
          textNode.setFormat(format);
          textNode.select();
          if (startOffset === 0) {
            firstNode.insertBefore(textNode);
          } else {
            const [targetNode] = firstNode.splitText(startOffset);
            targetNode.insertAfter(textNode);
          }
          // When composing, we need to adjust the anchor offset so that
          // we correctly replace that right range.
          if (textNode.isComposing() && this.anchor.type === 'text') {
            this.anchor.offset -= text.length;
          }
          return;
        }
      }
      const delCount = endOffset - startOffset;

      firstNode = firstNode.spliceText(startOffset, delCount, text, true);
      if (firstNode.getTextContent() === '') {
        firstNode.remove();
      } else if (this.anchor.type === 'text') {
        if (firstNode.isComposing()) {
          // When composing, we need to adjust the anchor offset so that
          // we correctly replace that right range.
          this.anchor.offset -= text.length;
        } else {
          this.format = firstNodeFormat;
        }
      }
    } else {
      const markedNodeKeysForKeep = new Set([
        ...firstNode.getParentKeys(),
        ...lastNode.getParentKeys(),
      ]);

      // We have to get the parent elements before the next section,
      // as in that section we might mutate the lastNode.
      const firstElement = $isElementNode(firstNode)
        ? firstNode
        : firstNode.getParentOrThrow();
      let lastElement = $isElementNode(lastNode)
        ? lastNode
        : lastNode.getParentOrThrow();
      let lastElementChild = lastNode;

      // If the last element is inline, we should instead look at getting
      // the nodes of its parent, rather than itself. This behavior will
      // then better match how text node insertions work. We will need to
      // also update the last element's child accordingly as we do this.
      if (!firstElement.is(lastElement) && lastElement.isInline()) {
        // Keep traversing till we have a non-inline element parent.
        do {
          lastElementChild = lastElement;
          lastElement = lastElement.getParentOrThrow();
        } while (lastElement.isInline());
      }

      // Handle mutations to the last node.
      if (
        (endPoint.type === 'text' &&
          (endOffset !== 0 || lastNode.getTextContent() === '')) ||
        (endPoint.type === 'element' &&
          lastNode.getIndexWithinParent() < endOffset)
      ) {
        if (
          $isTextNode(lastNode) &&
          !lastNode.isToken() &&
          endOffset !== lastNode.getTextContentSize()
        ) {
          if (lastNode.isSegmented()) {
            const textNode = $createTextNode(lastNode.getTextContent());
            lastNode.replace(textNode);
            lastNode = textNode;
          }
          lastNode = (lastNode as TextNode).spliceText(0, endOffset, '');
          markedNodeKeysForKeep.add(lastNode.__key);
        } else {
          const lastNodeParent = lastNode.getParentOrThrow();
          if (
            !lastNodeParent.canBeEmpty() &&
            lastNodeParent.getChildrenSize() === 1
          ) {
            lastNodeParent.remove();
          } else {
            lastNode.remove();
          }
        }
      } else {
        markedNodeKeysForKeep.add(lastNode.__key);
      }

      // Either move the remaining nodes of the last parent to after
      // the first child, or remove them entirely. If the last parent
      // is the same as the first parent, this logic also works.
      const lastNodeChildren = lastElement.getChildren();
      const selectedNodesSet = new Set(selectedNodes);
      const firstAndLastElementsAreEqual = firstElement.is(lastElement);

      // We choose a target to insert all nodes after. In the case of having
      // and inline starting parent element with a starting node that has no
      // siblings, we should insert after the starting parent element, otherwise
      // we will incorrectly merge into the starting parent element.
      // TODO: should we keep on traversing parents if we're inside another
      // nested inline element?
      const insertionTarget =
        firstElement.isInline() && firstNode.getNextSibling() === null
          ? firstElement
          : firstNode;

      for (let i = lastNodeChildren.length - 1; i >= 0; i--) {
        const lastNodeChild = lastNodeChildren[i];

        if (
          lastNodeChild.is(firstNode) ||
          ($isElementNode(lastNodeChild) && lastNodeChild.isParentOf(firstNode))
        ) {
          break;
        }

        if (lastNodeChild.isAttached()) {
          if (
            !selectedNodesSet.has(lastNodeChild) ||
            lastNodeChild.is(lastElementChild)
          ) {
            if (!firstAndLastElementsAreEqual) {
              insertionTarget.insertAfter(lastNodeChild);
            }
          } else {
            lastNodeChild.remove();
          }
        }
      }

      if (!firstAndLastElementsAreEqual) {
        // Check if we have already moved out all the nodes of the
        // last parent, and if so, traverse the parent tree and mark
        // them all as being able to deleted too.
        let parent: ElementNode | null = lastElement;
        let lastRemovedParent = null;

        while (parent !== null) {
          const children = parent.getChildren();
          const childrenLength = children.length;
          if (
            childrenLength === 0 ||
            children[childrenLength - 1].is(lastRemovedParent)
          ) {
            markedNodeKeysForKeep.delete(parent.__key);
            lastRemovedParent = parent;
          }
          parent = parent.getParent();
        }
      }

      // Ensure we do splicing after moving of nodes, as splicing
      // can have side-effects (in the case of hashtags).
      if (!firstNode.isToken()) {
        firstNode = firstNode.spliceText(
          startOffset,
          firstNodeTextLength - startOffset,
          text,
          true,
        );
        if (firstNode.getTextContent() === '') {
          firstNode.remove();
        } else if (firstNode.isComposing() && this.anchor.type === 'text') {
          // When composing, we need to adjust the anchor offset so that
          // we correctly replace that right range.
          this.anchor.offset -= text.length;
        }
      } else if (startOffset === firstNodeTextLength) {
        firstNode.select();
      } else {
        const textNode = $createTextNode(text);
        textNode.select();
        firstNode.replace(textNode);
      }

      // Remove all selected nodes that haven't already been removed.
      for (let i = 1; i < selectedNodesLength; i++) {
        const selectedNode = selectedNodes[i];
        const key = selectedNode.__key;
        if (!markedNodeKeysForKeep.has(key)) {
          selectedNode.remove();
        }
      }
    }
  }

  removeText(): void {
    this.insertText('');
  }

  formatText(formatType: TextFormatType): void {
    if (this.isCollapsed()) {
      this.toggleFormat(formatType);
      // When changing format, we should stop composition
      $setCompositionKey(null);
      return;
    }

    const selectedNodes = this.getNodes();
    const selectedTextNodes: Array<TextNode> = [];
    for (const selectedNode of selectedNodes) {
      if ($isTextNode(selectedNode)) {
        selectedTextNodes.push(selectedNode);
      }
    }

    const selectedTextNodesLength = selectedTextNodes.length;
    if (selectedTextNodesLength === 0) {
      this.toggleFormat(formatType);
      // When changing format, we should stop composition
      $setCompositionKey(null);
      return;
    }

    const anchor = this.anchor;
    const focus = this.focus;
    const isBackward = this.isBackward();
    const startPoint = isBackward ? focus : anchor;
    const endPoint = isBackward ? anchor : focus;

    let firstIndex = 0;
    let firstNode = selectedTextNodes[0];
    let startOffset = startPoint.type === 'element' ? 0 : startPoint.offset;

    // In case selection started at the end of text node use next text node
    if (
      startPoint.type === 'text' &&
      startOffset === firstNode.getTextContentSize()
    ) {
      firstIndex = 1;
      firstNode = selectedTextNodes[1];
      startOffset = 0;
    }

    if (firstNode == null) {
      return;
    }

    const firstNextFormat = firstNode.getFormatFlags(formatType, null);

    const lastIndex = selectedTextNodesLength - 1;
    let lastNode = selectedTextNodes[lastIndex];
    const endOffset =
      endPoint.type === 'text'
        ? endPoint.offset
        : lastNode.getTextContentSize();

    // Single node selected
    if (firstNode.is(lastNode)) {
      // No actual text is selected, so do nothing.
      if (startOffset === endOffset) {
        return;
      }
      // The entire node is selected, so just format it
      if (startOffset === 0 && endOffset === firstNode.getTextContentSize()) {
        firstNode.setFormat(firstNextFormat);
      } else {
        // Node is partially selected, so split it into two nodes
        // add style the selected one.
        const splitNodes = firstNode.splitText(startOffset, endOffset);
        const replacement = startOffset === 0 ? splitNodes[0] : splitNodes[1];
        replacement.setFormat(firstNextFormat);

        // Update selection only if starts/ends on text node
        if (startPoint.type === 'text') {
          startPoint.set(replacement.__key, 0, 'text');
        }
        if (endPoint.type === 'text') {
          endPoint.set(replacement.__key, endOffset - startOffset, 'text');
        }
      }

      this.format = firstNextFormat;

      return;
    }
    // Multiple nodes selected
    // The entire first node isn't selected, so split it
    if (startOffset !== 0) {
      [, firstNode as TextNode] = firstNode.splitText(startOffset);
      startOffset = 0;
    }
    firstNode.setFormat(firstNextFormat);

    const lastNextFormat = lastNode.getFormatFlags(formatType, firstNextFormat);
    // If the offset is 0, it means no actual characters are selected,
    // so we skip formatting the last node altogether.
    if (endOffset > 0) {
      if (endOffset !== lastNode.getTextContentSize()) {
        [lastNode as TextNode] = lastNode.splitText(endOffset);
      }
      lastNode.setFormat(lastNextFormat);
    }

    // Process all text nodes in between
    for (let i = firstIndex + 1; i < lastIndex; i++) {
      const textNode = selectedTextNodes[i];
      if (!textNode.isToken()) {
        const nextFormat = textNode.getFormatFlags(formatType, lastNextFormat);
        textNode.setFormat(nextFormat);
      }
    }

    // Update selection only if starts/ends on text node
    if (startPoint.type === 'text') {
      startPoint.set(firstNode.__key, startOffset, 'text');
    }
    if (endPoint.type === 'text') {
      endPoint.set(lastNode.__key, endOffset, 'text');
    }

    this.format = firstNextFormat | lastNextFormat;
  }

  insertNodes(nodes: Array<LexicalNode>, selectStart?: boolean): boolean {
    // If there is a range selected remove the text in it
    if (!this.isCollapsed()) {
      this.removeText();
    }
    const anchor = this.anchor;
    const anchorOffset = anchor.offset;
    const anchorNode = anchor.getNode();
    let target: ElementNode | TextNode | DecoratorNode<unknown> | LexicalNode =
      anchorNode;

    if (anchor.type === 'element') {
      const element = anchor.getNode();
      const placementNode = element.getChildAtIndex<ElementNode>(
        anchorOffset - 1,
      );
      if (placementNode === null) {
        target = element;
      } else {
        target = placementNode;
      }
    }
    const siblings = [];

    // Get all remaining text node siblings in this element so we can
    // append them after the last node we're inserting.
    const nextSiblings = anchorNode.getNextSiblings();
    const topLevelElement = $isRootNode(anchorNode)
      ? null
      : anchorNode.getTopLevelElementOrThrow();

    if ($isTextNode(anchorNode)) {
      const textContent = anchorNode.getTextContent();
      const textContentLength = textContent.length;
      if (anchorOffset === 0 && textContentLength !== 0) {
        const prevSibling = anchorNode.getPreviousSibling();
        if (prevSibling !== null) {
          target = prevSibling;
        } else {
          target = anchorNode.getParentOrThrow();
        }
        siblings.push(anchorNode);
      } else if (anchorOffset === textContentLength) {
        target = anchorNode;
      } else if (anchorNode.isToken()) {
        // Do nothing if we're inside a token node
        return false;
      } else {
        // If we started with a range selected grab the danglingText after the
        // end of the selection and put it on our siblings array so we can
        // append it after the last node we're inserting
        let danglingText;
        [target, danglingText] = anchorNode.splitText(anchorOffset);
        siblings.push(danglingText);
      }
    }
    const startingNode = target;

    siblings.push(...nextSiblings);

    const firstNode = nodes[0];
    let didReplaceOrMerge = false;
    let lastNode = null;

    // Time to insert the nodes!
    for (let i = 0; i < nodes.length; i++) {
      const node = nodes[i];
      if ($isElementNode(node) && !node.isInline()) {
        // -----
        // Heuristics for the replacement or merging of elements
        // -----

        // If we have an incoming element node as the first node, then we'll need
        // see if we can merge any descendant leaf nodes into our existing target.
        // We can do this by finding the first descendant in our node and then we can
        // pluck it and its parent (siblings included) out and insert them directly
        // into our target. We only do this for the first node, as we are only
        // interested in merging with the anchor, which is our target.
        //
        // If we apply either the replacement or merging heuristics, we need to be
        // careful that we're not trying to insert a non-element node into a root node,
        // so we check if the target's parent after this logic is the root node and if
        // so we trigger an invariant to ensure this problem is caught in development
        // and fixed accordingly.

        if (node.is(firstNode)) {
          if (
            $isElementNode(target) &&
            target.isEmpty() &&
            target.canReplaceWith(node)
          ) {
            target.replace(node);
            target = node;
            didReplaceOrMerge = true;
            continue;
          }
          // We may have a node tree where there are many levels, for example with
          // lists and tables. So let's find the first descendant to try and merge
          // with. So if we have the target:
          //
          // Paragraph (1)
          //   Text (2)
          //
          // and we are trying to insert:
          //
          // ListNode (3)
          //   ListItemNode (4)
          //     Text (5)
          //   ListItemNode (6)
          //
          // The result would be:
          //
          // Paragraph (1)
          //   Text (2)
          //   Text (5)
          //

          const firstDescendant = node.getFirstDescendant();
          if ($isLeafNode(firstDescendant)) {
            let element = firstDescendant.getParentOrThrow();
            while (element.isInline()) {
              element = element.getParentOrThrow();
            }
            const children = element.getChildren();
            const childrenLength = children.length;
            if ($isElementNode(target)) {
              for (let s = 0; s < childrenLength; s++) {
                target.append(children[s]);
              }
            } else {
              for (let s = childrenLength - 1; s >= 0; s--) {
                target.insertAfter(children[s]);
              }
              target = target.getParentOrThrow();
            }
            lastNode = children[childrenLength - 1];
            element.remove();
            didReplaceOrMerge = true;
            if (element.is(node)) {
              continue;
            }
          }
        }
        if ($isTextNode(target)) {
          if (topLevelElement === null) {
            invariant(false, 'insertNode: topLevelElement is root node');
          }
          target = topLevelElement;
        }
      } else if (
        didReplaceOrMerge &&
        !$isDecoratorNode(node) &&
        $isRootNode(target.getParent<ElementNode>())
      ) {
        invariant(
          false,
          'insertNodes: cannot insert a non-element into a root node',
        );
      }
      didReplaceOrMerge = false;
      if ($isElementNode(target) && !target.isInline()) {
        lastNode = node;
        if ($isDecoratorNode(node) && !node.isInline()) {
          target = target.insertAfter(node);
        } else if (!$isElementNode(node)) {
          const firstChild = target.getFirstChild();
          if (firstChild !== null) {
            firstChild.insertBefore(node);
          } else {
            target.append(node);
          }
          target = node;
        } else {
          if (!node.canBeEmpty() && node.isEmpty()) {
            continue;
          }
          if ($isRootNode(target)) {
            const placementNode = target.getChildAtIndex(anchorOffset);
            if (placementNode !== null) {
              placementNode.insertBefore(node);
            } else {
              target.append(node);
            }
            target = node;
          } else {
            target = target.insertAfter(node);
          }
        }
      } else if (
        !$isElementNode(node) ||
        ($isElementNode(node) && node.isInline()) ||
        ($isDecoratorNode(target) && !target.isInline())
      ) {
        lastNode = node;
        target = target.insertAfter(node);
      } else {
        const nextTarget: ElementNode = target.getParentOrThrow();
        // if we're inserting an Element after a LineBreak, we want to move the target to the parent
        // and remove the LineBreak so we don't have empty space.
        if ($isLineBreakNode(target)) {
          target.remove();
        }
        target = nextTarget;
        // Re-try again with the target being the parent
        i--;
        continue;
      }
    }

    if (selectStart) {
      // Handle moving selection to start for all nodes
      if ($isTextNode(startingNode)) {
        startingNode.select();
      } else {
        const prevSibling = target.getPreviousSibling();
        if ($isTextNode(prevSibling)) {
          prevSibling.select();
        } else {
          const index = target.getIndexWithinParent();
          target.getParentOrThrow().select(index, index);
        }
      }
    }

    if ($isElementNode(target)) {
      // If the last node to be inserted was a text node,
      // then we should attempt to move selection to that.
      const lastChild = $isTextNode(lastNode)
        ? lastNode
        : $isElementNode(lastNode) && lastNode.isInline()
        ? lastNode.getLastDescendant()
        : target.getLastDescendant();
      if (!selectStart) {
        // Handle moving selection to end for elements
        if (lastChild === null) {
          target.select();
        } else if ($isTextNode(lastChild)) {
          lastChild.select();
        } else {
          lastChild.selectNext();
        }
      }
      if (siblings.length !== 0) {
        const originalTarget = target;
        for (let i = siblings.length - 1; i >= 0; i--) {
          const sibling = siblings[i];
          const prevParent = sibling.getParentOrThrow();
          if (
            $isElementNode(target) &&
            !$isBlockElementNode(sibling) &&
            !($isDecoratorNode(sibling) && !sibling.isInline())
          ) {
            if (originalTarget === target) {
              target.append(sibling);
            } else {
              target.insertBefore(sibling);
            }
            target = sibling;
          } else if (!$isElementNode(target) && !$isBlockElementNode(sibling)) {
            target.insertBefore(sibling);
            target = sibling;
          } else {
            if ($isElementNode(sibling) && !sibling.canInsertAfter(target)) {
              // @ts-ignore The clone method does exist on the constructor.
              const prevParentClone = prevParent.constructor.clone(prevParent);
              if (!$isElementNode(prevParentClone)) {
                invariant(
                  false,
                  'insertNodes: cloned parent clone is not an element',
                );
              }
              prevParentClone.append(sibling);
              target.insertAfter(prevParentClone);
            } else {
              target.insertAfter(sibling);
            }
          }
          // Check if the prev parent is empty, as it might need
          // removing.
          if (prevParent.isEmpty() && !prevParent.canBeEmpty()) {
            prevParent.remove();
          }
        }
      }
    } else if (!selectStart) {
      // Handle moving selection to end for other nodes
      if ($isTextNode(target)) {
        target.select();
      } else {
        const element = target.getParentOrThrow();
        const index = target.getIndexWithinParent() + 1;
        element.select(index, index);
      }
    }
    return true;
  }

  insertParagraph(): void {
    if (!this.isCollapsed()) {
      this.removeText();
    }
    const anchor = this.anchor;
    const anchorOffset = anchor.offset;
    let currentElement;
    let nodesToMove = [];
    let siblingsToMove: Array<LexicalNode> = [];
    if (anchor.type === 'text') {
      const anchorNode = anchor.getNode();
      nodesToMove = anchorNode.getNextSiblings().reverse();
      currentElement = anchorNode.getParentOrThrow();
      const isInline = currentElement.isInline();
      const textContentLength = isInline
        ? currentElement.getTextContentSize()
        : anchorNode.getTextContentSize();
      if (anchorOffset === 0) {
        nodesToMove.push(anchorNode);
      } else {
        if (isInline) {
          // For inline nodes, we want to move all the siblings to the new paragraph
          // if selection is at the end, we just move the siblings. Otherwise, we also
          // split the text node and add that and it's siblings below.
          siblingsToMove = currentElement.getNextSiblings();
        }
        if (anchorOffset !== textContentLength) {
          if (!isInline || anchorOffset !== anchorNode.getTextContentSize()) {
            const [, splitNode] = anchorNode.splitText(anchorOffset);
            nodesToMove.push(splitNode);
          }
        }
      }
    } else {
      currentElement = anchor.getNode();
      if ($isRootNode(currentElement)) {
        const paragraph = $createParagraphNode();
        const child = currentElement.getChildAtIndex(anchorOffset);
        paragraph.select();
        if (child !== null) {
          child.insertBefore(paragraph);
        } else {
          currentElement.append(paragraph);
        }
        return;
      }
      nodesToMove = currentElement.getChildren().slice(anchorOffset).reverse();
    }
    const nodesToMoveLength = nodesToMove.length;
    if (
      anchorOffset === 0 &&
      nodesToMoveLength > 0 &&
      currentElement.isInline()
    ) {
      const parent = currentElement.getParentOrThrow();
      const newElement = parent.insertNewAfter(this);
      if ($isElementNode(newElement)) {
        const children = parent.getChildren();
        for (let i = 0; i < children.length; i++) {
          newElement.append(children[i]);
        }
      }
      return;
    }
    const newElement = currentElement.insertNewAfter(this);
    if (newElement === null) {
      // Handle as a line break insertion
      this.insertLineBreak();
    } else if ($isElementNode(newElement)) {
      // If we're at the beginning of the current element, move the new element to be before the current element
      const currentElementFirstChild = currentElement.getFirstChild();
      const isBeginning =
        anchorOffset === 0 &&
        (currentElement.is(anchor.getNode()) ||
          (currentElementFirstChild &&
            currentElementFirstChild.is(anchor.getNode())));
      if (isBeginning && nodesToMoveLength > 0) {
        currentElement.insertBefore(newElement);
        return;
      }
      let firstChild = null;
      const siblingsToMoveLength = siblingsToMove.length;
      const parent = newElement.getParentOrThrow();
      // For inline elements, we append the siblings to the parent.
      if (siblingsToMoveLength > 0) {
        for (let i = 0; i < siblingsToMoveLength; i++) {
          const siblingToMove = siblingsToMove[i];
          parent.append(siblingToMove);
        }
      }
      if (nodesToMoveLength !== 0) {
        for (let i = 0; i < nodesToMoveLength; i++) {
          const nodeToMove = nodesToMove[i];
          if (firstChild === null) {
            newElement.append(nodeToMove);
          } else {
            firstChild.insertBefore(nodeToMove);
          }
          firstChild = nodeToMove;
        }
      }
      if (!newElement.canBeEmpty() && newElement.getChildrenSize() === 0) {
        newElement.selectPrevious();
        newElement.remove();
      } else {
        newElement.selectStart();
      }
    }
  }

  insertLineBreak(selectStart?: boolean): void {
    const lineBreakNode = $createLineBreakNode();
    const anchor = this.anchor;
    if (anchor.type === 'element') {
      const element = anchor.getNode();
      if ($isRootNode(element)) {
        this.insertParagraph();
      }
    }
    if (selectStart) {
      this.insertNodes([lineBreakNode], true);
    } else {
      if (this.insertNodes([lineBreakNode])) {
        lineBreakNode.selectNext(0, 0);
      }
    }
  }

  getCharacterOffsets(): [number, number] {
    return getCharacterOffsets(this);
  }

  extract(): Array<LexicalNode> {
    const selectedNodes = this.getNodes();
    const selectedNodesLength = selectedNodes.length;
    const lastIndex = selectedNodesLength - 1;
    const anchor = this.anchor;
    const focus = this.focus;
    let firstNode = selectedNodes[0];
    let lastNode = selectedNodes[lastIndex];
    const [anchorOffset, focusOffset] = getCharacterOffsets(this);

    if (selectedNodesLength === 0) {
      return [];
    } else if (selectedNodesLength === 1) {
      if ($isTextNode(firstNode) && !this.isCollapsed()) {
        const startOffset =
          anchorOffset > focusOffset ? focusOffset : anchorOffset;
        const endOffset =
          anchorOffset > focusOffset ? anchorOffset : focusOffset;
        const splitNodes = firstNode.splitText(startOffset, endOffset);
        const node = startOffset === 0 ? splitNodes[0] : splitNodes[1];
        return node != null ? [node] : [];
      }
      return [firstNode];
    }
    const isBefore = anchor.isBefore(focus);

    if ($isTextNode(firstNode)) {
      const startOffset = isBefore ? anchorOffset : focusOffset;
      if (startOffset === firstNode.getTextContentSize()) {
        selectedNodes.shift();
      } else if (startOffset !== 0) {
        [, firstNode] = firstNode.splitText(startOffset);
        selectedNodes[0] = firstNode;
      }
    }
    if ($isTextNode(lastNode)) {
      const lastNodeText = lastNode.getTextContent();
      const lastNodeTextLength = lastNodeText.length;
      const endOffset = isBefore ? focusOffset : anchorOffset;
      if (endOffset === 0) {
        selectedNodes.pop();
      } else if (endOffset !== lastNodeTextLength) {
        [lastNode] = lastNode.splitText(endOffset);
        selectedNodes[lastIndex] = lastNode;
      }
    }
    return selectedNodes;
  }

  modify(
    alter: 'move' | 'extend',
    isBackward: boolean,
    granularity: 'character' | 'word' | 'lineboundary',
  ): void {
    const focus = this.focus;
    const anchor = this.anchor;
    const collapse = alter === 'move';

    // Handle the selection movement around decorators.
    const possibleNode = $getDecoratorNode(focus, isBackward);
    if ($isDecoratorNode(possibleNode) && !possibleNode.isIsolated()) {
      // Make it possible to move selection from range selection to
      // node selection on the node.
      if (collapse) {
        const nodeSelection = $createNodeSelection();
        nodeSelection.add(possibleNode.__key);
        $setSelection(nodeSelection);
        return;
      }
      const sibling = isBackward
        ? possibleNode.getPreviousSibling()
        : possibleNode.getNextSibling();

      if (!$isTextNode(sibling)) {
        const parent = possibleNode.getParentOrThrow();
        let offset;
        let elementKey;

        if ($isElementNode(sibling)) {
          elementKey = sibling.__key;
          offset = isBackward ? sibling.getChildrenSize() : 0;
        } else {
          offset = possibleNode.getIndexWithinParent();
          elementKey = parent.__key;
          if (!isBackward) {
            offset++;
          }
        }
        focus.set(elementKey, offset, 'element');
        if (collapse) {
          anchor.set(elementKey, offset, 'element');
        }
        return;
      } else {
        const siblingKey = sibling.__key;
        const offset = isBackward ? sibling.getTextContent().length : 0;
        focus.set(siblingKey, offset, 'text');
        if (collapse) {
          anchor.set(siblingKey, offset, 'text');
        }
        return;
      }
    }

    const domSelection = getDOMSelection();

    if (!domSelection) {
      return;
    }
    // We use the DOM selection.modify API here to "tell" us what the selection
    // will be. We then use it to update the Lexical selection accordingly. This
    // is much more reliable than waiting for a beforeinput and using the ranges
    // from getTargetRanges(), and is also better than trying to do it ourselves
    // using Intl.Segmenter or other workarounds that struggle with word segments
    // and line segments (especially with word wrapping and non-Roman languages).
    $moveNativeSelection(
      domSelection,
      alter,
      isBackward ? 'backward' : 'forward',
      granularity,
    );
    // Guard against no ranges
    if (domSelection.rangeCount > 0) {
      const range = domSelection.getRangeAt(0);
      // Apply the DOM selection to our Lexical selection.
      this.applyDOMRange(range);
      this.dirty = true;
      // Because a range works on start and end, we might need to flip
      // the anchor and focus points to match what the DOM has, not what
      // the range has specifically.
      if (
        !collapse &&
        (domSelection.anchorNode !== range.startContainer ||
          domSelection.anchorOffset !== range.startOffset)
      ) {
        $swapPoints(this);
      }
    }
  }

  deleteCharacter(isBackward: boolean): void {
    if (this.isCollapsed()) {
      const anchor = this.anchor;
      const focus = this.focus;
      let anchorNode: TextNode | ElementNode | null = anchor.getNode();
      if (
        !isBackward &&
        // Delete forward handle case
        ((anchor.type === 'element' &&
          $isElementNode(anchorNode) &&
          anchor.offset === anchorNode.getChildrenSize()) ||
          (anchor.type === 'text' &&
            anchor.offset === anchorNode.getTextContentSize()))
      ) {
        const nextSibling =
          anchorNode.getNextSibling() ||
          anchorNode.getParentOrThrow().getNextSibling();

        if ($isElementNode(nextSibling) && !nextSibling.canExtractContents()) {
          return;
        }
      }
      this.modify('extend', isBackward, 'character');

      if (!this.isCollapsed()) {
        const focusNode = focus.type === 'text' ? focus.getNode() : null;
        anchorNode = anchor.type === 'text' ? anchor.getNode() : null;

        if (focusNode !== null && focusNode.isSegmented()) {
          const offset = focus.offset;
          const textContentSize = focusNode.getTextContentSize();
          if (
            focusNode.is(anchorNode) ||
            (isBackward && offset !== textContentSize) ||
            (!isBackward && offset !== 0)
          ) {
            $removeSegment(focusNode, isBackward, offset);
            return;
          }
        } else if (anchorNode !== null && anchorNode.isSegmented()) {
          const offset = anchor.offset;
          const textContentSize = anchorNode.getTextContentSize();
          if (
            anchorNode.is(focusNode) ||
            (isBackward && offset !== 0) ||
            (!isBackward && offset !== textContentSize)
          ) {
            $removeSegment(anchorNode, isBackward, offset);
            return;
          }
        }
        $updateCaretSelectionForUnicodeCharacter(this, isBackward);
      } else if (isBackward && anchor.offset === 0) {
        // Special handling around rich text nodes
        const element =
          anchor.type === 'element'
            ? anchor.getNode()
            : anchor.getNode().getParentOrThrow();
        if (element.collapseAtStart(this)) {
          return;
        }
      }
    }
    this.removeText();
  }

  deleteLine(isBackward: boolean): void {
    if (this.isCollapsed()) {
      if (this.anchor.type === 'text') {
        this.modify('extend', isBackward, 'lineboundary');
      }

      // If selection is extended to cover text edge then extend it one character more
      // to delete its parent element. Otherwise text content will be deleted but empty
      // parent node will remain
      const endPoint = isBackward ? this.focus : this.anchor;
      if (endPoint.offset === 0) {
        this.modify('extend', isBackward, 'character');
      }
    }
    this.removeText();
  }

  deleteWord(isBackward: boolean): void {
    if (this.isCollapsed()) {
      this.modify('extend', isBackward, 'word');
    }
    this.removeText();
  }
}

export function $isNodeSelection(x: unknown): x is NodeSelection {
  return x instanceof NodeSelection;
}

function getCharacterOffset(point: PointType): number {
  const offset = point.offset;
  if (point.type === 'text') {
    return offset;
  }

  const parent = point.getNode();
  return offset === parent.getChildrenSize()
    ? parent.getTextContent().length
    : 0;
}

function getCharacterOffsets(
  selection: RangeSelection | GridSelection,
): [number, number] {
  const anchor = selection.anchor;
  const focus = selection.focus;
  if (
    anchor.type === 'element' &&
    focus.type === 'element' &&
    anchor.key === focus.key &&
    anchor.offset === focus.offset
  ) {
    return [0, 0];
  }
  return [getCharacterOffset(anchor), getCharacterOffset(focus)];
}

function $swapPoints(selection: RangeSelection): void {
  const focus = selection.focus;
  const anchor = selection.anchor;
  const anchorKey = anchor.key;
  const anchorOffset = anchor.offset;
  const anchorType = anchor.type;

  $setPointValues(anchor, focus.key, focus.offset, focus.type);
  $setPointValues(focus, anchorKey, anchorOffset, anchorType);
  selection._cachedNodes = null;
}

function $moveNativeSelection(
  domSelection: Selection,
  alter: 'move' | 'extend',
  direction: 'backward' | 'forward' | 'left' | 'right',
  granularity: 'character' | 'word' | 'lineboundary',
): void {
  // @ts-expect-error Selection.modify() method applies a change to the current selection or cursor position,
  // but is still non-standard in some browsers.
  domSelection.modify(alter, direction, granularity);
}

function $updateCaretSelectionForUnicodeCharacter(
  selection: RangeSelection,
  isBackward: boolean,
): void {
  const anchor = selection.anchor;
  const focus = selection.focus;
  const anchorNode = anchor.getNode();
  const focusNode = focus.getNode();

  if (
    anchorNode === focusNode &&
    anchor.type === 'text' &&
    focus.type === 'text'
  ) {
    // Handling of multibyte characters
    const anchorOffset = anchor.offset;
    const focusOffset = focus.offset;
    const isBefore = anchorOffset < focusOffset;
    const startOffset = isBefore ? anchorOffset : focusOffset;
    const endOffset = isBefore ? focusOffset : anchorOffset;
    const characterOffset = endOffset - 1;

    if (startOffset !== characterOffset) {
      const text = anchorNode.getTextContent().slice(startOffset, endOffset);
      if (!doesContainGrapheme(text)) {
        if (isBackward) {
          focus.offset = characterOffset;
        } else {
          anchor.offset = characterOffset;
        }
      }
    }
  } else {
    // TODO Handling of multibyte characters
  }
}

function $removeSegment(
  node: TextNode,
  isBackward: boolean,
  offset: number,
): void {
  const textNode = node;
  const textContent = textNode.getTextContent();
  const split = textContent.split(/(?=\s)/g);
  const splitLength = split.length;
  let segmentOffset = 0;
  let restoreOffset: number | undefined = 0;

  for (let i = 0; i < splitLength; i++) {
    const text = split[i];
    const isLast = i === splitLength - 1;
    restoreOffset = segmentOffset;
    segmentOffset += text.length;

    if (
      (isBackward && segmentOffset === offset) ||
      segmentOffset > offset ||
      isLast
    ) {
      split.splice(i, 1);
      if (isLast) {
        restoreOffset = undefined;
      }
      break;
    }
  }
  const nextTextContent = split.join('').trim();

  if (nextTextContent === '') {
    textNode.remove();
  } else {
    textNode.setTextContent(nextTextContent);
    textNode.select(restoreOffset, restoreOffset);
  }
}

function shouldResolveAncestor(
  resolvedElement: ElementNode,
  resolvedOffset: number,
  lastPoint: null | PointType,
): boolean {
  const parent = resolvedElement.getParent();
  return (
    lastPoint === null ||
    parent === null ||
    !parent.canBeEmpty() ||
    parent !== lastPoint.getNode()
  );
}

function internalResolveSelectionPoint(
  dom: Node,
  offset: number,
  lastPoint: null | PointType,
): null | PointType {
  let resolvedOffset = offset;
  let resolvedNode: TextNode | LexicalNode | null;
  // If we have selection on an element, we will
  // need to figure out (using the offset) what text
  // node should be selected.

  if (dom.nodeType === DOM_ELEMENT_TYPE) {
    // Resolve element to a ElementNode, or TextNode, or null
    let moveSelectionToEnd = false;
    // Given we're moving selection to another node, selection is
    // definitely dirty.
    // We use the anchor to find which child node to select
    const childNodes = dom.childNodes;
    const childNodesLength = childNodes.length;
    // If the anchor is the same as length, then this means we
    // need to select the very last text node.
    if (resolvedOffset === childNodesLength) {
      moveSelectionToEnd = true;
      resolvedOffset = childNodesLength - 1;
    }
    const childDOM = childNodes[resolvedOffset];
    resolvedNode = getNodeFromDOM(childDOM);

    if ($isTextNode(resolvedNode)) {
      resolvedOffset = getTextNodeOffset(resolvedNode, moveSelectionToEnd);
    } else {
      let resolvedElement = getNodeFromDOM(dom);
      // Ensure resolvedElement is actually a element.
      if (resolvedElement === null) {
        return null;
      }
      if ($isElementNode(resolvedElement)) {
        let child = resolvedElement.getChildAtIndex(resolvedOffset);
        if (
          $isElementNode(child) &&
          shouldResolveAncestor(child, resolvedOffset, lastPoint)
        ) {
          const descendant = moveSelectionToEnd
            ? child.getLastDescendant()
            : child.getFirstDescendant();
          if (descendant === null) {
            resolvedElement = child;
            resolvedOffset = 0;
          } else {
            child = descendant;
            resolvedElement = child.getParentOrThrow();
          }
        }
        if ($isTextNode(child)) {
          resolvedNode = child;
          resolvedElement = null;
          resolvedOffset = getTextNodeOffset(child, moveSelectionToEnd);
        } else if (child !== resolvedElement && moveSelectionToEnd) {
          resolvedOffset++;
        }
      } else {
        const index = resolvedElement.getIndexWithinParent();
        // When selecting decorators, there can be some selection issues when using resolvedOffset,
        // and instead we should be checking if we're using the offset
        if (
          offset === 0 &&
          $isDecoratorNode(resolvedElement) &&
          getNodeFromDOM(dom) === resolvedElement
        ) {
          resolvedOffset = index;
        } else {
          resolvedOffset = index + 1;
        }
        resolvedElement = resolvedElement.getParentOrThrow();
      }
      if ($isElementNode(resolvedElement)) {
        return $createPoint(resolvedElement.__key, resolvedOffset, 'element');
      }
    }
  } else {
    // TextNode or null
    resolvedNode = getNodeFromDOM(dom);
  }
  if (!$isTextNode(resolvedNode)) {
    return null;
  }
  return $createPoint(resolvedNode.__key, resolvedOffset, 'text');
}

function resolveSelectionPointOnBoundary(
  point: TextPointType,
  isBackward: boolean,
  isCollapsed: boolean,
): void {
  const offset = point.offset;
  const node = point.getNode();

  if (offset === 0) {
    const prevSibling = node.getPreviousSibling();
    const parent = node.getParent();

    if (!isBackward) {
      if (
        $isElementNode(prevSibling) &&
        !isCollapsed &&
        prevSibling.isInline()
      ) {
        point.key = prevSibling.__key;
        point.offset = prevSibling.getChildrenSize();
        // @ts-expect-error: intentional
        point.type = 'element';
      } else if ($isTextNode(prevSibling)) {
        point.key = prevSibling.__key;
        point.offset = prevSibling.getTextContent().length;
      }
    } else if (
      (isCollapsed || !isBackward) &&
      prevSibling === null &&
      $isElementNode(parent) &&
      parent.isInline()
    ) {
      const parentSibling = parent.getPreviousSibling();
      if ($isTextNode(parentSibling)) {
        point.key = parentSibling.__key;
        point.offset = parentSibling.getTextContent().length;
      }
    }
  } else if (offset === node.getTextContent().length) {
    const nextSibling = node.getNextSibling();
    const parent = node.getParent();

    if (isBackward && $isElementNode(nextSibling) && nextSibling.isInline()) {
      point.key = nextSibling.__key;
      point.offset = 0;
      // @ts-expect-error: intentional
      point.type = 'element';
    } else if (
      (isCollapsed || isBackward) &&
      nextSibling === null &&
      $isElementNode(parent) &&
      parent.isInline() &&
      !parent.canInsertTextAfter()
    ) {
      const parentSibling = parent.getNextSibling();
      if ($isTextNode(parentSibling)) {
        point.key = parentSibling.__key;
        point.offset = 0;
      }
    }
  }
}

function normalizeSelectionPointsForBoundaries(
  anchor: PointType,
  focus: PointType,
  lastSelection: null | RangeSelection | NodeSelection | GridSelection,
): void {
  if (anchor.type === 'text' && focus.type === 'text') {
    const isBackward = anchor.isBefore(focus);
    const isCollapsed = anchor.is(focus);

    // Attempt to normalize the offset to the previous sibling if we're at the
    // start of a text node and the sibling is a text node or inline element.
    resolveSelectionPointOnBoundary(anchor, isBackward, isCollapsed);
    resolveSelectionPointOnBoundary(focus, !isBackward, isCollapsed);

    if (isCollapsed) {
      focus.key = anchor.key;
      focus.offset = anchor.offset;
      focus.type = anchor.type;
    }
    const editor = getActiveEditor();

    if (
      editor.isComposing() &&
      editor._compositionKey !== anchor.key &&
      $isRangeSelection(lastSelection)
    ) {
      const lastAnchor = lastSelection.anchor;
      const lastFocus = lastSelection.focus;
      $setPointValues(
        anchor,
        lastAnchor.key,
        lastAnchor.offset,
        lastAnchor.type,
      );
      $setPointValues(focus, lastFocus.key, lastFocus.offset, lastFocus.type);
    }
  }
}

function internalResolveSelectionPoints(
  anchorDOM: null | Node,
  anchorOffset: number,
  focusDOM: null | Node,
  focusOffset: number,
  editor: LexicalEditor,
  lastSelection: null | RangeSelection | NodeSelection | GridSelection,
): null | [PointType, PointType] {
  if (
    anchorDOM === null ||
    focusDOM === null ||
    !isSelectionWithinEditor(editor, anchorDOM, focusDOM)
  ) {
    return null;
  }
  const resolvedAnchorPoint = internalResolveSelectionPoint(
    anchorDOM,
    anchorOffset,
    $isRangeSelection(lastSelection) ? lastSelection.anchor : null,
  );
  if (resolvedAnchorPoint === null) {
    return null;
  }
  const resolvedFocusPoint = internalResolveSelectionPoint(
    focusDOM,
    focusOffset,
    $isRangeSelection(lastSelection) ? lastSelection.focus : null,
  );
  if (resolvedFocusPoint === null) {
    return null;
  }
  if (
    resolvedAnchorPoint.type === 'element' &&
    resolvedFocusPoint.type === 'element'
  ) {
    const anchorNode = getNodeFromDOM(anchorDOM);
    const focusNode = getNodeFromDOM(focusDOM);
    // Ensure if we're selecting the content of a decorator that we
    // return null for this point, as it's not in the controlled scope
    // of Lexical.
    if ($isDecoratorNode(anchorNode) && $isDecoratorNode(focusNode)) {
      return null;
    }
  }

  // Handle normalization of selection when it is at the boundaries.
  normalizeSelectionPointsForBoundaries(
    resolvedAnchorPoint,
    resolvedFocusPoint,
    lastSelection,
  );

  return [resolvedAnchorPoint, resolvedFocusPoint];
}

function $isBlockElementNode(
  node: LexicalNode | null | undefined,
): node is ElementNode {
  return $isElementNode(node) && !node.isInline();
}

// This is used to make a selection when the existing
// selection is null, i.e. forcing selection on the editor
// when it current exists outside the editor.

export function internalMakeRangeSelection(
  anchorKey: NodeKey,
  anchorOffset: number,
  focusKey: NodeKey,
  focusOffset: number,
  anchorType: 'text' | 'element',
  focusType: 'text' | 'element',
): RangeSelection {
  const editorState = getActiveEditorState();
  const selection = new RangeSelection(
    $createPoint(anchorKey, anchorOffset, anchorType),
    $createPoint(focusKey, focusOffset, focusType),
    0,
  );
  selection.dirty = true;
  editorState._selection = selection;
  return selection;
}

export function $createRangeSelection(): RangeSelection {
  const anchor = $createPoint('root', 0, 'element');
  const focus = $createPoint('root', 0, 'element');
  return new RangeSelection(anchor, focus, 0);
}

export function $createNodeSelection(): NodeSelection {
  return new NodeSelection(new Set());
}

export function DEPRECATED_$createGridSelection(): GridSelection {
  const anchor = $createPoint('root', 0, 'element');
  const focus = $createPoint('root', 0, 'element');
  return new GridSelection('root', anchor, focus);
}

export function internalCreateSelection(
  editor: LexicalEditor,
): null | RangeSelection | NodeSelection | GridSelection {
  const currentEditorState = editor.getEditorState();
  const lastSelection = currentEditorState._selection;
  const domSelection = getDOMSelection();

  if (
    $isNodeSelection(lastSelection) ||
    DEPRECATED_$isGridSelection(lastSelection)
  ) {
    return lastSelection.clone();
  }

  return internalCreateRangeSelection(lastSelection, domSelection, editor);
}

export function internalCreateRangeSelection(
  lastSelection: null | RangeSelection | NodeSelection | GridSelection,
  domSelection: Selection | null,
  editor: LexicalEditor,
): null | RangeSelection {
  const windowObj = editor._window;
  if (windowObj === null) {
    return null;
  }
  // When we create a selection, we try to use the previous
  // selection where possible, unless an actual user selection
  // change has occurred. When we do need to create a new selection
  // we validate we can have text nodes for both anchor and focus
  // nodes. If that holds true, we then return that selection
  // as a mutable object that we use for the editor state for this
  // update cycle. If a selection gets changed, and requires a
  // update to native DOM selection, it gets marked as "dirty".
  // If the selection changes, but matches with the existing
  // DOM selection, then we only need to sync it. Otherwise,
  // we generally bail out of doing an update to selection during
  // reconciliation unless there are dirty nodes that need
  // reconciling.

  const windowEvent = windowObj.event;
  const eventType = windowEvent ? windowEvent.type : undefined;
  const isSelectionChange = eventType === 'selectionchange';
  const useDOMSelection =
    !getIsProcesssingMutations() &&
    (isSelectionChange ||
      eventType === 'beforeinput' ||
      eventType === 'compositionstart' ||
      eventType === 'compositionend' ||
      (eventType === 'click' &&
        windowEvent &&
        (windowEvent as InputEvent).detail === 3) ||
      eventType === undefined);
  let anchorDOM, focusDOM, anchorOffset, focusOffset;

  if (!$isRangeSelection(lastSelection) || useDOMSelection) {
    if (domSelection === null) {
      return null;
    }
    anchorDOM = domSelection.anchorNode;
    focusDOM = domSelection.focusNode;
    anchorOffset = domSelection.anchorOffset;
    focusOffset = domSelection.focusOffset;
    if (
      isSelectionChange &&
      $isRangeSelection(lastSelection) &&
      !isSelectionWithinEditor(editor, anchorDOM, focusDOM)
    ) {
      return lastSelection.clone();
    }
  } else {
    return lastSelection.clone();
  }
  // Let's resolve the text nodes from the offsets and DOM nodes we have from
  // native selection.
  const resolvedSelectionPoints = internalResolveSelectionPoints(
    anchorDOM,
    anchorOffset,
    focusDOM,
    focusOffset,
    editor,
    lastSelection,
  );
  if (resolvedSelectionPoints === null) {
    return null;
  }
  const [resolvedAnchorPoint, resolvedFocusPoint] = resolvedSelectionPoints;
  return new RangeSelection(
    resolvedAnchorPoint,
    resolvedFocusPoint,
    !$isRangeSelection(lastSelection) ? 0 : lastSelection.format,
  );
}

export function $getSelection():
  | null
  | RangeSelection
  | NodeSelection
  | GridSelection {
  const editorState = getActiveEditorState();
  return editorState._selection;
}

export function $getPreviousSelection():
  | null
  | RangeSelection
  | NodeSelection
  | GridSelection {
  const editor = getActiveEditor();
  return editor._editorState._selection;
}

export function $updateElementSelectionOnCreateDeleteNode(
  selection: RangeSelection,
  parentNode: LexicalNode,
  nodeOffset: number,
  times = 1,
): void {
  const anchor = selection.anchor;
  const focus = selection.focus;
  const anchorNode = anchor.getNode();
  const focusNode = focus.getNode();
  if (!parentNode.is(anchorNode) && !parentNode.is(focusNode)) {
    return;
  }
  const parentKey = parentNode.__key;
  // Single node. We shift selection but never redimension it
  if (selection.isCollapsed()) {
    const selectionOffset = anchor.offset;
    if (nodeOffset <= selectionOffset) {
      const newSelectionOffset = Math.max(0, selectionOffset + times);
      anchor.set(parentKey, newSelectionOffset, 'element');
      focus.set(parentKey, newSelectionOffset, 'element');
      // The new selection might point to text nodes, try to resolve them
      $updateSelectionResolveTextNodes(selection);
    }
    return;
  }
  // Multiple nodes selected. We shift or redimension selection
  const isBackward = selection.isBackward();
  const firstPoint = isBackward ? focus : anchor;
  const firstPointNode = firstPoint.getNode();
  const lastPoint = isBackward ? anchor : focus;
  const lastPointNode = lastPoint.getNode();
  if (parentNode.is(firstPointNode)) {
    const firstPointOffset = firstPoint.offset;
    if (nodeOffset <= firstPointOffset) {
      firstPoint.set(
        parentKey,
        Math.max(0, firstPointOffset + times),
        'element',
      );
    }
  }
  if (parentNode.is(lastPointNode)) {
    const lastPointOffset = lastPoint.offset;
    if (nodeOffset <= lastPointOffset) {
      lastPoint.set(parentKey, Math.max(0, lastPointOffset + times), 'element');
    }
  }
  // The new selection might point to text nodes, try to resolve them
  $updateSelectionResolveTextNodes(selection);
}

function $updateSelectionResolveTextNodes(selection: RangeSelection): void {
  const anchor = selection.anchor;
  const anchorOffset = anchor.offset;
  const focus = selection.focus;
  const focusOffset = focus.offset;
  const anchorNode = anchor.getNode();
  const focusNode = focus.getNode();
  if (selection.isCollapsed()) {
    if (!$isElementNode(anchorNode)) {
      return;
    }
    const childSize = anchorNode.getChildrenSize();
    const anchorOffsetAtEnd = anchorOffset >= childSize;
    const child = anchorOffsetAtEnd
      ? anchorNode.getChildAtIndex(childSize - 1)
      : anchorNode.getChildAtIndex(anchorOffset);
    if ($isTextNode(child)) {
      let newOffset = 0;
      if (anchorOffsetAtEnd) {
        newOffset = child.getTextContentSize();
      }
      anchor.set(child.__key, newOffset, 'text');
      focus.set(child.__key, newOffset, 'text');
    }
    return;
  }
  if ($isElementNode(anchorNode)) {
    const childSize = anchorNode.getChildrenSize();
    const anchorOffsetAtEnd = anchorOffset >= childSize;
    const child = anchorOffsetAtEnd
      ? anchorNode.getChildAtIndex(childSize - 1)
      : anchorNode.getChildAtIndex(anchorOffset);
    if ($isTextNode(child)) {
      let newOffset = 0;
      if (anchorOffsetAtEnd) {
        newOffset = child.getTextContentSize();
      }
      anchor.set(child.__key, newOffset, 'text');
    }
  }
  if ($isElementNode(focusNode)) {
    const childSize = focusNode.getChildrenSize();
    const focusOffsetAtEnd = focusOffset >= childSize;
    const child = focusOffsetAtEnd
      ? focusNode.getChildAtIndex(childSize - 1)
      : focusNode.getChildAtIndex(focusOffset);
    if ($isTextNode(child)) {
      let newOffset = 0;
      if (focusOffsetAtEnd) {
        newOffset = child.getTextContentSize();
      }
      focus.set(child.__key, newOffset, 'text');
    }
  }
}

export function applySelectionTransforms(
  nextEditorState: EditorState,
  editor: LexicalEditor,
): void {
  const prevEditorState = editor.getEditorState();
  const prevSelection = prevEditorState._selection;
  const nextSelection = nextEditorState._selection;
  if ($isRangeSelection(nextSelection)) {
    const anchor = nextSelection.anchor;
    const focus = nextSelection.focus;
    let anchorNode;

    if (anchor.type === 'text') {
      anchorNode = anchor.getNode();
      anchorNode.selectionTransform(prevSelection, nextSelection);
    }
    if (focus.type === 'text') {
      const focusNode = focus.getNode();
      if (anchorNode !== focusNode) {
        focusNode.selectionTransform(prevSelection, nextSelection);
      }
    }
  }
}

export function moveSelectionPointToSibling(
  point: PointType,
  node: LexicalNode,
  parent: ElementNode,
  prevSibling: LexicalNode | null,
  nextSibling: LexicalNode | null,
): void {
  let siblingKey = null;
  let offset = 0;
  let type: 'text' | 'element' | null = null;
  if (prevSibling !== null) {
    siblingKey = prevSibling.__key;
    if ($isTextNode(prevSibling)) {
      offset = prevSibling.getTextContentSize();
      type = 'text';
    } else if ($isElementNode(prevSibling)) {
      offset = prevSibling.getChildrenSize();
      type = 'element';
    }
  } else {
    if (nextSibling !== null) {
      siblingKey = nextSibling.__key;
      if ($isTextNode(nextSibling)) {
        type = 'text';
      } else if ($isElementNode(nextSibling)) {
        type = 'element';
      }
    }
  }
  if (siblingKey !== null && type !== null) {
    point.set(siblingKey, offset, type);
  } else {
    offset = node.getIndexWithinParent();
    if (offset === -1) {
      // Move selection to end of parent
      offset = parent.getChildrenSize();
    }
    point.set(parent.__key, offset, 'element');
  }
}

export function adjustPointOffsetForMergedSibling(
  point: PointType,
  isBefore: boolean,
  key: NodeKey,
  target: TextNode,
  textLength: number,
): void {
  if (point.type === 'text') {
    point.key = key;
    if (!isBefore) {
      point.offset += textLength;
    }
  } else if (point.offset > target.getIndexWithinParent()) {
    point.offset -= 1;
  }
}

export function updateDOMSelection(
  prevSelection: RangeSelection | NodeSelection | GridSelection | null,
  nextSelection: RangeSelection | NodeSelection | GridSelection | null,
  editor: LexicalEditor,
  domSelection: Selection,
  tags: Set<string>,
  rootElement: HTMLElement,
): void {
  const anchorDOMNode = domSelection.anchorNode;
  const focusDOMNode = domSelection.focusNode;
  const anchorOffset = domSelection.anchorOffset;
  const focusOffset = domSelection.focusOffset;
  const activeElement = document.activeElement;

  // TODO: make this not hard-coded, and add another config option
  // that makes this configurable.
  if (tags.has('collaboration') && activeElement !== rootElement) {
    return;
  }

  if (!$isRangeSelection(nextSelection)) {
    // We don't remove selection if the prevSelection is null because
    // of editor.setRootElement(). If this occurs on init when the
    // editor is already focused, then this can cause the editor to
    // lose focus.
    if (
      prevSelection !== null &&
      isSelectionWithinEditor(editor, anchorDOMNode, focusDOMNode)
    ) {
      domSelection.removeAllRanges();
    }

    return;
  }

  const anchor = nextSelection.anchor;
  const focus = nextSelection.focus;
  const anchorKey = anchor.key;
  const focusKey = focus.key;
  const anchorDOM = getElementByKeyOrThrow(editor, anchorKey);
  const focusDOM = getElementByKeyOrThrow(editor, focusKey);
  const nextAnchorOffset = anchor.offset;
  const nextFocusOffset = focus.offset;
  const nextFormat = nextSelection.format;
  const isCollapsed = nextSelection.isCollapsed();
  let nextAnchorNode: HTMLElement | Text | null = anchorDOM;
  let nextFocusNode: HTMLElement | Text | null = focusDOM;
  let anchorFormatChanged = false;

  if (anchor.type === 'text') {
    nextAnchorNode = getDOMTextNode(anchorDOM);
    anchorFormatChanged = anchor.getNode().getFormat() !== nextFormat;
  }

  if (focus.type === 'text') {
    nextFocusNode = getDOMTextNode(focusDOM);
  }

  // If we can't get an underlying text node for selection, then
  // we should avoid setting selection to something incorrect.
  if (nextAnchorNode === null || nextFocusNode === null) {
    return;
  }

  if (
    isCollapsed &&
    (prevSelection === null ||
      anchorFormatChanged ||
      ($isRangeSelection(prevSelection) && prevSelection.format !== nextFormat))
  ) {
    markCollapsedSelectionFormat(
      nextFormat,
      nextAnchorOffset,
      anchorKey,
      performance.now(),
    );
  }

  // Diff against the native DOM selection to ensure we don't do
  // an unnecessary selection update. We also skip this check if
  // we're moving selection to within an element, as this can
  // sometimes be problematic around scrolling.
  if (
    anchorOffset === nextAnchorOffset &&
    focusOffset === nextFocusOffset &&
    anchorDOMNode === nextAnchorNode &&
    focusDOMNode === nextFocusNode && // Badly interpreted range selection when collapsed - #1482
    !(domSelection.type === 'Range' && isCollapsed)
  ) {
    // If the root element does not have focus, ensure it has focus
    if (
      rootElement !== null &&
      (activeElement === null || !rootElement.contains(activeElement))
    ) {
      rootElement.focus({
        preventScroll: true,
      });
    }

    // In Safari/iOS if we have selection on an element, then we also
    // need to additionally set the DOM selection, otherwise a selectionchange
    // event will not fire.
    if (!(IS_IOS || IS_SAFARI) || anchor.type !== 'element') {
      return;
    }
  }

  // Apply the updated selection to the DOM. Note: this will trigger
  // a "selectionchange" event, although it will be asynchronous.
  try {
    domSelection.setBaseAndExtent(
      nextAnchorNode,
      nextAnchorOffset,
      nextFocusNode,
      nextFocusOffset,
    );

    if (
      nextSelection.isCollapsed() &&
      rootElement !== null &&
      rootElement === activeElement
    ) {
      scrollIntoViewIfNeeded(editor, anchor, rootElement, tags);
    }

    markSelectionChangeFromDOMUpdate();
  } catch (error) {
    // If we encounter an error, continue. This can sometimes
    // occur with FF and there's no good reason as to why it
    // should happen.
  }
}

export function $insertNodes(
  nodes: Array<LexicalNode>,
  selectStart?: boolean,
): boolean {
  let selection = $getSelection();
  if (selection === null) {
    selection = $getRoot().selectEnd();
  }
  return selection.insertNodes(nodes, selectStart);
}<|MERGE_RESOLUTION|>--- conflicted
+++ resolved
@@ -51,13 +51,8 @@
   $getCompositionKey,
   $getDecoratorNode,
   $getNodeByKey,
-<<<<<<< HEAD
   $getRoot,
-  $isTokenOrInert,
-  $isTokenOrInertOrSegmented,
-=======
   $isTokenOrSegmented,
->>>>>>> 697a8996
   $setCompositionKey,
   doesContainGrapheme,
   getDOMTextNode,
