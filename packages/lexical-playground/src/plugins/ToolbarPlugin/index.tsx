/**
 * Copyright (c) Meta Platforms, Inc. and affiliates.
 *
 * This source code is licensed under the MIT license found in the
 * LICENSE file in the root directory of this source tree.
 *
 */

import type {JSX} from 'react';

import {
  $isCodeNode,
  CODE_LANGUAGE_FRIENDLY_NAME_MAP,
  CODE_LANGUAGE_MAP,
  getLanguageFriendlyName,
} from '@lexical/code';
import {$isLinkNode, TOGGLE_LINK_COMMAND} from '@lexical/link';
import {$isListNode, ListNode} from '@lexical/list';
import {INSERT_EMBED_COMMAND} from '@lexical/react/LexicalAutoEmbedPlugin';
import {INSERT_HORIZONTAL_RULE_COMMAND} from '@lexical/react/LexicalHorizontalRuleNode';
import {$isHeadingNode} from '@lexical/rich-text';
import {
  $getSelectionStyleValueForProperty,
  $isParentElementRTL,
  $patchStyleText,
} from '@lexical/selection';
import {$isTableNode, $isTableSelection} from '@lexical/table';
import {
  $findMatchingParent,
  $getNearestNodeOfType,
  $isEditorIsNestedEditor,
  mergeRegister,
} from '@lexical/utils';
import {
  $getNodeByKey,
  $getRoot,
  $getSelection,
  $isElementNode,
  $isRangeSelection,
  $isRootOrShadowRoot,
  CAN_REDO_COMMAND,
  CAN_UNDO_COMMAND,
  COMMAND_PRIORITY_CRITICAL,
  ElementFormatType,
  FORMAT_ELEMENT_COMMAND,
  FORMAT_TEXT_COMMAND,
  INDENT_CONTENT_COMMAND,
  LexicalEditor,
  NodeKey,
  OUTDENT_CONTENT_COMMAND,
  REDO_COMMAND,
  SELECTION_CHANGE_COMMAND,
  UNDO_COMMAND,
} from 'lexical';
import {Dispatch, useCallback, useEffect, useState} from 'react';
import * as React from 'react';
import {IS_APPLE} from 'shared/environment';

import {
  blockTypeToBlockName,
  useToolbarState,
} from '../../context/ToolbarContext';
import useModal from '../../hooks/useModal';
import catTypingGif from '../../images/cat-typing.gif';
import {$createStickyNode} from '../../nodes/StickyNode';
import DropDown, {DropDownItem} from '../../ui/DropDown';
import DropdownColorPicker from '../../ui/DropdownColorPicker';
import {getSelectedNode} from '../../utils/getSelectedNode';
import {sanitizeUrl} from '../../utils/url';
import {EmbedConfigs} from '../AutoEmbedPlugin';
import {INSERT_COLLAPSIBLE_COMMAND} from '../CollapsiblePlugin';
import {InsertEquationDialog} from '../EquationsPlugin';
import {INSERT_EXCALIDRAW_COMMAND} from '../ExcalidrawPlugin';
import {
  INSERT_IMAGE_COMMAND,
  InsertImageDialog,
  InsertImagePayload,
} from '../ImagesPlugin';
import {InsertInlineImageDialog} from '../InlineImagePlugin';
import InsertLayoutDialog from '../LayoutPlugin/InsertLayoutDialog';
import {INSERT_PAGE_BREAK} from '../PageBreakPlugin';
import {InsertPollDialog} from '../PollPlugin';
import {SHORTCUTS} from '../ShortcutsPlugin/shortcuts';
import {InsertTableDialog} from '../TablePlugin';
import FontSize from './fontSize';
import {
  clearFormatting,
  formatBulletList,
  formatCheckList,
  formatCode,
  formatHeading,
  formatNumberedList,
  formatParagraph,
  formatQuote,
} from './utils';

const rootTypeToRootName = {
  root: 'Root',
  table: 'Table',
};

function getCodeLanguageOptions(): [string, string][] {
  const options: [string, string][] = [];

  for (const [lang, friendlyName] of Object.entries(
    CODE_LANGUAGE_FRIENDLY_NAME_MAP,
  )) {
    options.push([lang, friendlyName]);
  }

  return options;
}

const CODE_LANGUAGE_OPTIONS = getCodeLanguageOptions();

const FONT_FAMILY_OPTIONS: [string, string][] = [
  ['Arial', 'Arial'],
  ['Courier New', 'Courier New'],
  ['Georgia', 'Georgia'],
  ['Times New Roman', 'Times New Roman'],
  ['Trebuchet MS', 'Trebuchet MS'],
  ['Verdana', 'Verdana'],
];

const FONT_SIZE_OPTIONS: [string, string][] = [
  ['10px', '10px'],
  ['11px', '11px'],
  ['12px', '12px'],
  ['13px', '13px'],
  ['14px', '14px'],
  ['15px', '15px'],
  ['16px', '16px'],
  ['17px', '17px'],
  ['18px', '18px'],
  ['19px', '19px'],
  ['20px', '20px'],
];

const ELEMENT_FORMAT_OPTIONS: {
  [key in Exclude<ElementFormatType, ''>]: {
    icon: string;
    iconRTL: string;
    name: string;
  };
} = {
  center: {
    icon: 'center-align',
    iconRTL: 'center-align',
    name: 'Center Align',
  },
  end: {
    icon: 'right-align',
    iconRTL: 'left-align',
    name: 'End Align',
  },
  justify: {
    icon: 'justify-align',
    iconRTL: 'justify-align',
    name: 'Justify Align',
  },
  left: {
    icon: 'left-align',
    iconRTL: 'left-align',
    name: 'Left Align',
  },
  right: {
    icon: 'right-align',
    iconRTL: 'right-align',
    name: 'Right Align',
  },
  start: {
    icon: 'left-align',
    iconRTL: 'right-align',
    name: 'Start Align',
  },
};

function dropDownActiveClass(active: boolean) {
  if (active) {
    return 'active dropdown-item-active';
  } else {
    return '';
  }
}

function BlockFormatDropDown({
  editor,
  blockType,
  rootType,
  disabled = false,
}: {
  blockType: keyof typeof blockTypeToBlockName;
  rootType: keyof typeof rootTypeToRootName;
  editor: LexicalEditor;
  disabled?: boolean;
}): JSX.Element {
  return (
    <DropDown
      disabled={disabled}
      buttonClassName="toolbar-item block-controls"
      buttonIconClassName={'icon block-type ' + blockType}
      buttonLabel={blockTypeToBlockName[blockType]}
      buttonAriaLabel="Formatting options for text style">
      <DropDownItem
        className={
          'item wide ' + dropDownActiveClass(blockType === 'paragraph')
        }
        onClick={() => formatParagraph(editor)}>
        <div className="icon-text-container">
          <i className="icon paragraph" />
          <span className="text">Normal</span>
        </div>
        <span className="shortcut">{SHORTCUTS.NORMAL}</span>
      </DropDownItem>
      <DropDownItem
        className={'item wide ' + dropDownActiveClass(blockType === 'h1')}
        onClick={() => formatHeading(editor, blockType, 'h1')}>
        <div className="icon-text-container">
          <i className="icon h1" />
          <span className="text">Heading 1</span>
        </div>
        <span className="shortcut">{SHORTCUTS.HEADING1}</span>
      </DropDownItem>
      <DropDownItem
        className={'item wide ' + dropDownActiveClass(blockType === 'h2')}
        onClick={() => formatHeading(editor, blockType, 'h2')}>
        <div className="icon-text-container">
          <i className="icon h2" />
          <span className="text">Heading 2</span>
        </div>
        <span className="shortcut">{SHORTCUTS.HEADING2}</span>
      </DropDownItem>
      <DropDownItem
        className={'item wide ' + dropDownActiveClass(blockType === 'h3')}
        onClick={() => formatHeading(editor, blockType, 'h3')}>
        <div className="icon-text-container">
          <i className="icon h3" />
          <span className="text">Heading 3</span>
        </div>
        <span className="shortcut">{SHORTCUTS.HEADING3}</span>
      </DropDownItem>
      <DropDownItem
        className={'item wide ' + dropDownActiveClass(blockType === 'bullet')}
        onClick={() => formatBulletList(editor, blockType)}>
        <div className="icon-text-container">
          <i className="icon bullet-list" />
          <span className="text">Bullet List</span>
        </div>
        <span className="shortcut">{SHORTCUTS.BULLET_LIST}</span>
      </DropDownItem>
      <DropDownItem
        className={'item wide ' + dropDownActiveClass(blockType === 'number')}
        onClick={() => formatNumberedList(editor, blockType)}>
        <div className="icon-text-container">
          <i className="icon numbered-list" />
          <span className="text">Numbered List</span>
        </div>
        <span className="shortcut">{SHORTCUTS.NUMBERED_LIST}</span>
      </DropDownItem>
      <DropDownItem
        className={'item wide ' + dropDownActiveClass(blockType === 'check')}
        onClick={() => formatCheckList(editor, blockType)}>
        <div className="icon-text-container">
          <i className="icon check-list" />
          <span className="text">Check List</span>
        </div>
        <span className="shortcut">{SHORTCUTS.CHECK_LIST}</span>
      </DropDownItem>
      <DropDownItem
        className={'item wide ' + dropDownActiveClass(blockType === 'quote')}
        onClick={() => formatQuote(editor, blockType)}>
        <div className="icon-text-container">
          <i className="icon quote" />
          <span className="text">Quote</span>
        </div>
        <span className="shortcut">{SHORTCUTS.QUOTE}</span>
      </DropDownItem>
      <DropDownItem
        className={'item wide ' + dropDownActiveClass(blockType === 'code')}
        onClick={() => formatCode(editor, blockType)}>
        <div className="icon-text-container">
          <i className="icon code" />
          <span className="text">Code Block</span>
        </div>
        <span className="shortcut">{SHORTCUTS.CODE_BLOCK}</span>
      </DropDownItem>
    </DropDown>
  );
}

function Divider(): JSX.Element {
  return <div className="divider" />;
}

function FontDropDown({
  editor,
  value,
  style,
  disabled = false,
}: {
  editor: LexicalEditor;
  value: string;
  style: string;
  disabled?: boolean;
}): JSX.Element {
  const handleClick = useCallback(
    (option: string) => {
      editor.update(() => {
        const selection = $getSelection();
        if (selection !== null) {
          $patchStyleText(selection, {
            [style]: option,
          });
        }
      });
    },
    [editor, style],
  );

  const buttonAriaLabel =
    style === 'font-family'
      ? 'Formatting options for font family'
      : 'Formatting options for font size';

  return (
    <DropDown
      disabled={disabled}
      buttonClassName={'toolbar-item ' + style}
      buttonLabel={value}
      buttonIconClassName={
        style === 'font-family' ? 'icon block-type font-family' : ''
      }
      buttonAriaLabel={buttonAriaLabel}>
      {(style === 'font-family' ? FONT_FAMILY_OPTIONS : FONT_SIZE_OPTIONS).map(
        ([option, text]) => (
          <DropDownItem
            className={`item ${dropDownActiveClass(value === option)} ${
              style === 'font-size' ? 'fontsize-item' : ''
            }`}
            onClick={() => handleClick(option)}
            key={option}>
            <span className="text">{text}</span>
          </DropDownItem>
        ),
      )}
    </DropDown>
  );
}

function ElementFormatDropdown({
  editor,
  value,
  isRTL,
  disabled = false,
}: {
  editor: LexicalEditor;
  value: ElementFormatType;
  isRTL: boolean;
  disabled: boolean;
}) {
  const formatOption = ELEMENT_FORMAT_OPTIONS[value || 'left'];

  return (
    <DropDown
      disabled={disabled}
      buttonLabel={formatOption.name}
      buttonIconClassName={`icon ${
        isRTL ? formatOption.iconRTL : formatOption.icon
      }`}
      buttonClassName="toolbar-item spaced alignment"
      buttonAriaLabel="Formatting options for text alignment">
      <DropDownItem
        onClick={() => {
          editor.dispatchCommand(FORMAT_ELEMENT_COMMAND, 'left');
        }}
        className="item wide">
        <div className="icon-text-container">
          <i className="icon left-align" />
          <span className="text">Left Align</span>
        </div>
        <span className="shortcut">{SHORTCUTS.LEFT_ALIGN}</span>
      </DropDownItem>
      <DropDownItem
        onClick={() => {
          editor.dispatchCommand(FORMAT_ELEMENT_COMMAND, 'center');
        }}
        className="item wide">
        <div className="icon-text-container">
          <i className="icon center-align" />
          <span className="text">Center Align</span>
        </div>
        <span className="shortcut">{SHORTCUTS.CENTER_ALIGN}</span>
      </DropDownItem>
      <DropDownItem
        onClick={() => {
          editor.dispatchCommand(FORMAT_ELEMENT_COMMAND, 'right');
        }}
        className="item wide">
        <div className="icon-text-container">
          <i className="icon right-align" />
          <span className="text">Right Align</span>
        </div>
        <span className="shortcut">{SHORTCUTS.RIGHT_ALIGN}</span>
      </DropDownItem>
      <DropDownItem
        onClick={() => {
          editor.dispatchCommand(FORMAT_ELEMENT_COMMAND, 'justify');
        }}
        className="item wide">
        <div className="icon-text-container">
          <i className="icon justify-align" />
          <span className="text">Justify Align</span>
        </div>
        <span className="shortcut">{SHORTCUTS.JUSTIFY_ALIGN}</span>
      </DropDownItem>
      <DropDownItem
        onClick={() => {
          editor.dispatchCommand(FORMAT_ELEMENT_COMMAND, 'start');
        }}
        className="item wide">
        <i
          className={`icon ${
            isRTL
              ? ELEMENT_FORMAT_OPTIONS.start.iconRTL
              : ELEMENT_FORMAT_OPTIONS.start.icon
          }`}
        />
        <span className="text">Start Align</span>
      </DropDownItem>
      <DropDownItem
        onClick={() => {
          editor.dispatchCommand(FORMAT_ELEMENT_COMMAND, 'end');
        }}
        className="item wide">
        <i
          className={`icon ${
            isRTL
              ? ELEMENT_FORMAT_OPTIONS.end.iconRTL
              : ELEMENT_FORMAT_OPTIONS.end.icon
          }`}
        />
        <span className="text">End Align</span>
      </DropDownItem>
      <Divider />
      <DropDownItem
        onClick={() => {
          editor.dispatchCommand(OUTDENT_CONTENT_COMMAND, undefined);
        }}
        className="item wide">
        <div className="icon-text-container">
          <i className={'icon ' + (isRTL ? 'indent' : 'outdent')} />
          <span className="text">Outdent</span>
        </div>
        <span className="shortcut">{SHORTCUTS.OUTDENT}</span>
      </DropDownItem>
      <DropDownItem
        onClick={() => {
          editor.dispatchCommand(INDENT_CONTENT_COMMAND, undefined);
        }}
        className="item wide">
        <div className="icon-text-container">
          <i className={'icon ' + (isRTL ? 'outdent' : 'indent')} />
          <span className="text">Indent</span>
        </div>
        <span className="shortcut">{SHORTCUTS.INDENT}</span>
      </DropDownItem>
    </DropDown>
  );
}

export default function ToolbarPlugin({
  editor,
  activeEditor,
  setActiveEditor,
  setIsLinkEditMode,
}: {
  editor: LexicalEditor;
  activeEditor: LexicalEditor;
  setActiveEditor: Dispatch<LexicalEditor>;
  setIsLinkEditMode: Dispatch<boolean>;
}): JSX.Element {
  const [selectedElementKey, setSelectedElementKey] = useState<NodeKey | null>(
    null,
  );
<<<<<<< HEAD
  const [fontSize, setFontSize] = useState<string>('15px');
  const [fontColor, setFontColor] = useState<string>('#000');
  const [bgColor, setBgColor] = useState<string>('#fff');
  const [fontFamily, setFontFamily] = useState<string>('Arial');
  const [elementFormat, setElementFormat] = useState<ElementFormatType>('left');
  const [isLink, setIsLink] = useState(false);
  const [isBold, setIsBold] = useState(false);
  const [isItalic, setIsItalic] = useState(false);
  const [isUnderline, setIsUnderline] = useState(false);
  const [isStrikethrough, setIsStrikethrough] = useState(false);
  const [isSubscript, setIsSubscript] = useState(false);
  const [isSuperscript, setIsSuperscript] = useState(false);
  const [isHighlight, setIsHighlight] = useState(false);
  const [isCode, setIsCode] = useState(false);
  const [canUndo, setCanUndo] = useState(false);
  const [canRedo, setCanRedo] = useState(false);
=======
>>>>>>> f505ffeb
  const [modal, showModal] = useModal();
  const [isEditable, setIsEditable] = useState(() => editor.isEditable());
  const {toolbarState, updateToolbarState} = useToolbarState();

  const $updateToolbar = useCallback(() => {
    const selection = $getSelection();
    if ($isRangeSelection(selection)) {
      if (activeEditor !== editor && $isEditorIsNestedEditor(activeEditor)) {
        const rootElement = activeEditor.getRootElement();
        updateToolbarState(
          'isImageCaption',
          !!rootElement?.parentElement?.classList.contains(
            'image-caption-container',
          ),
        );
      } else {
        updateToolbarState('isImageCaption', false);
      }

      const anchorNode = selection.anchor.getNode();
      let element =
        anchorNode.getKey() === 'root'
          ? anchorNode
          : $findMatchingParent(anchorNode, (e) => {
              const parent = e.getParent();
              return parent !== null && $isRootOrShadowRoot(parent);
            });

      if (element === null) {
        element = anchorNode.getTopLevelElementOrThrow();
      }

      const elementKey = element.getKey();
      const elementDOM = activeEditor.getElementByKey(elementKey);

<<<<<<< HEAD
      // Update text format
      setIsBold(selection.hasFormat('bold'));
      setIsItalic(selection.hasFormat('italic'));
      setIsUnderline(selection.hasFormat('underline'));
      setIsStrikethrough(selection.hasFormat('strikethrough'));
      setIsSubscript(selection.hasFormat('subscript'));
      setIsSuperscript(selection.hasFormat('superscript'));
      setIsHighlight(selection.hasFormat('highlight'));
      setIsCode(selection.hasFormat('code'));
      setIsRTL($isParentElementRTL(selection));
=======
      updateToolbarState('isRTL', $isParentElementRTL(selection));
>>>>>>> f505ffeb

      // Update links
      const node = getSelectedNode(selection);
      const parent = node.getParent();
      const isLink = $isLinkNode(parent) || $isLinkNode(node);
      updateToolbarState('isLink', isLink);

      const tableNode = $findMatchingParent(node, $isTableNode);
      if ($isTableNode(tableNode)) {
        updateToolbarState('rootType', 'table');
      } else {
        updateToolbarState('rootType', 'root');
      }

      if (elementDOM !== null) {
        setSelectedElementKey(elementKey);
        if ($isListNode(element)) {
          const parentList = $getNearestNodeOfType<ListNode>(
            anchorNode,
            ListNode,
          );
          const type = parentList
            ? parentList.getListType()
            : element.getListType();

          updateToolbarState('blockType', type);
        } else {
          const type = $isHeadingNode(element)
            ? element.getTag()
            : element.getType();
          if (type in blockTypeToBlockName) {
            updateToolbarState(
              'blockType',
              type as keyof typeof blockTypeToBlockName,
            );
          }
          if ($isCodeNode(element)) {
            const language =
              element.getLanguage() as keyof typeof CODE_LANGUAGE_MAP;
            updateToolbarState(
              'codeLanguage',
              language ? CODE_LANGUAGE_MAP[language] || language : '',
            );
            return;
          }
        }
      }
      // Handle buttons
      updateToolbarState(
        'fontColor',
        $getSelectionStyleValueForProperty(selection, 'color', '#000'),
      );
      updateToolbarState(
        'bgColor',
        $getSelectionStyleValueForProperty(
          selection,
          'background-color',
          '#fff',
        ),
      );
      updateToolbarState(
        'fontFamily',
        $getSelectionStyleValueForProperty(selection, 'font-family', 'Arial'),
      );
      let matchingParent;
      if ($isLinkNode(parent)) {
        // If node is a link, we need to fetch the parent paragraph node to set format
        matchingParent = $findMatchingParent(
          node,
          (parentNode) => $isElementNode(parentNode) && !parentNode.isInline(),
        );
      }

      // If matchingParent is a valid node, pass it's format type
      updateToolbarState(
        'elementFormat',
        $isElementNode(matchingParent)
          ? matchingParent.getFormatType()
          : $isElementNode(node)
          ? node.getFormatType()
          : parent?.getFormatType() || 'left',
      );
    }
    if ($isRangeSelection(selection) || $isTableSelection(selection)) {
      // Update text format
      updateToolbarState('isBold', selection.hasFormat('bold'));
      updateToolbarState('isItalic', selection.hasFormat('italic'));
      updateToolbarState('isUnderline', selection.hasFormat('underline'));
      updateToolbarState(
        'isStrikethrough',
        selection.hasFormat('strikethrough'),
      );
      updateToolbarState('isSubscript', selection.hasFormat('subscript'));
      updateToolbarState('isSuperscript', selection.hasFormat('superscript'));
      updateToolbarState('isCode', selection.hasFormat('code'));
      updateToolbarState(
        'fontSize',
        $getSelectionStyleValueForProperty(selection, 'font-size', '15px'),
      );
      updateToolbarState('isLowercase', selection.hasFormat('lowercase'));
      updateToolbarState('isUppercase', selection.hasFormat('uppercase'));
      updateToolbarState('isCapitalize', selection.hasFormat('capitalize'));
    }
  }, [activeEditor, editor, updateToolbarState]);

  useEffect(() => {
    return editor.registerCommand(
      SELECTION_CHANGE_COMMAND,
      (_payload, newEditor) => {
        setActiveEditor(newEditor);
        $updateToolbar();
        return false;
      },
      COMMAND_PRIORITY_CRITICAL,
    );
  }, [editor, $updateToolbar, setActiveEditor]);

  useEffect(() => {
    activeEditor.getEditorState().read(() => {
      $updateToolbar();
    });
  }, [activeEditor, $updateToolbar]);

  useEffect(() => {
    return mergeRegister(
      editor.registerEditableListener((editable) => {
        setIsEditable(editable);
      }),
      activeEditor.registerUpdateListener(({editorState}) => {
        editorState.read(() => {
          $updateToolbar();
        });
      }),
      activeEditor.registerCommand<boolean>(
        CAN_UNDO_COMMAND,
        (payload) => {
          updateToolbarState('canUndo', payload);
          return false;
        },
        COMMAND_PRIORITY_CRITICAL,
      ),
      activeEditor.registerCommand<boolean>(
        CAN_REDO_COMMAND,
        (payload) => {
          updateToolbarState('canRedo', payload);
          return false;
        },
        COMMAND_PRIORITY_CRITICAL,
      ),
    );
  }, [$updateToolbar, activeEditor, editor, updateToolbarState]);

  const applyStyleText = useCallback(
    (styles: Record<string, string>, skipHistoryStack?: boolean) => {
      activeEditor.update(
        () => {
          const selection = $getSelection();
          if (selection !== null) {
            $patchStyleText(selection, styles);
          }
        },
        skipHistoryStack ? {tag: 'historic'} : {},
      );
    },
    [activeEditor],
  );

  const onFontColorSelect = useCallback(
    (value: string, skipHistoryStack: boolean) => {
      applyStyleText({color: value}, skipHistoryStack);
    },
    [applyStyleText],
  );

  const onBgColorSelect = useCallback(
    (value: string, skipHistoryStack: boolean) => {
      applyStyleText({'background-color': value}, skipHistoryStack);
    },
    [applyStyleText],
  );

  const insertLink = useCallback(() => {
    if (!toolbarState.isLink) {
      setIsLinkEditMode(true);
      activeEditor.dispatchCommand(
        TOGGLE_LINK_COMMAND,
        sanitizeUrl('https://'),
      );
    } else {
      setIsLinkEditMode(false);
      activeEditor.dispatchCommand(TOGGLE_LINK_COMMAND, null);
    }
  }, [activeEditor, setIsLinkEditMode, toolbarState.isLink]);

  const onCodeLanguageSelect = useCallback(
    (value: string) => {
      activeEditor.update(() => {
        if (selectedElementKey !== null) {
          const node = $getNodeByKey(selectedElementKey);
          if ($isCodeNode(node)) {
            node.setLanguage(value);
          }
        }
      });
    },
    [activeEditor, selectedElementKey],
  );
  const insertGifOnClick = (payload: InsertImagePayload) => {
    activeEditor.dispatchCommand(INSERT_IMAGE_COMMAND, payload);
  };

  const canViewerSeeInsertDropdown = !toolbarState.isImageCaption;
  const canViewerSeeInsertCodeButton = !toolbarState.isImageCaption;

  return (
    <div className="toolbar">
      <button
        disabled={!toolbarState.canUndo || !isEditable}
        onClick={() => {
          activeEditor.dispatchCommand(UNDO_COMMAND, undefined);
        }}
        title={IS_APPLE ? 'Undo (⌘Z)' : 'Undo (Ctrl+Z)'}
        type="button"
        className="toolbar-item spaced"
        aria-label="Undo">
        <i className="format undo" />
      </button>
      <button
        disabled={!toolbarState.canRedo || !isEditable}
        onClick={() => {
          activeEditor.dispatchCommand(REDO_COMMAND, undefined);
        }}
        title={IS_APPLE ? 'Redo (⇧⌘Z)' : 'Redo (Ctrl+Y)'}
        type="button"
        className="toolbar-item"
        aria-label="Redo">
        <i className="format redo" />
      </button>
      <Divider />
      {toolbarState.blockType in blockTypeToBlockName &&
        activeEditor === editor && (
          <>
            <BlockFormatDropDown
              disabled={!isEditable}
              blockType={toolbarState.blockType}
              rootType={toolbarState.rootType}
              editor={activeEditor}
            />
            <Divider />
          </>
        )}
      {toolbarState.blockType === 'code' ? (
        <DropDown
          disabled={!isEditable}
          buttonClassName="toolbar-item code-language"
          buttonLabel={getLanguageFriendlyName(toolbarState.codeLanguage)}
          buttonAriaLabel="Select language">
          {CODE_LANGUAGE_OPTIONS.map(([value, name]) => {
            return (
              <DropDownItem
                className={`item ${dropDownActiveClass(
                  value === toolbarState.codeLanguage,
                )}`}
                onClick={() => onCodeLanguageSelect(value)}
                key={value}>
                <span className="text">{name}</span>
              </DropDownItem>
            );
          })}
        </DropDown>
      ) : (
        <>
          <FontDropDown
            disabled={!isEditable}
            style={'font-family'}
            value={toolbarState.fontFamily}
            editor={activeEditor}
          />
          <Divider />
          <FontSize
            selectionFontSize={toolbarState.fontSize.slice(0, -2)}
            editor={activeEditor}
            disabled={!isEditable}
          />
          <Divider />
          <button
            disabled={!isEditable}
            onClick={() => {
              activeEditor.dispatchCommand(FORMAT_TEXT_COMMAND, 'bold');
            }}
            className={
              'toolbar-item spaced ' + (toolbarState.isBold ? 'active' : '')
            }
            title={`Bold (${SHORTCUTS.BOLD})`}
            type="button"
            aria-label={`Format text as bold. Shortcut: ${SHORTCUTS.BOLD}`}>
            <i className="format bold" />
          </button>
          <button
            disabled={!isEditable}
            onClick={() => {
              activeEditor.dispatchCommand(FORMAT_TEXT_COMMAND, 'italic');
            }}
            className={
              'toolbar-item spaced ' + (toolbarState.isItalic ? 'active' : '')
            }
            title={`Italic (${SHORTCUTS.ITALIC})`}
            type="button"
            aria-label={`Format text as italics. Shortcut: ${SHORTCUTS.ITALIC}`}>
            <i className="format italic" />
          </button>
          <button
            disabled={!isEditable}
            onClick={() => {
              activeEditor.dispatchCommand(FORMAT_TEXT_COMMAND, 'underline');
            }}
            className={
              'toolbar-item spaced ' +
              (toolbarState.isUnderline ? 'active' : '')
            }
            title={`Underline (${SHORTCUTS.UNDERLINE})`}
            type="button"
            aria-label={`Format text to underlined. Shortcut: ${SHORTCUTS.UNDERLINE}`}>
            <i className="format underline" />
          </button>
          {canViewerSeeInsertCodeButton && (
            <button
              disabled={!isEditable}
              onClick={() => {
                activeEditor.dispatchCommand(FORMAT_TEXT_COMMAND, 'code');
              }}
              className={
                'toolbar-item spaced ' + (toolbarState.isCode ? 'active' : '')
              }
              title={`Insert code block (${SHORTCUTS.INSERT_CODE_BLOCK})`}
              type="button"
              aria-label="Insert code block">
              <i className="format code" />
            </button>
          )}
          <button
            disabled={!isEditable}
            onClick={insertLink}
            className={
              'toolbar-item spaced ' + (toolbarState.isLink ? 'active' : '')
            }
            aria-label="Insert link"
            title={`Insert link (${SHORTCUTS.INSERT_LINK})`}
            type="button">
            <i className="format link" />
          </button>
          <DropdownColorPicker
            disabled={!isEditable}
            buttonClassName="toolbar-item color-picker"
            buttonAriaLabel="Formatting text color"
            buttonIconClassName="icon font-color"
            color={toolbarState.fontColor}
            onChange={onFontColorSelect}
            title="text color"
          />
          <DropdownColorPicker
            disabled={!isEditable}
            buttonClassName="toolbar-item color-picker"
            buttonAriaLabel="Formatting background color"
            buttonIconClassName="icon bg-color"
            color={toolbarState.bgColor}
            onChange={onBgColorSelect}
            title="bg color"
          />
          <DropDown
            disabled={!isEditable}
            buttonClassName="toolbar-item spaced"
            buttonLabel=""
            buttonAriaLabel="Formatting options for additional text styles"
            buttonIconClassName="icon dropdown-more">
            <DropDownItem
              onClick={() => {
                activeEditor.dispatchCommand(FORMAT_TEXT_COMMAND, 'lowercase');
              }}
              className={
                'item wide ' + dropDownActiveClass(toolbarState.isLowercase)
              }
              title="Lowercase"
              aria-label="Format text to lowercase">
              <div className="icon-text-container">
                <i className="icon lowercase" />
                <span className="text">Lowercase</span>
              </div>
              <span className="shortcut">{SHORTCUTS.LOWERCASE}</span>
            </DropDownItem>
            <DropDownItem
              onClick={() => {
                activeEditor.dispatchCommand(FORMAT_TEXT_COMMAND, 'uppercase');
              }}
              className={
                'item wide ' + dropDownActiveClass(toolbarState.isUppercase)
              }
              title="Uppercase"
              aria-label="Format text to uppercase">
              <div className="icon-text-container">
                <i className="icon uppercase" />
                <span className="text">Uppercase</span>
              </div>
              <span className="shortcut">{SHORTCUTS.UPPERCASE}</span>
            </DropDownItem>
            <DropDownItem
              onClick={() => {
                activeEditor.dispatchCommand(FORMAT_TEXT_COMMAND, 'capitalize');
              }}
              className={
                'item wide ' + dropDownActiveClass(toolbarState.isCapitalize)
              }
              title="Capitalize"
              aria-label="Format text to capitalize">
              <div className="icon-text-container">
                <i className="icon capitalize" />
                <span className="text">Capitalize</span>
              </div>
              <span className="shortcut">{SHORTCUTS.CAPITALIZE}</span>
            </DropDownItem>
            <DropDownItem
              onClick={() => {
                activeEditor.dispatchCommand(
                  FORMAT_TEXT_COMMAND,
                  'strikethrough',
                );
              }}
              className={
                'item wide ' + dropDownActiveClass(toolbarState.isStrikethrough)
              }
              title="Strikethrough"
              aria-label="Format text with a strikethrough">
              <div className="icon-text-container">
                <i className="icon strikethrough" />
                <span className="text">Strikethrough</span>
              </div>
              <span className="shortcut">{SHORTCUTS.STRIKETHROUGH}</span>
            </DropDownItem>
            <DropDownItem
              onClick={() => {
                activeEditor.dispatchCommand(FORMAT_TEXT_COMMAND, 'subscript');
              }}
              className={
                'item wide ' + dropDownActiveClass(toolbarState.isSubscript)
              }
              title="Subscript"
              aria-label="Format text with a subscript">
              <div className="icon-text-container">
                <i className="icon subscript" />
                <span className="text">Subscript</span>
              </div>
              <span className="shortcut">{SHORTCUTS.SUBSCRIPT}</span>
            </DropDownItem>
            <DropDownItem
              onClick={() => {
                activeEditor.dispatchCommand(
                  FORMAT_TEXT_COMMAND,
                  'superscript',
                );
              }}
              className={
                'item wide ' + dropDownActiveClass(toolbarState.isSuperscript)
              }
              title="Superscript"
              aria-label="Format text with a superscript">
              <div className="icon-text-container">
                <i className="icon superscript" />
                <span className="text">Superscript</span>
              </div>
              <span className="shortcut">{SHORTCUTS.SUPERSCRIPT}</span>
            </DropDownItem>
            <DropDownItem
<<<<<<< HEAD
              onClick={() => {
                activeEditor.dispatchCommand(FORMAT_TEXT_COMMAND, 'highlight');
              }}
              className={'item ' + dropDownActiveClass(isHighlight)}
              title="Highlight"
              aria-label="Format text with a highlight">
              <i className="icon highlight" />
              <span className="text">Highlight</span>
            </DropDownItem>
            <DropDownItem
              onClick={clearFormatting}
              className="item"
=======
              onClick={() => clearFormatting(activeEditor)}
              className="item wide"
>>>>>>> f505ffeb
              title="Clear text formatting"
              aria-label="Clear all text formatting">
              <div className="icon-text-container">
                <i className="icon clear" />
                <span className="text">Clear Formatting</span>
              </div>
              <span className="shortcut">{SHORTCUTS.CLEAR_FORMATTING}</span>
            </DropDownItem>
          </DropDown>
          {canViewerSeeInsertDropdown && (
            <>
              <Divider />
              <DropDown
                disabled={!isEditable}
                buttonClassName="toolbar-item spaced"
                buttonLabel="Insert"
                buttonAriaLabel="Insert specialized editor node"
                buttonIconClassName="icon plus">
                <DropDownItem
                  onClick={() => {
                    activeEditor.dispatchCommand(
                      INSERT_HORIZONTAL_RULE_COMMAND,
                      undefined,
                    );
                  }}
                  className="item">
                  <i className="icon horizontal-rule" />
                  <span className="text">Horizontal Rule</span>
                </DropDownItem>
                <DropDownItem
                  onClick={() => {
                    activeEditor.dispatchCommand(INSERT_PAGE_BREAK, undefined);
                  }}
                  className="item">
                  <i className="icon page-break" />
                  <span className="text">Page Break</span>
                </DropDownItem>
                <DropDownItem
                  onClick={() => {
                    showModal('Insert Image', (onClose) => (
                      <InsertImageDialog
                        activeEditor={activeEditor}
                        onClose={onClose}
                      />
                    ));
                  }}
                  className="item">
                  <i className="icon image" />
                  <span className="text">Image</span>
                </DropDownItem>
                <DropDownItem
                  onClick={() => {
                    showModal('Insert Inline Image', (onClose) => (
                      <InsertInlineImageDialog
                        activeEditor={activeEditor}
                        onClose={onClose}
                      />
                    ));
                  }}
                  className="item">
                  <i className="icon image" />
                  <span className="text">Inline Image</span>
                </DropDownItem>
                <DropDownItem
                  onClick={() =>
                    insertGifOnClick({
                      altText: 'Cat typing on a laptop',
                      src: catTypingGif,
                    })
                  }
                  className="item">
                  <i className="icon gif" />
                  <span className="text">GIF</span>
                </DropDownItem>
                <DropDownItem
                  onClick={() => {
                    activeEditor.dispatchCommand(
                      INSERT_EXCALIDRAW_COMMAND,
                      undefined,
                    );
                  }}
                  className="item">
                  <i className="icon diagram-2" />
                  <span className="text">Excalidraw</span>
                </DropDownItem>
                <DropDownItem
                  onClick={() => {
                    showModal('Insert Table', (onClose) => (
                      <InsertTableDialog
                        activeEditor={activeEditor}
                        onClose={onClose}
                      />
                    ));
                  }}
                  className="item">
                  <i className="icon table" />
                  <span className="text">Table</span>
                </DropDownItem>
                <DropDownItem
                  onClick={() => {
                    showModal('Insert Poll', (onClose) => (
                      <InsertPollDialog
                        activeEditor={activeEditor}
                        onClose={onClose}
                      />
                    ));
                  }}
                  className="item">
                  <i className="icon poll" />
                  <span className="text">Poll</span>
                </DropDownItem>
                <DropDownItem
                  onClick={() => {
                    showModal('Insert Columns Layout', (onClose) => (
                      <InsertLayoutDialog
                        activeEditor={activeEditor}
                        onClose={onClose}
                      />
                    ));
                  }}
                  className="item">
                  <i className="icon columns" />
                  <span className="text">Columns Layout</span>
                </DropDownItem>

                <DropDownItem
                  onClick={() => {
                    showModal('Insert Equation', (onClose) => (
                      <InsertEquationDialog
                        activeEditor={activeEditor}
                        onClose={onClose}
                      />
                    ));
                  }}
                  className="item">
                  <i className="icon equation" />
                  <span className="text">Equation</span>
                </DropDownItem>
                <DropDownItem
                  onClick={() => {
                    editor.update(() => {
                      const root = $getRoot();
                      const stickyNode = $createStickyNode(0, 0);
                      root.append(stickyNode);
                    });
                  }}
                  className="item">
                  <i className="icon sticky" />
                  <span className="text">Sticky Note</span>
                </DropDownItem>
                <DropDownItem
                  onClick={() => {
                    editor.dispatchCommand(
                      INSERT_COLLAPSIBLE_COMMAND,
                      undefined,
                    );
                  }}
                  className="item">
                  <i className="icon caret-right" />
                  <span className="text">Collapsible container</span>
                </DropDownItem>
                {EmbedConfigs.map((embedConfig) => (
                  <DropDownItem
                    key={embedConfig.type}
                    onClick={() => {
                      activeEditor.dispatchCommand(
                        INSERT_EMBED_COMMAND,
                        embedConfig.type,
                      );
                    }}
                    className="item">
                    {embedConfig.icon}
                    <span className="text">{embedConfig.contentName}</span>
                  </DropDownItem>
                ))}
              </DropDown>
            </>
          )}
        </>
      )}
      <Divider />
      <ElementFormatDropdown
        disabled={!isEditable}
        value={toolbarState.elementFormat}
        editor={activeEditor}
        isRTL={toolbarState.isRTL}
      />

      {modal}
    </div>
  );
}<|MERGE_RESOLUTION|>--- conflicted
+++ resolved
@@ -482,25 +482,6 @@
   const [selectedElementKey, setSelectedElementKey] = useState<NodeKey | null>(
     null,
   );
-<<<<<<< HEAD
-  const [fontSize, setFontSize] = useState<string>('15px');
-  const [fontColor, setFontColor] = useState<string>('#000');
-  const [bgColor, setBgColor] = useState<string>('#fff');
-  const [fontFamily, setFontFamily] = useState<string>('Arial');
-  const [elementFormat, setElementFormat] = useState<ElementFormatType>('left');
-  const [isLink, setIsLink] = useState(false);
-  const [isBold, setIsBold] = useState(false);
-  const [isItalic, setIsItalic] = useState(false);
-  const [isUnderline, setIsUnderline] = useState(false);
-  const [isStrikethrough, setIsStrikethrough] = useState(false);
-  const [isSubscript, setIsSubscript] = useState(false);
-  const [isSuperscript, setIsSuperscript] = useState(false);
-  const [isHighlight, setIsHighlight] = useState(false);
-  const [isCode, setIsCode] = useState(false);
-  const [canUndo, setCanUndo] = useState(false);
-  const [canRedo, setCanRedo] = useState(false);
-=======
->>>>>>> f505ffeb
   const [modal, showModal] = useModal();
   const [isEditable, setIsEditable] = useState(() => editor.isEditable());
   const {toolbarState, updateToolbarState} = useToolbarState();
@@ -536,20 +517,7 @@
       const elementKey = element.getKey();
       const elementDOM = activeEditor.getElementByKey(elementKey);
 
-<<<<<<< HEAD
-      // Update text format
-      setIsBold(selection.hasFormat('bold'));
-      setIsItalic(selection.hasFormat('italic'));
-      setIsUnderline(selection.hasFormat('underline'));
-      setIsStrikethrough(selection.hasFormat('strikethrough'));
-      setIsSubscript(selection.hasFormat('subscript'));
-      setIsSuperscript(selection.hasFormat('superscript'));
-      setIsHighlight(selection.hasFormat('highlight'));
-      setIsCode(selection.hasFormat('code'));
-      setIsRTL($isParentElementRTL(selection));
-=======
       updateToolbarState('isRTL', $isParentElementRTL(selection));
->>>>>>> f505ffeb
 
       // Update links
       const node = getSelectedNode(selection);
@@ -644,6 +612,7 @@
       );
       updateToolbarState('isSubscript', selection.hasFormat('subscript'));
       updateToolbarState('isSuperscript', selection.hasFormat('superscript'));
+      updateToolbarState('isHighlight', selection.hasFormat('highlight'));
       updateToolbarState('isCode', selection.hasFormat('code'));
       updateToolbarState(
         'fontSize',
@@ -1022,23 +991,22 @@
               <span className="shortcut">{SHORTCUTS.SUPERSCRIPT}</span>
             </DropDownItem>
             <DropDownItem
-<<<<<<< HEAD
               onClick={() => {
                 activeEditor.dispatchCommand(FORMAT_TEXT_COMMAND, 'highlight');
               }}
-              className={'item ' + dropDownActiveClass(isHighlight)}
+              className={
+                'item wide ' + dropDownActiveClass(toolbarState.isHighlight)
+              }
               title="Highlight"
               aria-label="Format text with a highlight">
-              <i className="icon highlight" />
-              <span className="text">Highlight</span>
+              <div className="icon-text-container">
+                <i className="icon highlight" />
+                <span className="text">Highlight</span>
+              </div>
             </DropDownItem>
             <DropDownItem
-              onClick={clearFormatting}
-              className="item"
-=======
               onClick={() => clearFormatting(activeEditor)}
               className="item wide"
->>>>>>> f505ffeb
               title="Clear text formatting"
               aria-label="Clear all text formatting">
               <div className="icon-text-container">
