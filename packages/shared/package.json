{
  "name": "shared",
  "private": "true",
  "keywords": [
    "react",
    "lexical",
    "editor",
    "rich-text"
  ],
  "license": "MIT",
<<<<<<< HEAD
  "version": "0.7.6",
  "dependencies": {
    "lexical": "0.7.6"
=======
  "version": "0.7.7",
  "dependencies": {
    "lexical": "0.7.7"
>>>>>>> e0acb6d7
  },
  "repository": {
    "type": "git",
    "url": "https://github.com/facebook/lexical",
    "directory": "packages/shared"
  }
}<|MERGE_RESOLUTION|>--- conflicted
+++ resolved
@@ -8,15 +8,9 @@
     "rich-text"
   ],
   "license": "MIT",
-<<<<<<< HEAD
-  "version": "0.7.6",
-  "dependencies": {
-    "lexical": "0.7.6"
-=======
   "version": "0.7.7",
   "dependencies": {
     "lexical": "0.7.7"
->>>>>>> e0acb6d7
   },
   "repository": {
     "type": "git",
