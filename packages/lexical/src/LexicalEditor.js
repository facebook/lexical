/**
 * Copyright (c) Meta Platforms, Inc. and affiliates.
 *
 * This source code is licensed under the MIT license found in the
 * LICENSE file in the root directory of this source tree.
 *
 * @flow strict
 */

import type {EditorState} from './LexicalEditorState';
import type {LexicalNode, NodeKey} from './LexicalNode';
import type {Node as ReactNode} from 'react';

import invariant from 'shared/invariant';

import {$getRoot, $getSelection, TextNode} from '.';
import {FULL_RECONCILE, NO_DIRTY_NODES} from './LexicalConstants';
import {createEmptyEditorState} from './LexicalEditorState';
import {addRootElementEvents, removeRootElementEvents} from './LexicalEvents';
import {flushRootMutations, initMutationObserver} from './LexicalMutations';
import {
  commitPendingUpdates,
  parseEditorState,
  triggerCommandListeners,
  triggerListeners,
  updateEditor,
} from './LexicalUpdates';
import {
  createUID,
  generateRandomKey,
  markAllNodesAsDirty,
} from './LexicalUtils';
import {LineBreakNode} from './nodes/base/LexicalLineBreakNode';
import {ParagraphNode} from './nodes/base/LexicalParagraphNode';
import {RootNode} from './nodes/base/LexicalRootNode';

export type DOMConversion = (
  element: Node,
  parent?: Node,
) => DOMConversionOutput;
export type DOMChildConversion = (lexicalNode: LexicalNode) => void;
export type DOMConversionMap = {
  [string]: DOMConversion,
};
type DOMConversionOutput = {
  after?: (childLexicalNodes: Array<LexicalNode>) => Array<LexicalNode>,
  forChild?: DOMChildConversion,
  node: LexicalNode | null,
};

export type EditorThemeClassName = string;

export type TextNodeThemeClasses = {
  base?: EditorThemeClassName,
  bold?: EditorThemeClassName,
  code?: EditorThemeClassName,
  italic?: EditorThemeClassName,
  strikethrough?: EditorThemeClassName,
  underline?: EditorThemeClassName,
  underlineStrikethrough?: EditorThemeClassName,
};

export type EditorUpdateOptions = {|
  onUpdate?: () => void,
  skipTransforms?: true,
  tag?: string,
|};

export type EditorSetOptions = {|
  tag?: string,
|};

export type EditorThemeClasses = {
  code?: EditorThemeClassName,
  codeHighlight?: {[string]: EditorThemeClassName},
  hashtag?: EditorThemeClassName,
  heading?: {
    h1?: EditorThemeClassName,
    h2?: EditorThemeClassName,
    h3?: EditorThemeClassName,
    h4?: EditorThemeClassName,
    h5?: EditorThemeClassName,
  },
  image?: EditorThemeClassName,
  link?: EditorThemeClassName,
  list?: {
    listitem: EditorThemeClassName,
    nested: {
      list?: EditorThemeClassName,
      listitem?: EditorThemeClassName,
    },
    ol?: EditorThemeClassName,
    ol1?: EditorThemeClassName,
    ol2?: EditorThemeClassName,
    ol3?: EditorThemeClassName,
    ol4?: EditorThemeClassName,
    ol5?: EditorThemeClassName,
    ul?: EditorThemeClassName,
    ul1?: EditorThemeClassName,
    ul2?: EditorThemeClassName,
    ul3?: EditorThemeClassName,
    ul4?: EditorThemeClassName,
    ul5?: EditorThemeClassName,
  },
  ltr?: EditorThemeClassName,
  paragraph?: EditorThemeClassName,
  quote?: EditorThemeClassName,
  root?: EditorThemeClassName,
  rtl?: EditorThemeClassName,
  table?: EditorThemeClassName,
  tableCell?: EditorThemeClassName,
  tableCellHeader?: EditorThemeClassName,
  tableRow?: EditorThemeClassName,
  text?: TextNodeThemeClasses,
  // Handle other generic values
  [string]: EditorThemeClassName | {[string]: EditorThemeClassName},
};

export type EditorConfig<EditorContext> = {
  context: EditorContext,
  disableEvents?: boolean,
  htmlTransforms?: DOMConversionMap,
  namespace: string,
  theme: EditorThemeClasses,
};

export type RegisteredNodes = Map<string, RegisteredNode>;
export type RegisteredNode = {
  klass: Class<LexicalNode>,
  transforms: Set<Transform<LexicalNode>>,
};
export type Transform<T> = (node: T) => void;

<<<<<<< HEAD
export type ErrorHandler = (error: Error, log: Array<string>) => void;
=======
export type MutationListeners = Map<MutationListener, Class<LexicalNode>>;
export type MutatedNodes = Map<Class<LexicalNode>, Map<NodeKey, NodeMutation>>;
export type NodeMutation = 'created' | 'destroyed';

export type ErrorListener = (error: Error) => void;
>>>>>>> 3c14affd
export type UpdateListener = ({
  dirtyElements: Map<NodeKey, IntentionallyMarkedAsDirtyElement>,
  dirtyLeaves: Set<NodeKey>,
  editorState: EditorState,
  normalizedNodes: Set<NodeKey>,
  prevEditorState: EditorState,
  tags: Set<string>,
}) => void;
export type DecoratorListener = (decorator: {[NodeKey]: ReactNode}) => void;
export type RootListener = (
  rootElement: null | HTMLElement,
  prevRootElement: null | HTMLElement,
) => void;
export type TextContentListener = (text: string) => void;
export type MutationListener = (nodes: Map<NodeKey, NodeMutation>) => void;
export type CommandListener = (
  type: string,
  payload: CommandPayload,
  editor: LexicalEditor,
) => boolean;

export type CommandListenerEditorPriority = 0;
export type CommandListenerLowPriority = 1;
export type CommandListenerNormalPriority = 2;
export type CommandListenerHighPriority = 3;
export type CommandListenerCriticalPriority = 4;

export type CommandListenerPriority =
  | CommandListenerEditorPriority
  | CommandListenerLowPriority
  | CommandListenerNormalPriority
  | CommandListenerHighPriority
  | CommandListenerCriticalPriority;

// $FlowFixMe: intentional
export type CommandPayload = any;

type Listeners = {
  command: Array<Set<CommandListener>>,
  decorator: Set<DecoratorListener>,
<<<<<<< HEAD
=======
  error: Set<ErrorListener>,
  mutation: MutationListeners,
>>>>>>> 3c14affd
  root: Set<RootListener>,
  textcontent: Set<TextContentListener>,
  update: Set<UpdateListener>,
};

export type ListenerType =
  | 'update'
  | 'root'
  | 'decorator'
  | 'textcontent'
  | 'mutation'
  | 'command';

export type TransformerType = 'text' | 'decorator' | 'element' | 'root';

export type IntentionallyMarkedAsDirtyElement = boolean;

export function resetEditor(
  editor: LexicalEditor,
  prevRootElement: null | HTMLElement,
  nextRootElement: null | HTMLElement,
  pendingEditorState: EditorState,
): void {
  const keyNodeMap = editor._keyToDOMMap;
  keyNodeMap.clear();
  editor._editorState = createEmptyEditorState();
  editor._pendingEditorState = pendingEditorState;
  editor._compositionKey = null;
  editor._dirtyType = NO_DIRTY_NODES;
  editor._cloneNotNeeded.clear();
  editor._dirtyLeaves = new Set();
  editor._dirtyElements.clear();
  editor._normalizedNodes = new Set();
  editor._updateTags = new Set();
  editor._updates = [];
  const observer = editor._observer;
  if (observer !== null) {
    observer.disconnect();
    editor._observer = null;
  }
  // Remove all the DOM nodes from the root element
  if (prevRootElement !== null) {
    prevRootElement.textContent = '';
  }
  if (nextRootElement !== null) {
    nextRootElement.textContent = '';
    keyNodeMap.set('root', nextRootElement);
  }
}

export function createEditor<EditorContext>(editorConfig?: {
  context?: EditorContext,
  disableEvents?: boolean,
  editorState?: EditorState,
  htmlTransforms?: DOMConversionMap,
  namespace?: string,
  nodes?: Array<Class<LexicalNode>>,
  onError?: ErrorHandler,
  parentEditor?: LexicalEditor,
  theme?: EditorThemeClasses,
}): LexicalEditor {
  const config = editorConfig || {};
  const namespace = config.namespace || createUID();
  const theme = config.theme || {};
  const context = config.context || {};
  const parentEditor = config.parentEditor || null;
  const htmlTransforms = config.htmlTransforms || {};
  const disableEvents = config.disableEvents || false;
  const editorState = createEmptyEditorState();
  const initialEditorState = config.editorState;
  const nodes = [
    RootNode,
    TextNode,
    LineBreakNode,
    ParagraphNode,
    ...(config.nodes || []),
  ];

  const defaultOnError = (e: Error, log) => {
    throw e;
  };
  const onError = config.onError || defaultOnError;

  const registeredNodes = new Map();
  for (let i = 0; i < nodes.length; i++) {
    const klass = nodes[i];
    const type = klass.getType();
    registeredNodes.set(type, {
      klass,
      transforms: new Set(),
    });
  }
  // klass: Array<Class<LexicalNode>>
  // $FlowFixMe: use our declared type instead
  const editor: editor = new BaseLexicalEditor(
    editorState,
    parentEditor,
    registeredNodes,
    {
      // $FlowFixMe: we use our internal type to simpify the generics
      context,
      disableEvents,
      htmlTransforms,
      namespace,
      theme,
    },
    onError,
  );
  if (initialEditorState !== undefined) {
    editor._pendingEditorState = initialEditorState;
    editor._dirtyType = FULL_RECONCILE;
  }
  return editor;
}

function getSelf(self: BaseLexicalEditor): LexicalEditor {
  // $FlowFixMe: a hack to work around exporting a declaration
  return ((self: any): LexicalEditor);
}

class BaseLexicalEditor {
  _parentEditor: null | LexicalEditor;
  _rootElement: null | HTMLElement;
  _editorState: EditorState;
  _pendingEditorState: null | EditorState;
  _compositionKey: null | NodeKey;
  _deferred: Array<() => void>;
  _keyToDOMMap: Map<NodeKey, HTMLElement>;
  _updates: Array<[() => void, void | EditorUpdateOptions]>;
  _updating: boolean;
  _listeners: Listeners;
  _nodes: RegisteredNodes;
  _decorators: {[NodeKey]: ReactNode};
  _pendingDecorators: null | {[NodeKey]: ReactNode};
  _textContent: string;
  _config: EditorConfig<{...}>;
  _dirtyType: 0 | 1 | 2;
  _cloneNotNeeded: Set<NodeKey>;
  _dirtyLeaves: Set<NodeKey>;
  _dirtyElements: Map<NodeKey, IntentionallyMarkedAsDirtyElement>;
  _normalizedNodes: Set<NodeKey>;
  _updateTags: Set<string>;
  _observer: null | MutationObserver;
  _key: string;
  _onError: ErrorHandler;

  constructor(
    editorState: EditorState,
    parentEditor: null | LexicalEditor,
    nodes: RegisteredNodes,
    config: EditorConfig<{...}>,
    onError: ErrorHandler,
  ) {
    this._parentEditor = parentEditor;
    // The root element associated with this editor
    this._rootElement = null;
    // The current editor state
    this._editorState = editorState;
    // Handling of drafts and updates
    this._pendingEditorState = null;
    // Used to help co-ordinate selection and events
    this._compositionKey = null;
    this._deferred = [];
    // Used during reconciliation
    this._keyToDOMMap = new Map();
    this._updates = [];
    this._updating = false;
    // Listeners
    this._listeners = {
      command: [new Set(), new Set(), new Set(), new Set(), new Set()],
      decorator: new Set(),
<<<<<<< HEAD
=======
      error: new Set(),
      mutation: new Map(),
>>>>>>> 3c14affd
      root: new Set(),
      textcontent: new Set(),
      update: new Set(),
    };
    // Editor configuration for theme/context.
    this._config = config;
    // Mapping of types to their nodes
    this._nodes = nodes;
    // React node decorators for portals
    this._decorators = {};
    this._pendingDecorators = null;
    // Used to optimize reconcilation
    this._dirtyType = NO_DIRTY_NODES;
    this._cloneNotNeeded = new Set();
    this._dirtyLeaves = new Set();
    this._dirtyElements = new Map();
    this._normalizedNodes = new Set();
    this._updateTags = new Set();
    // Handling of DOM mutations
    this._observer = null;
    // Used for identifying owning editors
    this._key = generateRandomKey();
    this._onError = onError;
  }
  isComposing(): boolean {
    return this._compositionKey != null;
  }
  addListener(
    type: ListenerType,
<<<<<<< HEAD
    listener:
=======
    arg1:
      | ErrorListener
>>>>>>> 3c14affd
      | UpdateListener
      | DecoratorListener
      | RootListener
      | TextContentListener
      | CommandListener
      | Class<LexicalNode>,
    arg2: MutationListener | CommandListenerPriority,
  ): () => void {
    const listenerSetOrMap = this._listeners[type];
    if (type === 'command') {
      // $FlowFixMe: TODO refine
      const listener: CommandListener = arg1;
      // $FlowFixMe: TODO refine
      const priority = (arg2: CommandListenerPriority);
      if (priority === undefined) {
        invariant(false, 'Listener for type "command" requires a "priority".');
      }

      // $FlowFixMe: unsure how to cast this
      const commands: Array<Set<CommandListener>> = listenerSetOrMap;
      const commandSet = commands[priority];
      commandSet.add(listener);
      return () => {
        commandSet.delete(listener);
      };
    } else if (type === 'mutation') {
      // $FlowFixMe: refine
      const klass = (arg1: Class<LexicalNode>);
      // $FlowFixMe: refine
      const mutationListener = (arg2: MutationListener);
      const registeredNode = this._nodes.get(klass.getType());
      if (registeredNode === undefined) {
        invariant(
          false,
          'Node %s has not been registered. Ensure node has been passed to createEditor.',
          klass.name,
        );
      }
      const mutations = this._listeners.mutation;
      mutations.set(mutationListener, klass);
      return () => {
        mutations.delete(mutationListener);
      };
    } else {
      const listener:
        | ErrorListener
        | UpdateListener
        | DecoratorListener
        | RootListener
        | TextContentListener
        // $FlowFixMe: TODO refine
        | CommandListener = arg1;
      // $FlowFixMe: TODO refine this from the above types
      listenerSetOrMap.add(listener);

      const isRootType = type === 'root';
      if (isRootType) {
        // $FlowFixMe: TODO refine
        const rootListener: RootListener = listener;
        rootListener(this._rootElement, null);
      }
      return () => {
        // $FlowFixMe: TODO refine this from the above types
        listenerSetOrMap.delete(listener);
        if (isRootType) {
          // $FlowFixMe: TODO refine
          const rootListener: RootListener = (listener: any);
          rootListener(null, this._rootElement);
        }
      };
    }
  }
  addTransform(
    // There's no Flow-safe way to preserve the T in Transform<T>, but <T: LexicalNode> in the
    // declaration below guarantees these are LexicalNodes.
    klass: Class<LexicalNode>,
    listener: Transform<LexicalNode>,
  ): () => void {
    const type = klass.getType();
    const registeredNode = this._nodes.get(type);
    if (registeredNode === undefined) {
      invariant(
        false,
        'Node %s has not been registered. Ensure node has been passed to createEditor.',
        klass.name,
      );
    }
    const transforms = registeredNode.transforms;
    transforms.add(listener);
    markAllNodesAsDirty(getSelf(this), type);
    return () => {
      transforms.delete(listener);
    };
  }
  hasNodes(nodes: Array<Class<LexicalNode>>): boolean {
    for (let i = 0; i < nodes.length; i++) {
      const klass = nodes[i];
      const type = klass.getType();
      if (!this._nodes.has(type)) {
        return false;
      }
    }
    return true;
  }
  execCommand(type: string, payload?: CommandPayload): boolean {
    return triggerCommandListeners(getSelf(this), type, payload);
  }
  getDecorators(): {[NodeKey]: ReactNode} {
    return this._decorators;
  }
  getRootElement(): null | HTMLElement {
    return this._rootElement;
  }
  setRootElement(nextRootElement: null | HTMLElement): void {
    const prevRootElement = this._rootElement;
    if (nextRootElement !== prevRootElement) {
      const pendingEditorState = this._pendingEditorState || this._editorState;
      this._rootElement = nextRootElement;

      resetEditor(
        getSelf(this),
        prevRootElement,
        nextRootElement,
        pendingEditorState,
      );
      if (prevRootElement !== null) {
        // TODO: remove this flag once we no longer use UEv2 internally
        if (!this._config.disableEvents) {
          removeRootElementEvents(prevRootElement);
        }
      }
      if (nextRootElement !== null) {
        const style = nextRootElement.style;
        style.userSelect = 'text';
        style.whiteSpace = 'pre-wrap';
        style.overflowWrap = 'break-word';
        nextRootElement.setAttribute('data-lexical-editor', 'true');
        this._dirtyType = FULL_RECONCILE;
        initMutationObserver(getSelf(this));
        this._updateTags.add('history-merge');
        commitPendingUpdates(getSelf(this));
        // TODO: remove this flag once we no longer use UEv2 internally
        if (!this._config.disableEvents) {
          addRootElementEvents(nextRootElement, getSelf(this));
        }
      }
      triggerListeners(
        'root',
        getSelf(this),
        false,
        nextRootElement,
        prevRootElement,
      );
    }
  }
  getElementByKey(key: NodeKey): HTMLElement | null {
    return this._keyToDOMMap.get(key) || null;
  }
  getEditorState(): EditorState {
    return this._editorState;
  }
  setEditorState(editorState: EditorState, options?: EditorSetOptions): void {
    if (editorState.isEmpty()) {
      invariant(
        false,
        "setEditorState: the editor state is empty. Ensure the editor state's root node never becomes empty.",
      );
    }
    flushRootMutations(getSelf(this));
    const pendingEditorState = this._pendingEditorState;
    const tags = getSelf(this)._updateTags;
    const tag = options !== undefined ? options.tag : null;
    if (pendingEditorState !== null && !pendingEditorState.isEmpty()) {
      if (tag != null) {
        tags.add(tag);
      }
      commitPendingUpdates(getSelf(this));
    }
    this._pendingEditorState = editorState;
    this._dirtyType = FULL_RECONCILE;
    this._compositionKey = null;
    if (tag != null) {
      tags.add(tag);
    }
    commitPendingUpdates(getSelf(this));
  }
  parseEditorState(stringifiedEditorState: string): EditorState {
    return parseEditorState(stringifiedEditorState, getSelf(this));
  }
  update(updateFn: () => void, options?: EditorUpdateOptions): void {
    updateEditor(getSelf(this), updateFn, options);
  }
  focus(callbackFn?: () => void): void {
    const rootElement = this._rootElement;
    if (rootElement !== null) {
      // This ensures that iOS does not trigger caps lock upon focus
      rootElement.setAttribute('autocapitalize', 'off');
      updateEditor(
        getSelf(this),
        () => {
          const selection = $getSelection();
          const root = $getRoot();
          if (selection !== null) {
            // Marking the selection dirty will force the selection back to it
            selection.dirty = true;
          } else if (root.getChildrenSize() !== 0) {
            root.selectEnd();
          }
        },
        {
          onUpdate: () => {
            rootElement.removeAttribute('autocapitalize');
            if (callbackFn) {
              callbackFn();
            }
          },
        },
      );
    }
  }

  blur(): void {
    const rootElement = this._rootElement;
    if (rootElement !== null) {
      rootElement.blur();
    }
  }
}

// We export this to make the addListener types work properly.
// For some reason, we can't do this via an interface without
// Flow messing up the types. It's hacky, but it improves DX.
declare export class LexicalEditor {
  _cloneNotNeeded: Set<NodeKey>;
  _compositionKey: null | NodeKey;
  _config: EditorConfig<{...}>;
  _decorators: {[NodeKey]: ReactNode};
  _deferred: Array<() => void>;
  _dirtyElements: Map<NodeKey, IntentionallyMarkedAsDirtyElement>;
  _dirtyLeaves: Set<NodeKey>;
  _dirtyType: 0 | 1 | 2;
  _editorState: EditorState;
  _key: string;
  _keyToDOMMap: Map<NodeKey, HTMLElement>;
  _listeners: Listeners;
  _nodes: RegisteredNodes;
  _normalizedNodes: Set<NodeKey>;
  _observer: null | MutationObserver;
  _onError: ErrorHandler;
  _parentEditor: null | LexicalEditor;
  _pendingDecorators: null | {[NodeKey]: ReactNode};
  _pendingEditorState: null | EditorState;
  _rootElement: null | HTMLElement;
  _updates: Array<[() => void, void | EditorUpdateOptions]>;
  _updateTags: Set<string>;
  _updating: boolean;

  addListener(type: 'update', listener: UpdateListener): () => void;
  addListener(type: 'root', listener: RootListener): () => void;
  addListener(type: 'decorator', listener: DecoratorListener): () => void;
  addListener(type: 'textcontent', listener: TextContentListener): () => void;
  addListener(
    type: 'mutation',
    klass: Class<LexicalNode>,
    listener: MutationListener,
  ): () => void;
  addListener(
    type: 'command',
    listener: CommandListener,
    priority: CommandListenerPriority,
  ): () => void;
  addTransform<T: LexicalNode>(
    klass: Class<T>,
    listener: Transform<T>,
  ): () => void;
  blur(): void;
  execCommand(type: string, payload: CommandPayload): boolean;
  focus(callbackFn?: () => void): void;
  getDecorators(): {[NodeKey]: ReactNode};
  getEditorState(): EditorState;
  getElementByKey(key: NodeKey): null | HTMLElement;
  getRootElement(): null | HTMLElement;
  hasNodes(nodes: Array<Class<LexicalNode>>): boolean;
  isComposing(): boolean;
  parseEditorState(stringifiedEditorState: string): EditorState;
  setEditorState(editorState: EditorState, options?: EditorSetOptions): void;
  setRootElement(rootElement: null | HTMLElement): void;
  update(updateFn: () => void, options?: EditorUpdateOptions): boolean;
}<|MERGE_RESOLUTION|>--- conflicted
+++ resolved
@@ -131,15 +131,11 @@
 };
 export type Transform<T> = (node: T) => void;
 
-<<<<<<< HEAD
-export type ErrorHandler = (error: Error, log: Array<string>) => void;
-=======
+export type ErrorHandler = (error: Error) => void;
 export type MutationListeners = Map<MutationListener, Class<LexicalNode>>;
 export type MutatedNodes = Map<Class<LexicalNode>, Map<NodeKey, NodeMutation>>;
 export type NodeMutation = 'created' | 'destroyed';
 
-export type ErrorListener = (error: Error) => void;
->>>>>>> 3c14affd
 export type UpdateListener = ({
   dirtyElements: Map<NodeKey, IntentionallyMarkedAsDirtyElement>,
   dirtyLeaves: Set<NodeKey>,
@@ -180,11 +176,7 @@
 type Listeners = {
   command: Array<Set<CommandListener>>,
   decorator: Set<DecoratorListener>,
-<<<<<<< HEAD
-=======
-  error: Set<ErrorListener>,
   mutation: MutationListeners,
->>>>>>> 3c14affd
   root: Set<RootListener>,
   textcontent: Set<TextContentListener>,
   update: Set<UpdateListener>,
@@ -356,11 +348,7 @@
     this._listeners = {
       command: [new Set(), new Set(), new Set(), new Set(), new Set()],
       decorator: new Set(),
-<<<<<<< HEAD
-=======
-      error: new Set(),
       mutation: new Map(),
->>>>>>> 3c14affd
       root: new Set(),
       textcontent: new Set(),
       update: new Set(),
@@ -390,12 +378,7 @@
   }
   addListener(
     type: ListenerType,
-<<<<<<< HEAD
-    listener:
-=======
     arg1:
-      | ErrorListener
->>>>>>> 3c14affd
       | UpdateListener
       | DecoratorListener
       | RootListener
@@ -441,7 +424,6 @@
       };
     } else {
       const listener:
-        | ErrorListener
         | UpdateListener
         | DecoratorListener
         | RootListener
