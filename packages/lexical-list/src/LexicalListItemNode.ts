--- conflicted
+++ resolved
@@ -493,15 +493,7 @@
   }
 }
 
-<<<<<<< HEAD
 function $convertListItemElement(domNode: HTMLElement): DOMConversionOutput {
-=======
-function $convertListItemElement(domNode: Node): DOMConversionOutput {
-  if (!isHTMLElement(domNode)) {
-    return {node: null};
-  }
-
->>>>>>> 5b7e3097
   const isGitHubCheckList = domNode.classList.contains('task-list-item');
   if (isGitHubCheckList) {
     for (const child of domNode.children) {
@@ -511,18 +503,12 @@
     }
   }
 
-<<<<<<< HEAD
-  const checked =
-    domNode.getAttribute('aria-checked') === 'true'
-      ? true
-      : domNode.getAttribute('aria-checked') === 'false'
-=======
   const ariaCheckedAttr = domNode.getAttribute('aria-checked');
   const checked =
     ariaCheckedAttr === 'true'
       ? true
       : ariaCheckedAttr === 'false'
->>>>>>> 5b7e3097
+
       ? false
       : undefined;
   return {node: $createListItemNode(checked)};
