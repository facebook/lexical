--- conflicted
+++ resolved
@@ -9,21 +9,17 @@
 
 import type {ElementNode, TextFormatType, TextNode} from 'lexical';
 import type {LexicalNode, NodeKey} from 'lexical';
-<<<<<<< HEAD
 import type {TextNodeWithOffset} from '@lexical/helpers/text';
 
 import invariant from 'shared/invariant';
 import {
+  $createParagraphNode,
   $createSelection,
   $getSelection,
   $isElementNode,
   $setSelection,
 } from 'lexical';
-=======
-
-import invariant from 'shared/invariant';
-import {$isElementNode, $createParagraphNode} from 'lexical';
->>>>>>> 19c92821
+
 import {$createCodeNode} from 'lexical/CodeNode';
 import {$createHeadingNode} from 'lexical/HeadingNode';
 import {$createListItemNode} from 'lexical/ListItemNode';
