/**
 * Copyright (c) Meta Platforms, Inc. and affiliates.
 *
 * This source code is licensed under the MIT license found in the
 * LICENSE file in the root directory of this source tree.
 *
 */

import type {ListType} from '@lexical/list';
import type {HeadingTagType} from '@lexical/rich-text';

import {$createCodeNode, $isCodeNode, CodeNode} from '@lexical/code';
import {
  $createLinkNode,
  $isAutoLinkNode,
  $isLinkNode,
  LinkNode,
} from '@lexical/link';
import {
  $createListItemNode,
  $createListNode,
  $isListItemNode,
  $isListNode,
  ListItemNode,
  ListNode,
} from '@lexical/list';
import {
  $createHeadingNode,
  $createQuoteNode,
  $isHeadingNode,
  $isQuoteNode,
  HeadingNode,
  QuoteNode,
} from '@lexical/rich-text';
import {
  $createLineBreakNode,
  $createTextNode,
  $getState,
  $isParagraphNode,
  $isTextNode,
  $setState,
  createState,
  ElementNode,
  Klass,
  LexicalNode,
  TextFormatType,
  TextNode,
} from 'lexical';

export type Transformer =
  | ElementTransformer
  | MultilineElementTransformer
  | TextFormatTransformer
  | TextMatchTransformer;

export type ElementTransformer = {
  dependencies: Array<Klass<LexicalNode>>;
  /**
   * `export` is called when the `$convertToMarkdownString` is called to convert the editor state into markdown.
   *
   * @return return null to cancel the export, even though the regex matched. Lexical will then search for the next transformer.
   */
  export: (
    node: LexicalNode,
    // eslint-disable-next-line no-shadow
    traverseChildren: (node: ElementNode) => string,
  ) => string | null;
  regExp: RegExp;
  /**
   * `replace` is called when markdown is imported or typed in the editor
   *
   * @return return false to cancel the transform, even though the regex matched. Lexical will then search for the next transformer.
   */
  replace: (
    parentNode: ElementNode,
    children: Array<LexicalNode>,
    match: Array<string>,
    /**
     * Whether the match is from an import operation (e.g. through `$convertFromMarkdownString`) or not (e.g. through typing in the editor).
     */
    isImport: boolean,
  ) => boolean | void;
  type: 'element';
};

export type MultilineElementTransformer = {
  /**
   * Use this function to manually handle the import process, once the `regExpStart` has matched successfully.
   * Without providing this function, the default behavior is to match until `regExpEnd` is found, or until the end of the document if `regExpEnd.optional` is true.
   *
   * @returns a tuple or null. The first element of the returned tuple is a boolean indicating if a multiline element was imported. The second element is the index of the last line that was processed. If null is returned, the next multilineElementTransformer will be tried. If undefined is returned, the default behavior will be used.
   */
  handleImportAfterStartMatch?: (args: {
    lines: Array<string>;
    rootNode: ElementNode;
    startLineIndex: number;
    startMatch: RegExpMatchArray;
    transformer: MultilineElementTransformer;
  }) => [boolean, number] | null | undefined;
  dependencies: Array<Klass<LexicalNode>>;
  /**
   * `export` is called when the `$convertToMarkdownString` is called to convert the editor state into markdown.
   *
   * @return return null to cancel the export, even though the regex matched. Lexical will then search for the next transformer.
   */
  export?: (
    node: LexicalNode,
    // eslint-disable-next-line no-shadow
    traverseChildren: (node: ElementNode) => string,
  ) => string | null;
  /**
   * This regex determines when to start matching
   */
  regExpStart: RegExp;
  /**
   * This regex determines when to stop matching. Anything in between regExpStart and regExpEnd will be matched
   */
  regExpEnd?:
    | RegExp
    | {
        /**
         * Whether the end match is optional. If true, the end match is not required to match for the transformer to be triggered.
         * The entire text from regexpStart to the end of the document will then be matched.
         */
        optional?: true;
        regExp: RegExp;
      };
  /**
   * `replace` is called only when markdown is imported in the editor, not when it's typed
   *
   * @return return false to cancel the transform, even though the regex matched. Lexical will then search for the next transformer.
   */
  replace: (
    rootNode: ElementNode,
    /**
     * During markdown shortcut transforms, children nodes may be provided to the transformer. If this is the case, no `linesInBetween` will be provided and
     * the children nodes should be used instead of the `linesInBetween` to create the new node.
     */
    children: Array<LexicalNode> | null,
    startMatch: Array<string>,
    endMatch: Array<string> | null,
    /**
     * linesInBetween includes the text between the start & end matches, split up by lines, not including the matches themselves.
     * This is null when the transformer is triggered through markdown shortcuts (by typing in the editor)
     */
    linesInBetween: Array<string> | null,
    /**
     * Whether the match is from an import operation (e.g. through `$convertFromMarkdownString`) or not (e.g. through typing in the editor).
     */
    isImport: boolean,
  ) => boolean | void;
  type: 'multiline-element';
};

export type TextFormatTransformer = Readonly<{
  format: ReadonlyArray<TextFormatType>;
  tag: string;
  intraword?: boolean;
  type: 'text-format';
}>;

export type TextMatchTransformer = Readonly<{
  dependencies: Array<Klass<LexicalNode>>;
  /**
   * Determines how a node should be exported to markdown
   */
  export?: (
    node: LexicalNode,
    // eslint-disable-next-line no-shadow
    exportChildren: (node: ElementNode) => string,
    // eslint-disable-next-line no-shadow
    exportFormat: (node: TextNode, textContent: string) => string,
  ) => string | null;
  /**
   * This regex determines what text is matched during markdown imports
   */
  importRegExp?: RegExp;
  /**
   * This regex determines what text is matched for markdown shortcuts while typing in the editor
   */
  regExp: RegExp;
  /**
   * Determines how the matched markdown text should be transformed into a node during the markdown import process
   *
   * @returns nothing, or a TextNode that may be a child of the new node that is created.
   * If a TextNode is returned, text format matching will be applied to it (e.g. bold, italic, etc.)
   */
  replace?: (node: TextNode, match: RegExpMatchArray) => void | TextNode;
  /**
   * For import operations, this function can be used to determine the end index of the match, after `importRegExp` has matched.
   * Without this function, the end index will be determined by the length of the match from `importRegExp`. Manually determining the end index can be useful if
   * the match from `importRegExp` is not the entire text content of the node. That way, `importRegExp` can be used to match only the start of the node, and `getEndIndex`
   * can be used to match the end of the node.
   *
   * @returns The end index of the match, or false if the match was unsuccessful and a different transformer should be tried.
   */
  getEndIndex?: (node: TextNode, match: RegExpMatchArray) => number | false;
  /**
   * Single character that allows the transformer to trigger when typed in the editor. This does not affect markdown imports outside of the markdown shortcut plugin.
   * If the trigger is matched, the `regExp` will be used to match the text in the second step.
   */
  trigger?: string;
  type: 'text-match';
}>;

const ORDERED_LIST_REGEX = /^(\s*)(\d{1,})\.\s/;
const UNORDERED_LIST_REGEX = /^(\s*)[-*+]\s/;
const CHECK_LIST_REGEX = /^(\s*)(?:[-*+]\s)?\s?(\[(\s|x)?\])\s/i;
const HEADING_REGEX = /^(#{1,6})\s/;
const QUOTE_REGEX = /^>\s/;
const CODE_START_REGEX = /^[ \t]*```([\w-]+)?/;
const CODE_END_REGEX = /[ \t]*```$/;
const CODE_SINGLE_LINE_REGEX =
  /^[ \t]*```[^`]+(?:(?:`{1,2}|`{4,})[^`]+)*```(?:[^`]|$)/;
const TABLE_ROW_REG_EXP = /^(?:\|)(.+)(?:\|)\s?$/;
const TABLE_ROW_DIVIDER_REG_EXP = /^(\| ?:?-*:? ?)+\|\s?$/;
<<<<<<< HEAD
const INDENT_REGEX = /^\t+/;
=======
const TAG_START_REGEX = /^<[a-z_][\w-]*(?:\s[^<>]*)?\/?>/i;
const TAG_END_REGEX = /^<\/[a-z_][\w-]*\s*>/i;
const ENDS_WITH = (regex: RegExp) =>
  new RegExp(`(?:${regex.source})$`, regex.flags);
>>>>>>> a64fd2e5

export const listMarkerState = createState('mdListMarker', {
  parse: (v) => (typeof v === 'string' && /^[-*+]$/.test(v) ? v : '-'),
});

const createBlockNode = (
  createNode: (match: Array<string>) => ElementNode,
): ElementTransformer['replace'] => {
  return (parentNode, children, match, isImport) => {
    const node = createNode(match);
    node.append(...children);
    parentNode.replace(node);
    if (!isImport) {
      node.select(0, 0);
    }
  };
};

// Amount of spaces that define indentation level
// TODO: should be an option
const LIST_INDENT_SIZE = 4;

function getIndent(whitespaces: string): number {
  const tabs = whitespaces.match(/\t/g);
  const spaces = whitespaces.match(/ /g);

  let indent = 0;

  if (tabs) {
    indent += tabs.length;
  }

  if (spaces) {
    indent += Math.floor(spaces.length / LIST_INDENT_SIZE);
  }

  return indent;
}

const listReplace = (listType: ListType): ElementTransformer['replace'] => {
  return (parentNode, children, match, isImport) => {
    const previousNode = parentNode.getPreviousSibling();
    const nextNode = parentNode.getNextSibling();
    const listItem = $createListItemNode(
      listType === 'check' ? match[3] === 'x' : undefined,
    );
    const firstMatchChar = match[0].trim()[0];
    const listMarker =
      (listType === 'bullet' || listType === 'check') &&
      firstMatchChar === listMarkerState.parse(firstMatchChar)
        ? firstMatchChar
        : undefined;
    if ($isListNode(nextNode) && nextNode.getListType() === listType) {
      if (listMarker) {
        $setState(nextNode, listMarkerState, listMarker);
      }
      const firstChild = nextNode.getFirstChild();
      if (firstChild !== null) {
        firstChild.insertBefore(listItem);
      } else {
        // should never happen, but let's handle gracefully, just in case.
        nextNode.append(listItem);
      }
      parentNode.remove();
    } else if (
      $isListNode(previousNode) &&
      previousNode.getListType() === listType
    ) {
      if (listMarker) {
        $setState(previousNode, listMarkerState, listMarker);
      }
      previousNode.append(listItem);
      parentNode.remove();
    } else {
      const list = $createListNode(
        listType,
        listType === 'number' ? Number(match[2]) : undefined,
      );
      if (listMarker) {
        $setState(list, listMarkerState, listMarker);
      }
      list.append(listItem);
      parentNode.replace(list);
    }
    listItem.append(...children);
    if (!isImport) {
      listItem.select(0, 0);
    }
    const indent = getIndent(match[1]);
    if (indent) {
      listItem.setIndent(indent);
    }
  };
};

const $listExport = (
  listNode: ListNode,
  exportChildren: (node: ElementNode) => string,
  depth: number,
): string => {
  const output = [];
  const children = listNode.getChildren();
  let index = 0;
  for (const listItemNode of children) {
    if ($isListItemNode(listItemNode)) {
      if (listItemNode.getChildrenSize() === 1) {
        const firstChild = listItemNode.getFirstChild();
        if ($isListNode(firstChild)) {
          output.push($listExport(firstChild, exportChildren, depth + 1));
          continue;
        }
      }
      const indent = ' '.repeat(depth * LIST_INDENT_SIZE);
      const listType = listNode.getListType();
      const listMarker = $getState(listNode, listMarkerState);
      const prefix =
        listType === 'number'
          ? `${listNode.getStart() + index}. `
          : listType === 'check'
            ? `${listMarker} [${listItemNode.getChecked() ? 'x' : ' '}] `
            : listMarker + ' ';
      output.push(indent + prefix + exportChildren(listItemNode));
      index++;
    }
  }

  return output.join('\n');
};

export const HEADING: ElementTransformer = {
  dependencies: [HeadingNode],
  export: (node, exportChildren) => {
    if (!$isHeadingNode(node)) {
      return null;
    }
    const level = Number(node.getTag().slice(1));
    return '#'.repeat(level) + ' ' + exportChildren(node);
  },
  regExp: HEADING_REGEX,
  replace: createBlockNode((match) => {
    const tag = ('h' + match[1].length) as HeadingTagType;
    return $createHeadingNode(tag);
  }),
  type: 'element',
};

export const QUOTE: ElementTransformer = {
  dependencies: [QuoteNode],
  export: (node, exportChildren) => {
    if (!$isQuoteNode(node)) {
      return null;
    }

    const lines = exportChildren(node).split('\n');
    const output = [];
    for (const line of lines) {
      output.push('> ' + line);
    }
    return output.join('\n');
  },
  regExp: QUOTE_REGEX,
  replace: (parentNode, children, _match, isImport) => {
    if (isImport) {
      const previousNode = parentNode.getPreviousSibling();
      if ($isQuoteNode(previousNode)) {
        previousNode.splice(previousNode.getChildrenSize(), 0, [
          $createLineBreakNode(),
          ...children,
        ]);
        parentNode.remove();
        return;
      }
    }

    const node = $createQuoteNode();
    node.append(...children);
    parentNode.replace(node);
    if (!isImport) {
      node.select(0, 0);
    }
  },
  type: 'element',
};

export const CODE: MultilineElementTransformer = {
  dependencies: [CodeNode],
  export: (node: LexicalNode) => {
    if (!$isCodeNode(node)) {
      return null;
    }
    const textContent = node.getTextContent();
    return (
      '```' +
      (node.getLanguage() || '') +
      (textContent ? '\n' + textContent : '') +
      '\n' +
      '```'
    );
  },
  regExpEnd: {
    optional: true,
    regExp: CODE_END_REGEX,
  },
  regExpStart: CODE_START_REGEX,
  replace: (
    rootNode,
    children,
    startMatch,
    endMatch,
    linesInBetween,
    isImport,
  ) => {
    let codeBlockNode: CodeNode;
    let code: string;

    if (!children && linesInBetween) {
      if (linesInBetween.length === 1) {
        // Single-line code blocks
        if (endMatch) {
          // End match on same line. Example: ```markdown hello```. markdown should not be considered the language here.
          codeBlockNode = $createCodeNode();
          code = startMatch[1] + linesInBetween[0];
        } else {
          // No end match. We should assume the language is next to the backticks and that code will be typed on the next line in the future
          codeBlockNode = $createCodeNode(startMatch[1]);
          code = linesInBetween[0].startsWith(' ')
            ? linesInBetween[0].slice(1)
            : linesInBetween[0];
        }
      } else {
        // Treat multi-line code blocks as if they always have an end match
        codeBlockNode = $createCodeNode(startMatch[1]);

        if (linesInBetween[0].trim().length === 0) {
          // Filter out all start and end lines that are length 0 until we find the first line with content
          while (linesInBetween.length > 0 && !linesInBetween[0].length) {
            linesInBetween.shift();
          }
        } else {
          // The first line already has content => Remove the first space of the line if it exists
          linesInBetween[0] = linesInBetween[0].startsWith(' ')
            ? linesInBetween[0].slice(1)
            : linesInBetween[0];
        }

        // Filter out all end lines that are length 0 until we find the last line with content
        while (
          linesInBetween.length > 0 &&
          !linesInBetween[linesInBetween.length - 1].length
        ) {
          linesInBetween.pop();
        }

        code = linesInBetween.join('\n');
      }
      const textNode = $createTextNode(code);
      codeBlockNode.append(textNode);
      rootNode.append(codeBlockNode);
    } else if (children) {
      createBlockNode((match) => {
        return $createCodeNode(match ? match[1] : undefined);
      })(rootNode, children, startMatch, isImport);
    }
  },
  type: 'multiline-element',
};

export const UNORDERED_LIST: ElementTransformer = {
  dependencies: [ListNode, ListItemNode],
  export: (node, exportChildren) => {
    return $isListNode(node) ? $listExport(node, exportChildren, 0) : null;
  },
  regExp: UNORDERED_LIST_REGEX,
  replace: listReplace('bullet'),
  type: 'element',
};

export const CHECK_LIST: ElementTransformer = {
  dependencies: [ListNode, ListItemNode],
  export: (node, exportChildren) => {
    return $isListNode(node) ? $listExport(node, exportChildren, 0) : null;
  },
  regExp: CHECK_LIST_REGEX,
  replace: listReplace('check'),
  type: 'element',
};

export const ORDERED_LIST: ElementTransformer = {
  dependencies: [ListNode, ListItemNode],
  export: (node, exportChildren) => {
    return $isListNode(node) ? $listExport(node, exportChildren, 0) : null;
  },
  regExp: ORDERED_LIST_REGEX,
  replace: listReplace('number'),
  type: 'element',
};

export const INLINE_CODE: TextFormatTransformer = {
  format: ['code'],
  tag: '`',
  type: 'text-format',
};

export const HIGHLIGHT: TextFormatTransformer = {
  format: ['highlight'],
  tag: '==',
  type: 'text-format',
};

export const BOLD_ITALIC_STAR: TextFormatTransformer = {
  format: ['bold', 'italic'],
  tag: '***',
  type: 'text-format',
};

export const BOLD_ITALIC_UNDERSCORE: TextFormatTransformer = {
  format: ['bold', 'italic'],
  intraword: false,
  tag: '___',
  type: 'text-format',
};

export const BOLD_STAR: TextFormatTransformer = {
  format: ['bold'],
  tag: '**',
  type: 'text-format',
};

export const BOLD_UNDERSCORE: TextFormatTransformer = {
  format: ['bold'],
  intraword: false,
  tag: '__',
  type: 'text-format',
};

export const STRIKETHROUGH: TextFormatTransformer = {
  format: ['strikethrough'],
  tag: '~~',
  type: 'text-format',
};

export const ITALIC_STAR: TextFormatTransformer = {
  format: ['italic'],
  tag: '*',
  type: 'text-format',
};

export const ITALIC_UNDERSCORE: TextFormatTransformer = {
  format: ['italic'],
  intraword: false,
  tag: '_',
  type: 'text-format',
};

// Order of text transformers matters:
//
// - code should go first as it prevents any transformations inside
// - then longer tags match (e.g. ** or __ should go before * or _)
export const LINK: TextMatchTransformer = {
  dependencies: [LinkNode],
  export: (node, exportChildren, exportFormat) => {
    if (!$isLinkNode(node) || $isAutoLinkNode(node)) {
      return null;
    }
    const title = node.getTitle();

    const textContent = exportChildren(node);

    const linkContent = title
      ? `[${textContent}](${node.getURL()} "${title}")`
      : `[${textContent}](${node.getURL()})`;

    return linkContent;
  },
  importRegExp:
    /(?:\[(.+?)\])(?:\((?:([^()\s]+)(?:\s"((?:[^"]*\\")*[^"]*)"\s*)?)\))/,
  regExp:
    /(?:\[(.+?)\])(?:\((?:([^()\s]+)(?:\s"((?:[^"]*\\")*[^"]*)"\s*)?)\))$/,
  replace: (textNode, match) => {
    const [, linkText, linkUrl, linkTitle] = match;
    const linkNode = $createLinkNode(linkUrl, {title: linkTitle});
    const openBracketAmount = linkText.split('[').length - 1;
    const closeBracketAmount = linkText.split(']').length - 1;
    let parsedLinkText = linkText;
    let outsideLinkText = '';
    if (openBracketAmount < closeBracketAmount) {
      return;
    } else if (openBracketAmount > closeBracketAmount) {
      const linkTextParts = linkText.split('[');
      outsideLinkText = '[' + linkTextParts[0];
      parsedLinkText = linkTextParts.slice(1).join('[');
    }
    const linkTextNode = $createTextNode(parsedLinkText);
    linkTextNode.setFormat(textNode.getFormat());
    linkNode.append(linkTextNode);
    textNode.replace(linkNode);

    if (outsideLinkText) {
      linkNode.insertBefore($createTextNode(outsideLinkText));
    }
    return linkTextNode;
  },
  trigger: ')',
  type: 'text-match',
};

export const INDENT: TextMatchTransformer = {
  dependencies: [],
  export: (node, exportChildren, exportFormat) => {
    const parentNode = node.getParent();
    const textContent = node.getTextContent();
    if (
      !$isParagraphNode(parentNode) ||
      !$isTextNode(node) ||
      parentNode.getFirstChild() !== node
    ) {
      return null;
    }
    const indent = parentNode.getIndent();
    const textWithFormat = exportFormat(node, textContent);
    return textWithFormat ? '\t'.repeat(indent) + textWithFormat : null;
  },
  importRegExp: INDENT_REGEX,
  regExp: INDENT_REGEX,
  replace: (textNode, match) => {
    const [indents] = match;
    const parentNode = textNode.getParent();
    if (!parentNode || !$isParagraphNode(parentNode)) {
      return;
    }
    parentNode.setIndent(indents.length);
    textNode.setTextContent(textNode.getTextContent().replace(/^\t+/, ''));
    return textNode;
  },
  type: 'text-match',
};

export const ELEMENT_TRANSFORMERS: Array<ElementTransformer> = [
  HEADING,
  QUOTE,
  UNORDERED_LIST,
  ORDERED_LIST,
];

export const MULTILINE_ELEMENT_TRANSFORMERS: Array<MultilineElementTransformer> =
  [CODE];

// Order of text format transformers matters:
//
// - code should go first as it prevents any transformations inside
// - then longer tags match (e.g. ** or __ should go before * or _)
export const TEXT_FORMAT_TRANSFORMERS: Array<TextFormatTransformer> = [
  INLINE_CODE,
  BOLD_ITALIC_STAR,
  BOLD_ITALIC_UNDERSCORE,
  BOLD_STAR,
  BOLD_UNDERSCORE,
  HIGHLIGHT,
  ITALIC_STAR,
  ITALIC_UNDERSCORE,
  STRIKETHROUGH,
];

export const TEXT_MATCH_TRANSFORMERS: Array<TextMatchTransformer> = [LINK];

export const TRANSFORMERS: Array<Transformer> = [
  ...ELEMENT_TRANSFORMERS,
  ...MULTILINE_ELEMENT_TRANSFORMERS,
  ...TEXT_FORMAT_TRANSFORMERS,
  ...TEXT_MATCH_TRANSFORMERS,
];

export function normalizeMarkdown(
  input: string,
  shouldMergeAdjacentLines = false,
): string {
  const lines = input.split('\n');
  let inCodeBlock = false;
  const sanitizedLines: string[] = [];

  for (let i = 0; i < lines.length; i++) {
    const line = lines[i].trimEnd();
    const lastLine = sanitizedLines[sanitizedLines.length - 1];

    // Code blocks of ```single line``` don't toggle the inCodeBlock flag
    if (CODE_SINGLE_LINE_REGEX.test(line)) {
      sanitizedLines.push(line);
      continue;
    }

    // Detect the start or end of a code block
    if (CODE_START_REGEX.test(line) || CODE_END_REGEX.test(line)) {
      inCodeBlock = !inCodeBlock;
      sanitizedLines.push(line);
      continue;
    }

    // If we are inside a code block, keep the line unchanged
    if (inCodeBlock) {
      sanitizedLines.push(line);
      continue;
    }

    // In markdown the concept of "empty paragraphs" does not exist.
    // Blocks must be separated by an empty line. Non-empty adjacent lines must be merged.
    if (
      line === '' ||
      lastLine === '' ||
      !lastLine ||
      HEADING_REGEX.test(lastLine) ||
      HEADING_REGEX.test(line) ||
      QUOTE_REGEX.test(line) ||
      ORDERED_LIST_REGEX.test(line) ||
      UNORDERED_LIST_REGEX.test(line) ||
      CHECK_LIST_REGEX.test(line) ||
      TABLE_ROW_REG_EXP.test(line) ||
      TABLE_ROW_DIVIDER_REG_EXP.test(line) ||
      !shouldMergeAdjacentLines ||
      TAG_START_REGEX.test(line) ||
      TAG_END_REGEX.test(line) ||
      ENDS_WITH(TAG_END_REGEX).test(lastLine) ||
      ENDS_WITH(TAG_START_REGEX).test(lastLine) ||
      CODE_END_REGEX.test(lastLine)
    ) {
      sanitizedLines.push(line);
    } else {
      sanitizedLines[sanitizedLines.length - 1] =
        lastLine + ' ' + line.trimStart();
    }
  }

  return sanitizedLines.join('\n');
}<|MERGE_RESOLUTION|>--- conflicted
+++ resolved
@@ -214,14 +214,11 @@
   /^[ \t]*```[^`]+(?:(?:`{1,2}|`{4,})[^`]+)*```(?:[^`]|$)/;
 const TABLE_ROW_REG_EXP = /^(?:\|)(.+)(?:\|)\s?$/;
 const TABLE_ROW_DIVIDER_REG_EXP = /^(\| ?:?-*:? ?)+\|\s?$/;
-<<<<<<< HEAD
-const INDENT_REGEX = /^\t+/;
-=======
 const TAG_START_REGEX = /^<[a-z_][\w-]*(?:\s[^<>]*)?\/?>/i;
 const TAG_END_REGEX = /^<\/[a-z_][\w-]*\s*>/i;
 const ENDS_WITH = (regex: RegExp) =>
   new RegExp(`(?:${regex.source})$`, regex.flags);
->>>>>>> a64fd2e5
+const INDENT_REGEX = /^\t+/;
 
 export const listMarkerState = createState('mdListMarker', {
   parse: (v) => (typeof v === 'string' && /^[-*+]$/.test(v) ? v : '-'),
