--- conflicted
+++ resolved
@@ -115,12 +115,8 @@
     );
   }, [clearSelection, editor, isSelected, isResizing, onDelete, setSelected]);
 
-<<<<<<< HEAD
   const deleteNode = () => {
-=======
-  const deleteNode = useCallback(() => {
     setModalOpen(false);
->>>>>>> 3fd31135
     return editor.update(() => {
       const node = $getNodeByKey(nodeKey);
       if ($isExcalidrawNode(node)) {
@@ -145,37 +141,16 @@
     });
   };
 
-<<<<<<< HEAD
   const onResizeStart = () => {
-    const rootElement = editor.getRootElement();
-    if (rootElement !== null) {
-      rootElement.style.setProperty('cursor', 'nwse-resize', 'important');
-    }
     setIsResizing(true);
   };
 
   const onResizeEnd = (nextWidth, nextHeight) => {
-    const rootElement = editor.getRootElement();
-    if (rootElement !== null) {
-      rootElement.style.setProperty('cursor', 'default');
-    }
-
-=======
-  const onResizeStart = useCallback(() => {
-    setIsResizing(true);
-  }, []);
-
-  const onResizeEnd = useCallback((nextWidth, nextHeight) => {
->>>>>>> 3fd31135
     // Delay hiding the resize bars for click case
     setTimeout(() => {
       setIsResizing(false);
     }, 200);
-<<<<<<< HEAD
-  };
-=======
-  }, []);
->>>>>>> 3fd31135
+  };
 
   const elements = useMemo(() => JSON.parse(data), [data]);
   return (
