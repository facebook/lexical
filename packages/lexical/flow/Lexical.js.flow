/**
 * Copyright (c) Meta Platforms, Inc. and affiliates.
 *
 * This source code is licensed under the MIT license found in the
 * LICENSE file in the root directory of this source tree.
 *
 * @flow strict
 */

/**
 * LexicalCommands
 */

export type LexicalCommand<P> = $ReadOnly<{type?: string}>;

declare export var SELECTION_CHANGE_COMMAND: LexicalCommand<void>;
declare export var CLICK_COMMAND: LexicalCommand<MouseEvent>;
declare export var DELETE_CHARACTER_COMMAND: LexicalCommand<boolean>;
declare export var INSERT_LINE_BREAK_COMMAND: LexicalCommand<boolean>;
declare export var INSERT_PARAGRAPH_COMMAND: LexicalCommand<void>;
declare export var CONTROLLED_TEXT_INSERTION_COMMAND: LexicalCommand<string>;
declare export var PASTE_COMMAND: LexicalCommand<ClipboardEvent>;
declare export var REMOVE_TEXT_COMMAND: LexicalCommand<InputEvent | null>;
declare export var DELETE_WORD_COMMAND: LexicalCommand<boolean>;
declare export var DELETE_LINE_COMMAND: LexicalCommand<boolean>;
declare export var FORMAT_TEXT_COMMAND: LexicalCommand<TextFormatType>;
declare export var UNDO_COMMAND: LexicalCommand<void>;
declare export var REDO_COMMAND: LexicalCommand<void>;
declare export var KEY_DOWN_COMMAND: LexicalCommand<KeyboardEvent>;
declare export var KEY_ARROW_RIGHT_COMMAND: LexicalCommand<KeyboardEvent>;
declare export var KEY_ARROW_LEFT_COMMAND: LexicalCommand<KeyboardEvent>;
declare export var KEY_ARROW_UP_COMMAND: LexicalCommand<KeyboardEvent>;
declare export var KEY_ARROW_DOWN_COMMAND: LexicalCommand<KeyboardEvent>;
declare export var KEY_ENTER_COMMAND: LexicalCommand<KeyboardEvent | null>;
declare export var KEY_SPACE_COMMAND: LexicalCommand<KeyboardEvent>;
declare export var KEY_BACKSPACE_COMMAND: LexicalCommand<KeyboardEvent>;
declare export var KEY_ESCAPE_COMMAND: LexicalCommand<KeyboardEvent>;
declare export var KEY_DELETE_COMMAND: LexicalCommand<KeyboardEvent>;
declare export var KEY_TAB_COMMAND: LexicalCommand<KeyboardEvent>;
declare export var INSERT_TAB_COMMAND: LexicalCommand<void>;
declare export var KEY_MODIFIER_COMMAND: LexicalCommand<KeyboardEvent>;
declare export var INDENT_CONTENT_COMMAND: LexicalCommand<void>;
declare export var OUTDENT_CONTENT_COMMAND: LexicalCommand<void>;
declare export var DROP_COMMAND: LexicalCommand<DragEvent>;
declare export var FORMAT_ELEMENT_COMMAND: LexicalCommand<ElementFormatType>;
declare export var DRAGSTART_COMMAND: LexicalCommand<DragEvent>;
declare export var DRAGOVER_COMMAND: LexicalCommand<DragEvent>;
declare export var DRAGEND_COMMAND: LexicalCommand<DragEvent>;
declare export var COPY_COMMAND: LexicalCommand<
  ClipboardEvent | KeyboardEvent | null,
>;
declare export var CUT_COMMAND: LexicalCommand<
  ClipboardEvent | KeyboardEvent | null,
>;
declare export var CLEAR_EDITOR_COMMAND: LexicalCommand<void>;
declare export var CLEAR_HISTORY_COMMAND: LexicalCommand<void>;
declare export var CAN_REDO_COMMAND: LexicalCommand<boolean>;
declare export var CAN_UNDO_COMMAND: LexicalCommand<boolean>;
declare export var FOCUS_COMMAND: LexicalCommand<FocusEvent>;
declare export var BLUR_COMMAND: LexicalCommand<FocusEvent>;

declare export function createCommand<T>(type?: string): LexicalCommand<T>;

/**
 * LexicalEditor
 */
type IntentionallyMarkedAsDirtyElement = boolean;

type MutationListeners = Map<MutationListener, Class<LexicalNode>>;
export type NodeMutation = 'created' | 'updated' | 'destroyed';
type UpdateListener = ({
  tags: Set<string>,
  prevEditorState: EditorState,
  editorState: EditorState,
  dirtyLeaves: Set<NodeKey>,
  dirtyElements: Map<NodeKey, IntentionallyMarkedAsDirtyElement>,
  normalizedNodes: Set<NodeKey>,
}) => void;
type DecoratorListener = (decorator: {
  // $FlowFixMe: defined by user
  [NodeKey]: any,
}) => void;
type RootListener = (
  rootElement: null | HTMLElement,
  prevRootElement: null | HTMLElement,
) => void;
type TextContentListener = (text: string) => void;
type ErrorHandler = (error: Error) => void;
export type MutationListener = (
  nodes: Map<NodeKey, NodeMutation>,
  {
    updateTags: Set<string>,
    dirtyLeaves: Set<string>,
    prevEditorState: EditorState,
  },
) => void;
export type EditableListener = (editable: boolean) => void;
type Listeners = {
  decorator: Set<DecoratorListener>,
  mutation: MutationListeners,
  textcontent: Set<TextContentListener>,
  root: Set<RootListener>,
  update: Set<UpdateListener>,
};
type CommandListener<P> = (payload: P, editor: LexicalEditor) => boolean;
// $FlowFixMe[unclear-type]
type Commands = Map<LexicalCommand<any>, Array<Set<CommandListener<any>>>>;
type RegisteredNodes = Map<string, RegisteredNode>;
type RegisteredNode = {
  klass: Class<LexicalNode>,
  transforms: Set<Transform<LexicalNode>>,
};
export type Transform<T> = (node: T) => void;

type DOMConversionCache = Map<
  string,
  Array<(node: Node) => DOMConversion | null>,
>;

declare export class LexicalEditor {
  _parentEditor: null | LexicalEditor;
  _rootElement: null | HTMLElement;
  _editorState: EditorState;
  _htmlConversions: DOMConversionCache;
  _pendingEditorState: null | EditorState;
  _compositionKey: null | NodeKey;
  _deferred: Array<() => void>;
  _updates: Array<[() => void, void | EditorUpdateOptions]>;
  _updating: boolean;
  _keyToDOMMap: Map<NodeKey, HTMLElement>;
  _listeners: Listeners;
  _commands: Commands;
  _nodes: RegisteredNodes;
  _onError: ErrorHandler;
  _decorators: {
    [NodeKey]: mixed,
  };
  _pendingDecorators: null | {
    [NodeKey]: mixed,
  };
  _config: EditorConfig;
  _dirtyType: 0 | 1 | 2;
  _cloneNotNeeded: Set<NodeKey>;
  _dirtyLeaves: Set<NodeKey>;
  _dirtyElements: Map<NodeKey, IntentionallyMarkedAsDirtyElement>;
  _normalizedNodes: Set<NodeKey>;
  _updateTags: Set<string>;
  _observer: null | MutationObserver;
  _key: string;
  _editable: boolean;
  _headless: boolean;
  isComposing(): boolean;
  registerUpdateListener(listener: UpdateListener): () => void;
  registerRootListener(listener: RootListener): () => void;
  registerDecoratorListener(listener: DecoratorListener): () => void;
  registerTextContentListener(listener: TextContentListener): () => void;
  registerCommand<P>(
    command: LexicalCommand<P>,
    listener: CommandListener<P>,
    priority: CommandListenerPriority,
  ): () => void;
  registerEditableListener(listener: EditableListener): () => void;
  registerMutationListener(
    klass: Class<LexicalNode>,
    listener: MutationListener,
  ): () => void;
  registerNodeTransform<T: LexicalNode>(
    klass: Class<T>,
    listener: Transform<T>,
  ): () => void;
  dispatchCommand<P>(command: LexicalCommand<P>, payload: P): boolean;
  hasNodes(nodes: Array<Class<LexicalNode>>): boolean;
  getKey(): string;
  getDecorators<X>(): {
    [NodeKey]: X,
  };
  getRootElement(): null | HTMLElement;
  setRootElement(rootElement: null | HTMLElement): void;
  getElementByKey(key: NodeKey): null | HTMLElement;
  getEditorState(): EditorState;
  setEditorState(editorState: EditorState, options?: EditorSetOptions): void;
  parseEditorState(
    maybeStringifiedEditorState: string | SerializedEditorState,
    updateFn?: () => void,
  ): EditorState;
  update(updateFn: () => void, options?: EditorUpdateOptions): boolean;
  focus(callbackFn?: () => void, options?: EditorFocusOptions): void;
  blur(): void;
  isEditable(): boolean;
  setEditable(editable: boolean): void;
  toJSON(): SerializedEditor;
}
type EditorUpdateOptions = {
  onUpdate?: () => void,
  tag?: string,
  skipTransforms?: true,
  discrete?: true,
};
type EditorFocusOptions = {
  defaultSelection?: 'rootStart' | 'rootEnd',
};
type EditorSetOptions = {
  tag?: string,
};
type EditorThemeClassName = string;
type TextNodeThemeClasses = {
  base?: EditorThemeClassName,
  bold?: EditorThemeClassName,
  underline?: EditorThemeClassName,
  strikethrough?: EditorThemeClassName,
  underlineStrikethrough?: EditorThemeClassName,
  italic?: EditorThemeClassName,
  code?: EditorThemeClassName,
  subscript?: EditorThemeClassName,
  superscript?: EditorThemeClassName,
};
export type EditorThemeClasses = {
  characterLimit?: EditorThemeClassName,
  ltr?: EditorThemeClassName,
  rtl?: EditorThemeClassName,
  text?: TextNodeThemeClasses,
  paragraph?: EditorThemeClassName,
  image?: EditorThemeClassName,
  list?: {
    ul?: EditorThemeClassName,
    ulDepth?: Array<EditorThemeClassName>,
    ol?: EditorThemeClassName,
    olDepth?: Array<EditorThemeClassName>,
    listitem?: EditorThemeClassName,
    listitemChecked?: EditorThemeClassName,
    listitemUnchecked?: EditorThemeClassName,
    nested?: {
      list?: EditorThemeClassName,
      listitem?: EditorThemeClassName,
    },
  },
  table?: EditorThemeClassName,
  tableRow?: EditorThemeClassName,
  tableCell?: EditorThemeClassName,
  tableCellHeader?: EditorThemeClassName,
  mark?: EditorThemeClassName,
  markOverlap?: EditorThemeClassName,
  link?: EditorThemeClassName,
  quote?: EditorThemeClassName,
  code?: EditorThemeClassName,
  codeHighlight?: {[string]: EditorThemeClassName},
  hashtag?: EditorThemeClassName,
  heading?: {
    h1?: EditorThemeClassName,
    h2?: EditorThemeClassName,
    h3?: EditorThemeClassName,
    h4?: EditorThemeClassName,
    h5?: EditorThemeClassName,
    h6?: EditorThemeClassName,
  },
  embedBlock?: {
    base?: EditorThemeClassName,
    focus?: EditorThemeClassName,
  },
  // Handle other generic values
  [string]: EditorThemeClassName | {[string]: EditorThemeClassName},
};
export type EditorConfig = {
  theme: EditorThemeClasses,
  namespace: string,
  disableEvents?: boolean,
};
export type CommandListenerPriority = 0 | 1 | 2 | 3 | 4;
export const COMMAND_PRIORITY_EDITOR = 0;
export const COMMAND_PRIORITY_LOW = 1;
export const COMMAND_PRIORITY_NORMAL = 2;
export const COMMAND_PRIORITY_HIGH = 3;
export const COMMAND_PRIORITY_CRITICAL = 4;

export type LexicalNodeReplacement = {
  replace: Class<LexicalNode>,
  with: (node: LexicalNode) => LexicalNode,
  withKlass?: Class<LexicalNode>,
};

export type HTMLConfig = {
  export?: Map<
    Class<LexicalNode>,
    (editor: LexicalEditor, target: LexicalNode) => DOMExportOutput,
  >,
  import?: DOMConversionMap,
};

declare export function createEditor(editorConfig?: {
  editorState?: EditorState,
  namespace: string,
  theme?: EditorThemeClasses,
  parentEditor?: LexicalEditor,
  nodes?: $ReadOnlyArray<Class<LexicalNode> | LexicalNodeReplacement>,
  onError: (error: Error) => void,
  disableEvents?: boolean,
  editable?: boolean,
  html?: HTMLConfig,
}): LexicalEditor;

/**
 * LexicalEditorState
 */

export interface EditorState {
  _nodeMap: NodeMap;
  _selection: null | BaseSelection;
  _flushSync: boolean;
  _readOnly: boolean;
  constructor(nodeMap: NodeMap, selection?: BaseSelection | null): void;
  isEmpty(): boolean;
  read<V>(callbackFn: () => V): V;
  toJSON(): SerializedEditorState;
  clone(selection?: BaseSelection | null): EditorState;
}

/**
 * LexicalNode
 */

export type DOMConversion = {
  conversion: DOMConversionFn,
  priority: 0 | 1 | 2 | 3 | 4,
};
export type DOMConversionFn = (element: Node) => DOMConversionOutput;
export type DOMChildConversion = (
  lexicalNode: LexicalNode,
  parentLexicalNode: ?LexicalNode | null,
) => LexicalNode | null | void;
export type DOMConversionMap = {
  [NodeName]: <T: HTMLElement>(node: T) => DOMConversion | null,
};
type NodeName = string;
export type DOMConversionOutput = {
  after?: (childLexicalNodes: Array<LexicalNode>) => Array<LexicalNode>,
  forChild?: DOMChildConversion,
  node: null | LexicalNode | Array<LexicalNode>,
};
export type DOMExportOutput = {
  after?: (generatedElement: ?HTMLElement) => ?HTMLElement,
  element?: HTMLElement | null,
};
export type NodeKey = string;
declare export class LexicalNode {
  __type: string;
  __key: NodeKey;
  __parent: null | NodeKey;
  __next: null | NodeKey;
  __prev: null | NodeKey;
  static getType(): string;
  static clone(data: $FlowFixMe): LexicalNode;
  static importDOM(): DOMConversionMap | null;
  constructor(key?: NodeKey): void;
  exportDOM(editor: LexicalEditor): DOMExportOutput;
  exportJSON(): SerializedLexicalNode;
  getType(): string;
  isAttached(): boolean;
  isSelected(): boolean;
  getKey(): NodeKey;
  getIndexWithinParent(): number;
  getParent<T: ElementNode>(): T | null;
  getParentOrThrow<T: ElementNode>(): T;
  getTopLevelElement(): ElementNode | null;
  getTopLevelElementOrThrow(): ElementNode;
  getParents<T: ElementNode>(): Array<T>;
  getParentKeys(): Array<NodeKey>;
  getPreviousSibling<T: LexicalNode>(): T | null;
  getPreviousSiblings<T: LexicalNode>(): Array<T>;
  getNextSibling<T: LexicalNode>(): T | null;
  getNextSiblings<T: LexicalNode>(): Array<T>;
  getCommonAncestor<T: ElementNode>(node: LexicalNode): T | null;
  is(object: ?LexicalNode): boolean;
  isBefore(targetNode: LexicalNode): boolean;
  isParentOf(targetNode: LexicalNode): boolean;
  getNodesBetween(targetNode: LexicalNode): Array<LexicalNode>;
  isDirty(): boolean;
  // $FlowFixMe[incompatible-type]
  getLatest<T: LexicalNode>(this: T): T;
  // $FlowFixMe[incompatible-type]
  getWritable<T: LexicalNode>(this: T): T;
  getTextContent(includeDirectionless?: boolean): string;
  getTextContentSize(includeDirectionless?: boolean): number;
  createDOM(config: EditorConfig, editor: LexicalEditor): HTMLElement;
  updateDOM(
    // $FlowFixMe
    prevNode: any,
    dom: HTMLElement,
    config: EditorConfig,
  ): boolean;
  remove(preserveEmptyParent?: boolean): void;
  replace<N: LexicalNode>(replaceWith: N): N;
  insertAfter(
    nodeToInsert: LexicalNode,
    restoreSelection?: boolean,
  ): LexicalNode;
  insertBefore(
    nodeToInsert: LexicalNode,
    restoreSelection?: boolean,
  ): LexicalNode;
  selectPrevious(anchorOffset?: number, focusOffset?: number): RangeSelection;
  selectNext(anchorOffset?: number, focusOffset?: number): RangeSelection;
  markDirty(): void;
}
export type NodeMap = Map<NodeKey, LexicalNode>;

/**
 * LexicalSelection
 */

declare export function $isBlockElementNode(
  node: ?LexicalNode,
): boolean %checks(node instanceof ElementNode);

export interface BaseSelection {
  clone(): BaseSelection;
  dirty: boolean;
  extract(): Array<LexicalNode>;
  getNodes(): Array<LexicalNode>;
  getTextContent(): string;
  insertRawText(text: string): void;
  is(selection: null | BaseSelection): boolean;
  insertText(text: string): void;
}

declare export class INTERNAL_PointSelection implements BaseSelection {
  anchor: PointType;
  focus: PointType;
  dirty: boolean;
  constructor(anchor: PointType, focus: PointType): void;
  clone(): INTERNAL_PointSelection;
  extract(): Array<LexicalNode>;
  getNodes(): Array<LexicalNode>;
  getTextContent(): string;
  insertRawText(text: string): void;
  is(selection: null | BaseSelection): boolean;
  insertText(text: string): void;
  insertNodes(nodes: Array<LexicalNode>): void;
  getCachedNodes(): null | Array<LexicalNode>;
  setCachedNodes(nodes: null | Array<LexicalNode>): void;
}

<<<<<<< HEAD
declare export function $isPointSelection(
=======
export type GridSelectionShape = {
  fromX: number,
  fromY: number,
  toX: number,
  toY: number,
};
declare export class GridSelection extends INTERNAL_PointSelection {
  gridKey: NodeKey;
  anchor: PointType;
  focus: PointType;
  dirty: boolean;
  constructor(gridKey: NodeKey, anchor: PointType, focus: PointType): void;
  is(selection: null | BaseSelection): boolean;
  set(gridKey: NodeKey, anchorCellKey: NodeKey, focusCellKey: NodeKey): void;
  clone(): GridSelection;
  getCharacterOffsets(): [number, number];
  extract(): Array<LexicalNode>;
  insertRawText(): void;
  insertText(): void;
  isCollapsed(): false;
  isBackward(): boolean;
  getShape(): GridSelectionShape;
  getNodes(): Array<LexicalNode>;
  getTextContent(): string;
  insertNodes(nodes: Array<LexicalNode>): void;
  getCachedNodes(): null | Array<LexicalNode>;
  setCachedNodes(nodes: null | Array<LexicalNode>): void;
}

declare export function DEPRECATED_$isGridSelection(
  x: ?mixed,
): boolean %checks(x instanceof GridSelection);

declare export function $INTERNAL_isPointSelection(
>>>>>>> d45cab15
  x: ?mixed,
): boolean %checks(x instanceof INTERNAL_PointSelection);

declare export class NodeSelection implements BaseSelection {
  _nodes: Set<NodeKey>;
  dirty: boolean;
  constructor(objects: Set<NodeKey>): void;
  is(selection: null | BaseSelection): boolean;
  add(key: NodeKey): void;
  delete(key: NodeKey): void;
  clear(): void;
  has(key: NodeKey): boolean;
  clone(): NodeSelection;
  extract(): Array<LexicalNode>;
  insertRawText(): void;
  insertText(): void;
  getNodes(): Array<LexicalNode>;
  getTextContent(): string;
  insertNodes(nodes: Array<LexicalNode>): void;
  getCachedNodes(): null | Array<LexicalNode>;
  setCachedNodes(nodes: null | Array<LexicalNode>): void;
}

declare export function $isNodeSelection(
  x: ?mixed,
): boolean %checks(x instanceof NodeSelection);

declare export class RangeSelection implements BaseSelection {
  anchor: PointType;
  focus: PointType;
  dirty: boolean;
  format: number;
  constructor(anchor: PointType, focus: PointType, format: number): void;
  is(selection: null | BaseSelection): boolean;
  isBackward(): boolean;
  isCollapsed(): boolean;
  getNodes(): Array<LexicalNode>;
  setTextNodeRange(
    anchorNode: TextNode,
    anchorOffset: number,
    focusNode: TextNode,
    focusOffset: number,
  ): void;
  getTextContent(): string;
  // $FlowFixMe[cannot-resolve-name] DOM API
  applyDOMRange(range: StaticRange): void;
  clone(): RangeSelection;
  toggleFormat(format: TextFormatType): void;
  setStyle(style: string): void;
  hasFormat(type: TextFormatType): boolean;
  insertText(text: string): void;
  insertRawText(text: string): void;
  removeText(): void;
  formatText(formatType: TextFormatType): void;
  insertNodes(nodes: Array<LexicalNode>): void;
  insertParagraph(): void;
  insertLineBreak(selectStart?: boolean): void;
  getCharacterOffsets(): [number, number];
  extract(): Array<LexicalNode>;
  modify(
    alter: 'move' | 'extend',
    isBackward: boolean,
    granularity: 'character' | 'word' | 'lineboundary',
  ): void;
  deleteCharacter(isBackward: boolean): void;
  deleteLine(isBackward: boolean): void;
  deleteWord(isBackward: boolean): void;
  insertNodes(nodes: Array<LexicalNode>): void;
  getCachedNodes(): null | Array<LexicalNode>;
  setCachedNodes(nodes: null | Array<LexicalNode>): void;
}
export type TextPoint = TextPointType;
type TextPointType = {
  key: NodeKey,
  offset: number,
  type: 'text',
  is: (PointType) => boolean,
  isBefore: (PointType) => boolean,
  getNode: () => TextNode,
  set: (key: NodeKey, offset: number, type: 'text' | 'element') => void,
  getCharacterOffset: () => number,
};
export type ElementPoint = ElementPointType;
type ElementPointType = {
  key: NodeKey,
  offset: number,
  type: 'element',
  is: (PointType) => boolean,
  isBefore: (PointType) => boolean,
  getNode: () => ElementNode,
  set: (key: NodeKey, offset: number, type: 'text' | 'element') => void,
};
export type Point = PointType;
export type PointType = TextPointType | ElementPointType;
declare class _Point {
  key: NodeKey;
  offset: number;
  type: 'text' | 'element';
  constructor(key: NodeKey, offset: number, type: 'text' | 'element'): void;
  is(point: PointType): boolean;
  isBefore(b: PointType): boolean;
  getNode(): LexicalNode;
  set(key: NodeKey, offset: number, type: 'text' | 'element'): void;
}

declare export function $createRangeSelection(): RangeSelection;
declare export function $createNodeSelection(): NodeSelection;
declare export function $isRangeSelection(
  x: ?mixed,
): boolean %checks(x instanceof RangeSelection);
declare export function $getSelection(): null | BaseSelection;
declare export function $getPreviousSelection(): null | BaseSelection;
declare export function $insertNodes(nodes: Array<LexicalNode>): void;
export type GridMapValueType = {
  cell: deprecated_GridCellNode,
  startRow: number,
  startColumn: number,
};
export type GridMapType = Array<Array<GridMapValueType>>;
declare export function DEPRECATED_$computeGridMap(
  grid: deprecated_GridNode,
  cellA: deprecated_GridCellNode,
  cellB: deprecated_GridCellNode,
): [GridMapType, GridMapValueType, GridMapValueType];
declare export function DEPRECATED_$getNodeTriplet(
  source: PointType | LexicalNode | deprecated_GridCellNode,
): [deprecated_GridCellNode, deprecated_GridRowNode, deprecated_GridNode];

/**
 * LexicalTextNode
 */

export type TextFormatType =
  | 'bold'
  | 'underline'
  | 'strikethrough'
  | 'italic'
  | 'highlight'
  | 'code'
  | 'subscript'
  | 'superscript';
type TextModeType = 'normal' | 'token' | 'segmented';

declare export class TextNode extends LexicalNode {
  __text: string;
  __format: number;
  __style: string;
  __mode: 0 | 1 | 2 | 3;
  __detail: number;
  static getType(): string;
  static clone(node: $FlowFixMe): TextNode;
  constructor(text: string, key?: NodeKey): void;
  getFormat(): number;
  getStyle(): string;
  isComposing(): boolean;
  isToken(): boolean;
  isSegmented(): boolean;
  isDirectionless(): boolean;
  isUnmergeable(): boolean;
  hasFormat(type: TextFormatType): boolean;
  isSimpleText(): boolean;
  getTextContent(): string;
  getFormatFlags(type: TextFormatType, alignWithFormat: null | number): number;
  createDOM(config: EditorConfig): HTMLElement;
  updateDOM(
    prevNode: TextNode,
    dom: HTMLElement,
    config: EditorConfig,
  ): boolean;
  selectionTransform(
    prevSelection: null | BaseSelection,
    nextSelection: RangeSelection,
  ): void;
  setFormat(format: number): this;
  setStyle(style: string): this;
  toggleFormat(type: TextFormatType): TextNode;
  toggleDirectionless(): this;
  toggleUnmergeable(): this;
  setMode(type: TextModeType): this;
  setDetail(detail: number): this;
  getDetail(): number;
  getMode(): TextModeType;
  setTextContent(text: string): TextNode;
  select(_anchorOffset?: number, _focusOffset?: number): RangeSelection;
  spliceText(
    offset: number,
    delCount: number,
    newText: string,
    moveSelection?: boolean,
  ): TextNode;
  canInsertTextBefore(): boolean;
  canInsertTextAfter(): boolean;
  splitText(...splitOffsets: Array<number>): Array<TextNode>;
  mergeWithSibling(target: TextNode): TextNode;
  isTextEntity(): boolean;
  static importJSON(serializedTextNode: SerializedTextNode): TextNode;
  exportJSON(): SerializedTextNode;
}
declare export function $createTextNode(text?: string): TextNode;
declare export function $isTextNode(
  node: ?LexicalNode,
): boolean %checks(node instanceof TextNode);

/**
 * LexicalTabNode
 */

export type SerializedTabNode = SerializedTextNode;

declare export function $createTabNode(): TabNode;

declare export function $isTabNode(
  node: LexicalNode | null | void,
): boolean %checks(node instanceof TabNode);

declare export class TabNode extends TextNode {
  static getType(): string;
  static clone(node: TabNode): TabNode;
  constructor(key?: NodeKey): void;
  static importDOM(): DOMConversionMap | null;
  static importJSON(serializedTabNode: SerializedTabNode): TabNode;
  exportJSON(): SerializedTabNode;
}

/**
 * LexicalLineBreakNode
 */

declare export class LineBreakNode extends LexicalNode {
  static getType(): string;
  static clone(node: LineBreakNode): LineBreakNode;
  constructor(key?: NodeKey): void;
  getTextContent(): '\n';
  createDOM(): HTMLElement;
  updateDOM(): false;
  static importJSON(
    serializedLineBreakNode: SerializedLineBreakNode,
  ): LineBreakNode;
  exportJSON(): SerializedLexicalNode;
}
declare export function $createLineBreakNode(): LineBreakNode;
declare export function $isLineBreakNode(
  node: ?LexicalNode,
): boolean %checks(node instanceof LineBreakNode);

/**
 * LexicalRootNode
 */

declare export class RootNode extends ElementNode {
  __cachedText: null | string;
  static getType(): string;
  static clone(): RootNode;
  constructor(): void;
  getTextContent(): string;
  select(_anchorOffset?: number, _focusOffset?: number): RangeSelection;
  remove(): void;
  replace<N: LexicalNode>(node: N): N;
  insertBefore<T: LexicalNode>(nodeToInsert: T): T;
  insertAfter<T: LexicalNode>(nodeToInsert: T): T;
  updateDOM(prevNode: RootNode, dom: HTMLElement): false;
  append(...nodesToAppend: Array<LexicalNode>): this;
  canBeEmpty(): false;
}
declare export function $isRootNode(
  node: ?LexicalNode,
): boolean %checks(node instanceof RootNode);

/**
 * LexicalElementNode
 */
export type ElementFormatType =
  | 'left'
  | 'start'
  | 'center'
  | 'right'
  | 'end'
  | 'justify'
  | '';
declare export class ElementNode extends LexicalNode {
  __first: null | NodeKey;
  __last: null | NodeKey;
  __size: number;
  __format: number;
  __indent: number;
  __dir: 'ltr' | 'rtl' | null;
  constructor(key?: NodeKey): void;
  getFormat(): number;
  getFormatType(): ElementFormatType;
  getIndent(): number;
  getChildren<T: LexicalNode>(): Array<T>;
  getChildren<T: Array<LexicalNode>>(): T;
  getChildrenKeys(): Array<NodeKey>;
  getChildrenSize(): number;
  isEmpty(): boolean;
  isDirty(): boolean;
  getAllTextNodes(): Array<TextNode>;
  getFirstDescendant<T: LexicalNode>(): null | T;
  getLastDescendant<T: LexicalNode>(): null | T;
  getDescendantByIndex<T: LexicalNode>(index: number): null | T;
  getFirstChild<T: LexicalNode>(): null | T;
  getFirstChildOrThrow<T: LexicalNode>(): T;
  getLastChild<T: LexicalNode>(): null | T;
  getLastChildOrThrow<T: LexicalNode>(): T;
  getChildAtIndex<T: LexicalNode>(index: number): null | T;
  getTextContent(): string;
  getDirection(): 'ltr' | 'rtl' | null;
  hasFormat(type: ElementFormatType): boolean;
  select(_anchorOffset?: number, _focusOffset?: number): RangeSelection;
  selectStart(): RangeSelection;
  selectEnd(): RangeSelection;
  clear(): this;
  append(...nodesToAppend: Array<LexicalNode>): this;
  setDirection(direction: 'ltr' | 'rtl' | null): this;
  setFormat(type: ElementFormatType): this;
  setIndent(indentLevel: number): this;
  insertNewAfter(
    selection: RangeSelection,
    restoreSelection?: boolean,
  ): null | LexicalNode;
  canIndent(): boolean;
  collapseAtStart(selection: RangeSelection): boolean;
  excludeFromCopy(destination: 'clone' | 'html'): boolean;
  canExtractContents(): boolean;
  canReplaceWith(replacement: LexicalNode): boolean;
  canInsertAfter(node: LexicalNode): boolean;
  extractWithChild(
    child: LexicalNode,
    selection: BaseSelection,
    destination: 'clone' | 'html',
  ): boolean;
  canBeEmpty(): boolean;
  canInsertTextBefore(): boolean;
  canInsertTextAfter(): boolean;
  isInline(): boolean;
  isShadowRoot(): boolean;
  canSelectionRemove(): boolean;
  splice(
    start: number,
    deleteCount: number,
    nodesToInsert: Array<LexicalNode>,
  ): this;
  exportJSON(): SerializedElementNode;
}
declare export function $isElementNode(
  node: ?LexicalNode,
): boolean %checks(node instanceof ElementNode);

/**
 * LexicalDecoratorNode
 */

declare export class DecoratorNode<X> extends LexicalNode {
  constructor(key?: NodeKey): void;
  decorate(editor: LexicalEditor, config: EditorConfig): X;
  isIsolated(): boolean;
  isInline(): boolean;
  isKeyboardSelectable(): boolean;
}
declare export function $isDecoratorNode(
  node: ?LexicalNode,
): boolean %checks(node instanceof DecoratorNode);

/**
 * LexicalParagraphNode
 */
declare export class ParagraphNode extends ElementNode {
  static getType(): string;
  static clone(node: ParagraphNode): ParagraphNode;
  constructor(key?: NodeKey): void;
  createDOM(config: EditorConfig): HTMLElement;
  updateDOM(prevNode: ParagraphNode, dom: HTMLElement): boolean;
  insertNewAfter(): ParagraphNode;
  collapseAtStart(): boolean;
  static importJSON(
    serializedParagraphNode: SerializedParagraphNode,
  ): ParagraphNode;
  exportJSON(): SerializedElementNode;
}
declare export function $createParagraphNode(): ParagraphNode;
declare export function $isParagraphNode(
  node: ?LexicalNode,
): boolean %checks(node instanceof ParagraphNode);

declare export class deprecated_GridNode extends ElementNode {}

declare export function DEPRECATED_$isGridNode(
  node: ?LexicalNode,
): boolean %checks(node instanceof deprecated_GridNode);

declare export class deprecated_GridRowNode extends ElementNode {}

declare export function DEPRECATED_$isGridRowNode(
  node: ?LexicalNode,
): boolean %checks(node instanceof deprecated_GridRowNode);

declare export class deprecated_GridCellNode extends ElementNode {
  __colSpan: number;
  __rowSpan: number;

  constructor(colSpan: number, key?: NodeKey): void;
  getColSpan(): number;
  setColSpan(colSpan: number): this;
  getRowSpan(): number;
  setRowSpan(rowSpan: number): this;
}

declare export function DEPRECATED_$isGridCellNode(
  node: ?LexicalNode,
): boolean %checks(node instanceof deprecated_GridCellNode);

/**
 * LexicalUtils
 */
export type EventHandler = (event: Event, editor: LexicalEditor) => void;
declare export function $hasUpdateTag(tag: string): boolean;
declare export function $addUpdateTag(tag: string): void;
declare export function $getNearestNodeFromDOMNode(
  startingDOM: Node,
): LexicalNode | null;
declare export function $getNodeByKey<N: LexicalNode>(key: NodeKey): N | null;
declare export function $getRoot(): RootNode;
declare export function $isLeafNode(
  node: ?LexicalNode,
): boolean %checks(node instanceof TextNode ||
  node instanceof LineBreakNode ||
  node instanceof DecoratorNode);
declare export function $setCompositionKey(
  compositionKey: null | NodeKey,
): void;
declare export function $setSelection(selection: null | BaseSelection): void;
declare export function $nodesOfType<T: LexicalNode>(klass: Class<T>): Array<T>;
declare export function $getAdjacentNode(
  focus: Point,
  isBackward: boolean,
): null | LexicalNode;
declare export function generateRandomKey(): string;
declare export function $isInlineElementOrDecoratorNode(
  node: LexicalNode,
): boolean %checks(node instanceof ElementNode ||
  node instanceof DecoratorNode);
declare export function $getNearestRootOrShadowRoot(
  node: LexicalNode,
): RootNode | ElementNode;
declare export function $isRootOrShadowRoot(
  node: ?LexicalNode,
): boolean %checks(node instanceof RootNode || node instanceof ElementNode);
declare export function $hasAncestor(
  child: LexicalNode,
  targetNode: LexicalNode,
): boolean;
declare export function $copyNode(
  node: ElementNode,
  offset: number,
): [ElementNode, ElementNode];

/**
 * Serialization/Deserialization
 * */

type InternalSerializedNode = {
  children?: Array<InternalSerializedNode>,
  type: string,
  version: number,
};

declare export function $parseSerializedNode(
  serializedNode: InternalSerializedNode,
): LexicalNode;

declare export function $applyNodeReplacement<N: LexicalNode>(
  node: LexicalNode,
): N;

export type SerializedLexicalNode = {
  type: string,
  version: number,
  ...
};

export type SerializedTextNode = {
  ...SerializedLexicalNode,
  detail: number,
  format: number,
  mode: TextModeType,
  style: string,
  text: string,
  ...
};

export type SerializedElementNode = {
  ...SerializedLexicalNode,
  children: Array<SerializedLexicalNode>,
  direction: 'ltr' | 'rtl' | null,
  format: ElementFormatType,
  indent: number,
  ...
};

export type SerializedParagraphNode = {
  ...SerializedElementNode,
  ...
};

export type SerializedLineBreakNode = {
  ...SerializedLexicalNode,
  ...
};

export type SerializedDecoratorNode = {
  ...SerializedLexicalNode,
  ...
};

export type SerializedRootNode = {
  ...SerializedElementNode,
  ...
};

export type SerializedGridCellNode = {
  ...SerializedElementNode,
  colSpan: number,
  ...
};

export interface SerializedEditorState {
  root: SerializedRootNode;
}

export type SerializedEditor = {
  editorState: SerializedEditorState,
};<|MERGE_RESOLUTION|>--- conflicted
+++ resolved
@@ -439,44 +439,7 @@
   setCachedNodes(nodes: null | Array<LexicalNode>): void;
 }
 
-<<<<<<< HEAD
-declare export function $isPointSelection(
-=======
-export type GridSelectionShape = {
-  fromX: number,
-  fromY: number,
-  toX: number,
-  toY: number,
-};
-declare export class GridSelection extends INTERNAL_PointSelection {
-  gridKey: NodeKey;
-  anchor: PointType;
-  focus: PointType;
-  dirty: boolean;
-  constructor(gridKey: NodeKey, anchor: PointType, focus: PointType): void;
-  is(selection: null | BaseSelection): boolean;
-  set(gridKey: NodeKey, anchorCellKey: NodeKey, focusCellKey: NodeKey): void;
-  clone(): GridSelection;
-  getCharacterOffsets(): [number, number];
-  extract(): Array<LexicalNode>;
-  insertRawText(): void;
-  insertText(): void;
-  isCollapsed(): false;
-  isBackward(): boolean;
-  getShape(): GridSelectionShape;
-  getNodes(): Array<LexicalNode>;
-  getTextContent(): string;
-  insertNodes(nodes: Array<LexicalNode>): void;
-  getCachedNodes(): null | Array<LexicalNode>;
-  setCachedNodes(nodes: null | Array<LexicalNode>): void;
-}
-
-declare export function DEPRECATED_$isGridSelection(
-  x: ?mixed,
-): boolean %checks(x instanceof GridSelection);
-
 declare export function $INTERNAL_isPointSelection(
->>>>>>> d45cab15
   x: ?mixed,
 ): boolean %checks(x instanceof INTERNAL_PointSelection);
 
@@ -504,7 +467,7 @@
   x: ?mixed,
 ): boolean %checks(x instanceof NodeSelection);
 
-declare export class RangeSelection implements BaseSelection {
+declare export class RangeSelection extends INTERNAL_PointSelection {
   anchor: PointType;
   focus: PointType;
   dirty: boolean;
