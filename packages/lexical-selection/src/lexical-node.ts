/**
 * Copyright (c) Meta Platforms, Inc. and affiliates.
 *
 * This source code is licensed under the MIT license found in the
 * LICENSE file in the root directory of this source tree.
 *
 */
import {
  $createTextNode,
  $getCharacterOffsets,
  $getNodeByKey,
  $getPreviousSelection,
  $isElementNode,
  $isRangeSelection,
  $isRootNode,
  $isTextNode,
  BaseSelection,
  ElementNode,
  LexicalEditor,
  LexicalNode,
  Point,
  RangeSelection,
  TextNode,
} from 'lexical';
import invariant from 'shared/invariant';

import {CSS_TO_STYLES} from './constants';
import {
  getCSSFromStyleObject,
  getStyleObjectFromCSS,
  getStyleObjectFromRawCSS,
} from './utils';

function $updateElementNodeProperties<T extends ElementNode>(
  target: T,
  source: ElementNode,
): T {
  target.__first = source.__first;
  target.__last = source.__last;
  target.__size = source.__size;
  target.__format = source.__format;
  target.__indent = source.__indent;
  target.__dir = source.__dir;
  return target;
}

function $updateTextNodeProperties<T extends TextNode>(
  target: T,
  source: TextNode,
): T {
  target.__format = source.__format;
  target.__style = source.__style;
  target.__mode = source.__mode;
  target.__detail = source.__detail;
  return target;
}

/**
 * Returns a copy of a node, but generates a new key for the copy.
 * @param node - The node to be cloned.
 * @returns The clone of the node.
 */
export function $cloneWithProperties<T extends LexicalNode>(node: T): T {
  const constructor = node.constructor;
  // @ts-expect-error
  const clone: T = constructor.clone(node);
  clone.__parent = node.__parent;
  clone.__next = node.__next;
  clone.__prev = node.__prev;

  if ($isElementNode(node) && $isElementNode(clone)) {
    return $updateElementNodeProperties(clone, node);
  }

  if ($isTextNode(node) && $isTextNode(clone)) {
    return $updateTextNodeProperties(clone, node);
  }

  return clone;
}

/**
 * Generally used to append text content to HTML and JSON. Grabs the text content and "slices"
 * it to be generated into the new TextNode.
 * @param selection - The selection containing the node whose TextNode is to be edited.
 * @param textNode - The TextNode to be edited.
 * @returns The updated TextNode.
 */
export function $sliceSelectedTextNodeContent(
  selection: BaseSelection,
  textNode: TextNode,
): LexicalNode {
  const [anchor, focus] = selection.getStartEndPoints();
  if (
    textNode.isSelected(selection) &&
    !textNode.isSegmented() &&
    !textNode.isToken() &&
    anchor != null &&
    focus != null
  ) {
    const isBackward = selection.isBackward();
    const anchorNode = anchor.getNode();
    const focusNode = focus.getNode();
    const isAnchor = textNode.is(anchorNode);
    const isFocus = textNode.is(focusNode);

    if (isAnchor || isFocus) {
      const [anchorOffset, focusOffset] = $getCharacterOffsets(selection);
      const isSame = anchorNode.is(focusNode);
      const isFirst = textNode.is(isBackward ? focusNode : anchorNode);
      const isLast = textNode.is(isBackward ? anchorNode : focusNode);
      let startOffset = 0;
      let endOffset = undefined;

      if (isSame) {
        startOffset = anchorOffset > focusOffset ? focusOffset : anchorOffset;
        endOffset = anchorOffset > focusOffset ? anchorOffset : focusOffset;
      } else if (isFirst) {
        const offset = isBackward ? focusOffset : anchorOffset;
        startOffset = offset;
        endOffset = undefined;
      } else if (isLast) {
        const offset = isBackward ? anchorOffset : focusOffset;
        startOffset = 0;
        endOffset = offset;
      }

      textNode.__text = textNode.__text.slice(startOffset, endOffset);
      return textNode;
    }
  }
  return textNode;
}

/**
 * Determines if the current selection is at the end of the node.
 * @param point - The point of the selection to test.
 * @returns true if the provided point offset is in the last possible position, false otherwise.
 */
export function $isAtNodeEnd(point: Point): boolean {
  if (point.type === 'text') {
    return point.offset === point.getNode().getTextContentSize();
  }
  const node = point.getNode();
  invariant(
    $isElementNode(node),
    'isAtNodeEnd: node must be a TextNode or ElementNode',
  );

  return point.offset === node.getChildrenSize();
}

/**
 * Trims text from a node in order to shorten it, eg. to enforce a text's max length. If it deletes text
 * that is an ancestor of the anchor then it will leave 2 indents, otherwise, if no text content exists, it deletes
 * the TextNode. It will move the focus to either the end of any left over text or beginning of a new TextNode.
 * @param editor - The lexical editor.
 * @param anchor - The anchor of the current selection, where the selection should be pointing.
 * @param delCount - The amount of characters to delete. Useful as a dynamic variable eg. textContentSize - maxLength;
 */
export function trimTextContentFromAnchor(
  editor: LexicalEditor,
  anchor: Point,
  delCount: number,
): void {
  // Work from the current selection anchor point
  let currentNode: LexicalNode | null = anchor.getNode();
  let remaining: number = delCount;

  if ($isElementNode(currentNode)) {
    const descendantNode = currentNode.getDescendantByIndex(anchor.offset);
    if (descendantNode !== null) {
      currentNode = descendantNode;
    }
  }

  while (remaining > 0 && currentNode !== null) {
    if ($isElementNode(currentNode)) {
      const lastDescendant: null | LexicalNode =
        currentNode.getLastDescendant<LexicalNode>();
      if (lastDescendant !== null) {
        currentNode = lastDescendant;
      }
    }
    let nextNode: LexicalNode | null = currentNode.getPreviousSibling();
    let additionalElementWhitespace = 0;
    if (nextNode === null) {
      let parent: LexicalNode | null = currentNode.getParentOrThrow();
      let parentSibling: LexicalNode | null = parent.getPreviousSibling();

      while (parentSibling === null) {
        parent = parent.getParent();
        if (parent === null) {
          nextNode = null;
          break;
        }
        parentSibling = parent.getPreviousSibling();
      }
      if (parent !== null) {
        additionalElementWhitespace = parent.isInline() ? 0 : 2;
        nextNode = parentSibling;
      }
    }
    let text = currentNode.getTextContent();
    // If the text is empty, we need to consider adding in two line breaks to match
    // the content if we were to get it from its parent.
    if (text === '' && $isElementNode(currentNode) && !currentNode.isInline()) {
      // TODO: should this be handled in core?
      text = '\n\n';
    }
    const currentNodeSize = text.length;

    if (!$isTextNode(currentNode) || remaining >= currentNodeSize) {
      const parent = currentNode.getParent();
      currentNode.remove();
      if (
        parent != null &&
        parent.getChildrenSize() === 0 &&
        !$isRootNode(parent)
      ) {
        parent.remove();
      }
      remaining -= currentNodeSize + additionalElementWhitespace;
      currentNode = nextNode;
    } else {
      const key = currentNode.getKey();
      // See if we can just revert it to what was in the last editor state
      const prevTextContent: string | null = editor
        .getEditorState()
        .read(() => {
          const prevNode = $getNodeByKey(key);
          if ($isTextNode(prevNode) && prevNode.isSimpleText()) {
            return prevNode.getTextContent();
          }
          return null;
        });
      const offset = currentNodeSize - remaining;
      const slicedText = text.slice(0, offset);
      if (prevTextContent !== null && prevTextContent !== text) {
        const prevSelection = $getPreviousSelection();
        let target = currentNode;
        if (!currentNode.isSimpleText()) {
          const textNode = $createTextNode(prevTextContent);
          currentNode.replace(textNode);
          target = textNode;
        } else {
          currentNode.setTextContent(prevTextContent);
        }
        if ($isRangeSelection(prevSelection) && prevSelection.isCollapsed()) {
          const prevOffset = prevSelection.anchor.offset;
          target.select(prevOffset, prevOffset);
        }
      } else if (currentNode.isSimpleText()) {
        // Split text
        const isSelected = anchor.key === key;
        let anchorOffset = anchor.offset;
        // Move offset to end if it's less than the remaining number, otherwise
        // we'll have a negative splitStart.
        if (anchorOffset < remaining) {
          anchorOffset = currentNodeSize;
        }
        const splitStart = isSelected ? anchorOffset - remaining : 0;
        const splitEnd = isSelected ? anchorOffset : offset;
        if (isSelected && splitStart === 0) {
          const [excessNode] = currentNode.splitText(splitStart, splitEnd);
          excessNode.remove();
        } else {
          const [, excessNode] = currentNode.splitText(splitStart, splitEnd);
          excessNode.remove();
        }
      } else {
        const textNode = $createTextNode(slicedText);
        currentNode.replace(textNode);
      }
      remaining = 0;
    }
  }
}

/**
 * Gets the TextNode's style object and adds the styles to the CSS.
 * @param node - The TextNode to add styles to.
 */
export function $addNodeStyle(node: TextNode): void {
  const CSSText = node.getStyle();
  const styles = getStyleObjectFromRawCSS(CSSText);
  CSS_TO_STYLES.set(CSSText, styles);
}

function $patchStyle(
  target: TextNode | RangeSelection,
  patch: Record<
    string,
    string | null | ((currentStyleValue: string | null) => string)
  >,
): void {
  const prevStyles = getStyleObjectFromCSS(
    'getStyle' in target ? target.getStyle() : target.style,
  );
  const newStyles = Object.entries(patch).reduce<Record<string, string>>(
    (styles, [key, value]) => {
      if (value instanceof Function) {
        styles[key] = value(prevStyles[key]);
      } else if (value === null) {
        delete styles[key];
      } else {
        styles[key] = value;
      }
      return styles;
    },
    {...prevStyles} || {},
  );
  const newCSSText = getCSSFromStyleObject(newStyles);
  target.setStyle(newCSSText);
  CSS_TO_STYLES.set(newCSSText, newStyles);
}

/**
 * Applies the provided styles to the TextNodes in the provided Selection.
 * Will update partially selected TextNodes by splitting the TextNode and applying
 * the styles to the appropriate one.
 * @param selection - The selected node(s) to update.
 * @param patch - The patch to apply, which can include multiple styles. { CSSProperty: value }. Can also accept a function that returns the new property value.
 */
export function $patchStyleText(
<<<<<<< HEAD
  selection: BaseSelection,
  patch: Record<string, string | null>,
=======
  selection: INTERNAL_PointSelection,
  patch: Record<
    string,
    string | null | ((currentStyleValue: string | null) => string)
  >,
>>>>>>> a89223e5
): void {
  const selectedNodes = selection.getNodes();
  const selectedNodesLength = selectedNodes.length;
  const [anchor, focus] = selection.getStartEndPoints();
  if (anchor === null || focus === null) {
    return;
  }

  const lastIndex = selectedNodesLength - 1;
  let firstNode = selectedNodes[0];
  let lastNode = selectedNodes[lastIndex];

  if (selection.isCollapsed() && $isRangeSelection(selection)) {
    $patchStyle(selection, patch);
    return;
  }

  const firstNodeText = firstNode.getTextContent();
  const firstNodeTextLength = firstNodeText.length;
  const focusOffset = focus.offset;
  let anchorOffset = anchor.offset;
  const isBefore = anchor.isBefore(focus);
  let startOffset = isBefore ? anchorOffset : focusOffset;
  let endOffset = isBefore ? focusOffset : anchorOffset;
  const startType = isBefore ? anchor.type : focus.type;
  const endType = isBefore ? focus.type : anchor.type;
  const endKey = isBefore ? focus.key : anchor.key;

  // This is the case where the user only selected the very end of the
  // first node so we don't want to include it in the formatting change.
  if ($isTextNode(firstNode) && startOffset === firstNodeTextLength) {
    const nextSibling = firstNode.getNextSibling();

    if ($isTextNode(nextSibling)) {
      // we basically make the second node the firstNode, changing offsets accordingly
      anchorOffset = 0;
      startOffset = 0;
      firstNode = nextSibling;
    }
  }

  // This is the case where we only selected a single node
  if (selectedNodes.length === 1) {
    if ($isTextNode(firstNode) && firstNode.canHaveFormat()) {
      startOffset =
        startType === 'element'
          ? 0
          : anchorOffset > focusOffset
          ? focusOffset
          : anchorOffset;
      endOffset =
        endType === 'element'
          ? firstNodeTextLength
          : anchorOffset > focusOffset
          ? anchorOffset
          : focusOffset;

      // No actual text is selected, so do nothing.
      if (startOffset === endOffset) {
        return;
      }

      // The entire node is selected, so just format it
      if (startOffset === 0 && endOffset === firstNodeTextLength) {
        $patchStyle(firstNode, patch);
        firstNode.select(startOffset, endOffset);
      } else {
        // The node is partially selected, so split it into two nodes
        // and style the selected one.
        const splitNodes = firstNode.splitText(startOffset, endOffset);
        const replacement = startOffset === 0 ? splitNodes[0] : splitNodes[1];
        $patchStyle(replacement, patch);
        replacement.select(0, endOffset - startOffset);
      }
    } // multiple nodes selected.
  } else {
    if (
      $isTextNode(firstNode) &&
      startOffset < firstNode.getTextContentSize() &&
      firstNode.canHaveFormat()
    ) {
      if (startOffset !== 0) {
        // the entire first node isn't selected, so split it
        firstNode = firstNode.splitText(startOffset)[1];
        startOffset = 0;
        anchor.set(firstNode.getKey(), startOffset, 'text');
      }

      $patchStyle(firstNode as TextNode, patch);
    }

    if ($isTextNode(lastNode) && lastNode.canHaveFormat()) {
      const lastNodeText = lastNode.getTextContent();
      const lastNodeTextLength = lastNodeText.length;

      // The last node might not actually be the end node
      //
      // If not, assume the last node is fully-selected unless the end offset is
      // zero.
      if (lastNode.__key !== endKey && endOffset !== 0) {
        endOffset = lastNodeTextLength;
      }

      // if the entire last node isn't selected, split it
      if (endOffset !== lastNodeTextLength) {
        [lastNode] = lastNode.splitText(endOffset);
      }

      if (endOffset !== 0 || endType === 'element') {
        $patchStyle(lastNode as TextNode, patch);
      }
    }

    // style all the text nodes in between
    for (let i = 1; i < lastIndex; i++) {
      const selectedNode = selectedNodes[i];
      const selectedNodeKey = selectedNode.getKey();

      if (
        $isTextNode(selectedNode) &&
        selectedNode.canHaveFormat() &&
        selectedNodeKey !== firstNode.getKey() &&
        selectedNodeKey !== lastNode.getKey() &&
        !selectedNode.isToken()
      ) {
        $patchStyle(selectedNode, patch);
      }
    }
  }
}<|MERGE_RESOLUTION|>--- conflicted
+++ resolved
@@ -323,16 +323,11 @@
  * @param patch - The patch to apply, which can include multiple styles. { CSSProperty: value }. Can also accept a function that returns the new property value.
  */
 export function $patchStyleText(
-<<<<<<< HEAD
   selection: BaseSelection,
-  patch: Record<string, string | null>,
-=======
-  selection: INTERNAL_PointSelection,
   patch: Record<
     string,
     string | null | ((currentStyleValue: string | null) => string)
   >,
->>>>>>> a89223e5
 ): void {
   const selectedNodes = selection.getNodes();
   const selectedNodesLength = selectedNodes.length;
