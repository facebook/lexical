--- conflicted
+++ resolved
@@ -87,12 +87,9 @@
       isRichText,
       showTreeView,
       showTableOfContents,
-<<<<<<< HEAD
       shouldUseLexicalContextMenu,
-=======
       tableCellMerge,
       tableCellBackgroundColor,
->>>>>>> d10c4e6e
     },
   } = useSettings();
   const isEditable = useLexicalEditable();
