--- conflicted
+++ resolved
@@ -22,11 +22,8 @@
   isMaxLength: false,
   isRichText: true,
   measureTypingPerf: false,
-<<<<<<< HEAD
   shouldAllowHighlightingWithBrackets: false,
-=======
   selectionAlwaysOnDisplay: false,
->>>>>>> a016d110
   shouldPreserveNewLinesInMarkdown: false,
   shouldUseLexicalContextMenu: false,
   showNestedEditorTreeView: false,
