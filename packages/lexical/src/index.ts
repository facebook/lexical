/** @module lexical */
/**
 * Copyright (c) Meta Platforms, Inc. and affiliates.
 *
 * This source code is licensed under the MIT license found in the
 * LICENSE file in the root directory of this source tree.
 *
 */

export type {
  CommandListenerPriority,
  CommandPayloadType,
  EditableListener,
  EditorConfig,
  EditorThemeClasses,
  IntentionallyMarkedAsDirtyElement,
  Klass,
  LexicalCommand,
  LexicalEditor,
  MutationListener,
  NodeMutation,
  SerializedEditor,
  Spread,
} from './LexicalEditor';
export type {EditorState, SerializedEditorState} from './LexicalEditorState';
export type {
  DOMChildConversion,
  DOMConversion,
  DOMConversionFn,
  DOMConversionMap,
  DOMConversionOutput,
  DOMExportOutput,
  LexicalNode,
  NodeKey,
  NodeMap,
  SerializedLexicalNode,
} from './LexicalNode';
export type {
  BaseSelection,
  ElementPointType as ElementPoint,
  GridSelection,
  GridSelectionShape,
  NodeSelection,
  Point,
  RangeSelection,
  TextPointType as TextPoint,
} from './LexicalSelection';
export type {
  ElementFormatType,
  SerializedElementNode,
} from './nodes/LexicalElementNode';
export type {SerializedGridCellNode} from './nodes/LexicalGridCellNode';
export type {SerializedRootNode} from './nodes/LexicalRootNode';
export type {
  SerializedTextNode,
  TextFormatType,
  TextModeType,
} from './nodes/LexicalTextNode';

// TODO Move this somewhere else and/or recheck if we still need this
export {
  BLUR_COMMAND,
  CAN_REDO_COMMAND,
  CAN_UNDO_COMMAND,
  CLEAR_EDITOR_COMMAND,
  CLEAR_HISTORY_COMMAND,
  CLICK_COMMAND,
  CONTROLLED_TEXT_INSERTION_COMMAND,
  COPY_COMMAND,
  createCommand,
  CUT_COMMAND,
  DELETE_CHARACTER_COMMAND,
  DELETE_LINE_COMMAND,
  DELETE_WORD_COMMAND,
  DRAGEND_COMMAND,
  DRAGOVER_COMMAND,
  DRAGSTART_COMMAND,
  DROP_COMMAND,
  FOCUS_COMMAND,
  FORMAT_ELEMENT_COMMAND,
  FORMAT_TEXT_COMMAND,
  INDENT_CONTENT_COMMAND,
  INSERT_LINE_BREAK_COMMAND,
  INSERT_PARAGRAPH_COMMAND,
  KEY_ARROW_DOWN_COMMAND,
  KEY_ARROW_LEFT_COMMAND,
  KEY_ARROW_RIGHT_COMMAND,
  KEY_ARROW_UP_COMMAND,
  KEY_BACKSPACE_COMMAND,
  KEY_DELETE_COMMAND,
  KEY_ENTER_COMMAND,
  KEY_ESCAPE_COMMAND,
  KEY_MODIFIER_COMMAND,
  KEY_SPACE_COMMAND,
  KEY_TAB_COMMAND,
  MOVE_TO_END,
  MOVE_TO_START,
  OUTDENT_CONTENT_COMMAND,
  PASTE_COMMAND,
  REDO_COMMAND,
  REMOVE_TEXT_COMMAND,
  SELECTION_CHANGE_COMMAND,
  UNDO_COMMAND,
} from './LexicalCommands';
export {
  COMMAND_PRIORITY_CRITICAL,
  COMMAND_PRIORITY_EDITOR,
  COMMAND_PRIORITY_HIGH,
  COMMAND_PRIORITY_LOW,
  COMMAND_PRIORITY_NORMAL,
  createEditor,
} from './LexicalEditor';
export type {EventHandler} from './LexicalEvents';
export {
  $createNodeSelection,
  $createRangeSelection,
  $getPreviousSelection,
  $getSelection,
<<<<<<< HEAD
  $insertNodes,
  $isGridSelection,
=======
>>>>>>> 6343d71d
  $isNodeSelection,
  $isRangeSelection,
  DEPRECATED_$createGridSelection,
  DEPRECATED_$isGridSelection,
} from './LexicalSelection';
export {$parseSerializedNode} from './LexicalUpdates';
export {
  $addUpdateTag,
  $getDecoratorNode,
  $getNearestNodeFromDOMNode,
  $getNodeByKey,
  $getRoot,
  $hasAncestor,
  $isLeafNode,
  $isTopLevel,
  $nodesOfType,
  $setCompositionKey,
  $setSelection,
  $wrapNodeInElement,
} from './LexicalUtils';
export {VERSION} from './LexicalVersion';
export {$isDecoratorNode, DecoratorNode} from './nodes/LexicalDecoratorNode';
export {$isElementNode, ElementNode} from './nodes/LexicalElementNode';
export {
  DEPRECATED_$isGridCellNode,
  DEPRECATED_GridCellNode,
} from './nodes/LexicalGridCellNode';
export {
  DEPRECATED_$isGridNode,
  DEPRECATED_GridNode,
} from './nodes/LexicalGridNode';
export {
  DEPRECATED_$isGridRowNode,
  DEPRECATED_GridRowNode,
} from './nodes/LexicalGridRowNode';
export type {SerializedLineBreakNode} from './nodes/LexicalLineBreakNode';
export {
  $createLineBreakNode,
  $isLineBreakNode,
  LineBreakNode,
} from './nodes/LexicalLineBreakNode';
export type {SerializedParagraphNode} from './nodes/LexicalParagraphNode';
export {
  $createParagraphNode,
  $isParagraphNode,
  ParagraphNode,
} from './nodes/LexicalParagraphNode';
export {$isRootNode, RootNode} from './nodes/LexicalRootNode';
export {$createTextNode, $isTextNode, TextNode} from './nodes/LexicalTextNode';<|MERGE_RESOLUTION|>--- conflicted
+++ resolved
@@ -116,11 +116,8 @@
   $createRangeSelection,
   $getPreviousSelection,
   $getSelection,
-<<<<<<< HEAD
   $insertNodes,
   $isGridSelection,
-=======
->>>>>>> 6343d71d
   $isNodeSelection,
   $isRangeSelection,
   DEPRECATED_$createGridSelection,
