--- conflicted
+++ resolved
@@ -27,11 +27,8 @@
   SerializedElementNode,
   Spread,
 } from 'lexical';
-<<<<<<< HEAD
+import invariant from 'shared/invariant';
 import splitClasses from 'shared/splitClasses';
-=======
-import invariant from 'shared/invariant';
->>>>>>> 21d5447f
 
 import {$createListItemNode, $isListItemNode, ListItemNode} from '.';
 import {updateChildrenListItemValue} from './formatList';
