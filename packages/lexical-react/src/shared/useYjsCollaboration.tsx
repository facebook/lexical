--- conflicted
+++ resolved
@@ -74,22 +74,10 @@
   awarenessData?: object,
   syncCursorPositionsFn: SyncCursorPositionsFn = syncCursorPositions,
 ): JSX.Element {
-<<<<<<< HEAD
   const onBootstrap = useCallback(() => {
     const {root} = binding;
     if (shouldBootstrap && root.isEmpty() && root._xmlText._length === 0) {
       initializeEditor(editor, initialEditorState);
-=======
-  const isReloadingDoc = useRef(false);
-
-  const connect = useCallback(() => provider.connect(), [provider]);
-
-  const disconnect = useCallback(() => {
-    try {
-      provider.disconnect();
-    } catch (_e) {
-      // Do nothing
->>>>>>> 0feb9e9b
     }
   }, [binding, editor, initialEditorState, shouldBootstrap]);
 
@@ -262,7 +250,7 @@
   const disconnect = useCallback(() => {
     try {
       provider.disconnect();
-    } catch (e) {
+    } catch (_e) {
       // Do nothing
     }
   }, [provider]);
