--- conflicted
+++ resolved
@@ -16,27 +16,23 @@
     "postinstall": "wxt prepare"
   },
   "dependencies": {
-<<<<<<< HEAD
-    "@eduardoac-skimlinks/webext-redux": "3.0.1-release-candidate",
-=======
     "@webext-pegasus/rpc": "^0.0.4",
     "@webext-pegasus/store-zustand": "^0.0.4",
     "@webext-pegasus/transport": "^0.0.4",
->>>>>>> 78bac6c5
     "react": "^18.2.0",
     "react-dom": "^18.2.0",
-    "webext-bridge": "~6.0.1",
     "zustand": "^4.5.1"
   },
   "devDependencies": {
-    "@lexical/devtools-core": "0.14.5",
-    "@rollup/plugin-babel": "^6.0.4",
     "@types/react": "^18.2.46",
     "@types/react-dom": "^18.2.18",
     "@vitejs/plugin-react": "^4.2.1",
+    "typescript": "^5.3.3",
     "lexical": "0.14.5",
-    "typescript": "^5.3.3",
+    "@lexical/devtools-core": "0.14.5",
+    "wxt": "^0.17.0",
     "vite": "^5.2.2",
-    "wxt": "^0.17.0"
-  }
+    "@rollup/plugin-babel": "^6.0.4"
+  },
+  "sideEffects": false
 }