/**
 * Copyright (c) Meta Platforms, Inc. and affiliates.
 *
 * This source code is licensed under the MIT license found in the
 * LICENSE file in the root directory of this source tree.
 *
 */

import {selectAll} from '../keyboardShortcuts/index.mjs';
import {
  assertHTML,
  click,
  E2E_PORT,
  evaluate,
  focus,
  focusEditor,
  html,
  initialize,
  insertSampleImage,
  IS_PLAIN_TEXT,
  selectFromAlignDropdown,
  selectFromInsertDropdown,
  test,
} from '../utils/index.mjs';

const IMAGE_URL =
  E2E_PORT === 3000
    ? '/src/images/yellow-flower.jpg'
    : '/assets/yellow-flower.bf6d0400.jpg';

test.describe('Toolbar', () => {
  test.skip(IS_PLAIN_TEXT);
  test.beforeEach(({isCollab, page}) =>
    initialize({isCollab, page, showNestedEditorTreeView: false}),
  );

  test('Insert image caption + table', async ({page}) => {
    await focusEditor(page);

    // Add caption
    await insertSampleImage(page);
    await click(page, '.editor-image img');
    await click(page, '.image-caption-button');
    await focus(page, '.ImageNode__contentEditable');
    await page.keyboard.type('Yellow flower in tilt shift lens');
    await assertHTML(
      page,
      html`
        <p>
          <span contenteditable="false" data-lexical-decorator="true">
            <img alt="Yellow flower in tilt shift lens" src="${IMAGE_URL}" />
            <div>
              <div
                contenteditable="true"
                role="textbox"
                spellcheck="true"
                data-lexical-editor="true">
                <p dir="ltr">
                  <span data-lexical-text="true">
                    Yellow flower in tilt shift lens
                  </span>
                </p>
              </div>
            </div>
          </span>
          <br />
        </p>
      `,
      {
        ignoreClasses: true,
        ignoreInlineStyles: true,
      },
    );

    // Delete image
    // TODO Revisit the a11y side of NestedEditors
    await evaluate(page, () => {
      const p = document.querySelector('[contenteditable="true"] p');
      document.getSelection().setBaseAndExtent(p, 0, p, 0);
    });
    await selectAll(page);
    await page.keyboard.press('Delete');
    await assertHTML(
      page,
      html`
        <p><br /></p>
      `,
      {
        ignoreClasses: true,
        ignoreInlineStyles: true,
      },
    );

    // Add table
    await selectFromInsertDropdown(page, '.table');
    await click(page, '[data-test-id="table-model-confirm-insert"] button');

    await assertHTML(
      page,
      html`
        <p>
          <br />
        </p>
        <table>
          <tr>
            <th>
              <p><br /></p>
            </th>
            <th>
              <p><br /></p>
            </th>
            <th>
              <p><br /></p>
            </th>
            <th>
              <p><br /></p>
            </th>
            <th>
              <p><br /></p>
            </th>
          </tr>
          <tr>
            <th>
              <p><br /></p>
            </th>
            <td>
              <p><br /></p>
            </td>
            <td>
              <p><br /></p>
            </td>
            <td>
              <p><br /></p>
            </td>
            <td>
              <p><br /></p>
            </td>
          </tr>
          <tr>
            <th>
              <p><br /></p>
            </th>
            <td>
              <p><br /></p>
            </td>
            <td>
              <p><br /></p>
            </td>
            <td>
              <p><br /></p>
            </td>
            <td>
              <p><br /></p>
            </td>
          </tr>
          <tr>
            <th>
              <p><br /></p>
            </th>
            <td>
              <p><br /></p>
            </td>
            <td>
              <p><br /></p>
            </td>
            <td>
              <p><br /></p>
            </td>
            <td>
              <p><br /></p>
            </td>
          </tr>
          <tr>
            <th>
              <p><br /></p>
            </th>
            <td>
              <p><br /></p>
            </td>
            <td>
              <p><br /></p>
            </td>
            <td>
              <p><br /></p>
            </td>
            <td>
              <p><br /></p>
            </td>
          </tr>
        </table>
        <p><br /></p>
      `,
      {
        ignoreClasses: true,
        ignoreInlineStyles: true,
      },
    );
  });

<<<<<<< HEAD
  test('Center align image', async ({page}) => {
=======
  test('Center align image', async ({page, isPlainText, isCollab}) => {
    test.skip(isPlainText);
    test.fixme(
      isCollab,
      'The focused image state is not shared across frames, so the right hand assertion fails expecting the resizers',
    );
>>>>>>> c963cfa8
    await focusEditor(page);

    await insertSampleImage(page);
    await click(page, '.editor-image img');
    await assertHTML(
      page,
      html`
        <p class="PlaygroundEditorTheme__paragraph">
          <span
            class="editor-image"
            contenteditable="false"
            data-lexical-decorator="true">
            <img
              alt="Yellow flower in tilt shift lens"
              class="focused"
              src="${IMAGE_URL}"
              style="height: inherit; max-width: 500px; width: inherit" />
            <button class="image-caption-button">Add Caption</button>
            <div class="image-resizer-ne"></div>
            <div class="image-resizer-se"></div>
            <div class="image-resizer-sw"></div>
            <div class="image-resizer-nw"></div>
          </span>
          <br />
        </p>
      `,
    );

    await focus(page, '.editor-image');
    await page.pause();
    await selectFromAlignDropdown(page, '.center-align');
    await assertHTML(
      page,
      html`
        <p class="PlaygroundEditorTheme__paragraph" style="text-align: center">
          <span
            class="editor-image"
            contenteditable="false"
            data-lexical-decorator="true">
            <img
              alt="Yellow flower in tilt shift lens"
              class="focused"
              src="${IMAGE_URL}"
              style="height: inherit; max-width: 500px; width: inherit" />
            <button class="image-caption-button">Add Caption</button>
            <div class="image-resizer-ne"></div>
            <div class="image-resizer-se"></div>
            <div class="image-resizer-sw"></div>
            <div class="image-resizer-nw"></div>
          </span>
          <br />
        </p>
      `,
    );
  });
});<|MERGE_RESOLUTION|>--- conflicted
+++ resolved
@@ -197,16 +197,11 @@
     );
   });
 
-<<<<<<< HEAD
-  test('Center align image', async ({page}) => {
-=======
-  test('Center align image', async ({page, isPlainText, isCollab}) => {
-    test.skip(isPlainText);
+  test('Center align image', async ({page, isCollab}) => {
     test.fixme(
       isCollab,
       'The focused image state is not shared across frames, so the right hand assertion fails expecting the resizers',
     );
->>>>>>> c963cfa8
     await focusEditor(page);
 
     await insertSampleImage(page);
