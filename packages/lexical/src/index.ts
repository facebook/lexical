--- conflicted
+++ resolved
@@ -44,17 +44,9 @@
   ElementPointType as ElementPoint,
   GridMapType,
   GridMapValueType,
-<<<<<<< HEAD
   NodeSelection,
   Point,
   PointType,
-=======
-  GridSelection,
-  GridSelectionShape,
-  INTERNAL_PointSelection,
-  NodeSelection,
-  Point,
->>>>>>> d45cab15
   RangeSelection,
   TextPointType as TextPoint,
 } from './LexicalSelection';
@@ -143,7 +135,7 @@
   DEPRECATED_$computeGridMap,
   DEPRECATED_$getGridCellNodeRect,
   DEPRECATED_$getNodeTriplet,
-  PointSelection,
+  INTERNAL_PointSelection,
 } from './LexicalSelection';
 export {$parseSerializedNode, isCurrentlyReadOnlyMode} from './LexicalUpdates';
 export {
