--- conflicted
+++ resolved
@@ -11,15 +11,6 @@
     "crdt"
   ],
   "license": "MIT",
-<<<<<<< HEAD
-  "version": "0.7.6",
-  "main": "LexicalYjs.js",
-  "dependencies": {
-    "@lexical/offset": "0.7.6"
-  },
-  "peerDependencies": {
-    "lexical": "0.7.6",
-=======
   "version": "0.7.7",
   "main": "LexicalYjs.js",
   "dependencies": {
@@ -27,7 +18,6 @@
   },
   "peerDependencies": {
     "lexical": "0.7.7",
->>>>>>> e0acb6d7
     "yjs": ">=13.5.22"
   },
   "repository": {
