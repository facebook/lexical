/**
 * Copyright (c) Meta Platforms, Inc. and affiliates.
 *
 * This source code is licensed under the MIT license found in the
 * LICENSE file in the root directory of this source tree.
 *
 */

import type {
  CommandPayloadType,
  EditorConfig,
  EditorThemeClasses,
  Klass,
  LexicalCommand,
  MutatedNodes,
  MutationListeners,
  NodeMutation,
  RegisteredNode,
  RegisteredNodes,
} from './LexicalEditor';
import type {EditorState} from './LexicalEditorState';
import type {LexicalNode, NodeKey, NodeMap} from './LexicalNode';
import type {
  BaseSelection,
  PointType,
  RangeSelection,
} from './LexicalSelection';
import type {RootNode} from './nodes/LexicalRootNode';
import type {TextFormatType, TextNode} from './nodes/LexicalTextNode';

import {CAN_USE_DOM} from 'shared/canUseDOM';
import {IS_APPLE, IS_APPLE_WEBKIT, IS_IOS, IS_SAFARI} from 'shared/environment';
import invariant from 'shared/invariant';

import {
  $createTextNode,
  $getPreviousSelection,
  $getSelection,
  $INTERNAL_isPointSelection,
  $isDecoratorNode,
  $isElementNode,
  $isLineBreakNode,
  $isRangeSelection,
  $isRootNode,
  $isTextNode,
  DecoratorNode,
  ElementNode,
  LineBreakNode,
} from '.';
import {
  COMPOSITION_SUFFIX,
  DOM_TEXT_TYPE,
  HAS_DIRTY_NODES,
  LTR_REGEX,
  RTL_REGEX,
  TEXT_TYPE_TO_FORMAT,
} from './LexicalConstants';
import {LexicalEditor} from './LexicalEditor';
import {flushRootMutations} from './LexicalMutations';
import {$normalizeSelection} from './LexicalNormalization';
import {
  errorOnInfiniteTransforms,
  errorOnReadOnly,
  getActiveEditor,
  getActiveEditorState,
  isCurrentlyReadOnlyMode,
  triggerCommandListeners,
  updateEditor,
} from './LexicalUpdates';

export const emptyFunction = () => {
  return;
};

let keyCounter = 1;

export function resetRandomKey(): void {
  keyCounter = 1;
}

export function generateRandomKey(): string {
  return '' + keyCounter++;
}

export function getRegisteredNodeOrThrow(
  editor: LexicalEditor,
  nodeType: string,
): RegisteredNode {
  const registeredNode = editor._nodes.get(nodeType);
  if (registeredNode === undefined) {
    invariant(false, 'registeredNode: Type %s not found', nodeType);
  }
  return registeredNode;
}

export const isArray = Array.isArray;

export const scheduleMicroTask: (fn: () => void) => void =
  typeof queueMicrotask === 'function'
    ? queueMicrotask
    : (fn) => {
        // No window prefix intended (#1400)
        Promise.resolve().then(fn);
      };

export function $isSelectionCapturedInDecorator(node: Node): boolean {
  return $isDecoratorNode($getNearestNodeFromDOMNode(node));
}

export function isSelectionCapturedInDecoratorInput(anchorDOM: Node): boolean {
  const activeElement = document.activeElement as HTMLElement;

  if (activeElement === null) {
    return false;
  }
  const nodeName = activeElement.nodeName;

  return (
    $isDecoratorNode($getNearestNodeFromDOMNode(anchorDOM)) &&
    (nodeName === 'INPUT' ||
      nodeName === 'TEXTAREA' ||
      (activeElement.contentEditable === 'true' &&
        // @ts-ignore iternal field
        activeElement.__lexicalEditor == null))
  );
}

export function isSelectionWithinEditor(
  editor: LexicalEditor,
  anchorDOM: null | Node,
  focusDOM: null | Node,
): boolean {
  const rootElement = editor.getRootElement();
  try {
    return (
      rootElement !== null &&
      rootElement.contains(anchorDOM) &&
      rootElement.contains(focusDOM) &&
      // Ignore if selection is within nested editor
      anchorDOM !== null &&
      !isSelectionCapturedInDecoratorInput(anchorDOM as Node) &&
      getNearestEditorFromDOMNode(anchorDOM) === editor
    );
  } catch (error) {
    return false;
  }
}

export function getNearestEditorFromDOMNode(
  node: Node | null,
): LexicalEditor | null {
  let currentNode = node;
  while (currentNode != null) {
    // @ts-expect-error: internal field
    const editor: LexicalEditor = currentNode.__lexicalEditor;
    if (editor != null) {
      return editor;
    }
    currentNode = getParentElement(currentNode);
  }
  return null;
}

export function getTextDirection(text: string): 'ltr' | 'rtl' | null {
  if (RTL_REGEX.test(text)) {
    return 'rtl';
  }
  if (LTR_REGEX.test(text)) {
    return 'ltr';
  }
  return null;
}

export function $isTokenOrSegmented(node: TextNode): boolean {
  return node.isToken() || node.isSegmented();
}

function isDOMNodeLexicalTextNode(node: Node): node is Text {
  return node.nodeType === DOM_TEXT_TYPE;
}

export function getDOMTextNode(element: Node | null): Text | null {
  let node = element;
  while (node != null) {
    if (isDOMNodeLexicalTextNode(node)) {
      return node;
    }
    node = node.firstChild;
  }
  return null;
}

export function toggleTextFormatType(
  format: number,
  type: TextFormatType,
  alignWithFormat: null | number,
): number {
  const activeFormat = TEXT_TYPE_TO_FORMAT[type];
  const isStateFlagPresent = format & activeFormat;

  if (
    isStateFlagPresent &&
    (alignWithFormat === null || (alignWithFormat & activeFormat) === 0)
  ) {
    // Remove the state flag.
    return format ^ activeFormat;
  }
  if (alignWithFormat === null || alignWithFormat & activeFormat) {
    // Add the state flag.
    return format | activeFormat;
  }
  return format;
}

export function $isLeafNode(
  node: LexicalNode | null | undefined,
): node is TextNode | LineBreakNode | DecoratorNode<unknown> {
  return $isTextNode(node) || $isLineBreakNode(node) || $isDecoratorNode(node);
}

export function $setNodeKey(
  node: LexicalNode,
  existingKey: NodeKey | null | undefined,
): void {
  if (existingKey != null) {
    node.__key = existingKey;
    return;
  }
  errorOnReadOnly();
  errorOnInfiniteTransforms();
  const editor = getActiveEditor();
  const editorState = getActiveEditorState();
  const key = generateRandomKey();
  editorState._nodeMap.set(key, node);
  // TODO Split this function into leaf/element
  if ($isElementNode(node)) {
    editor._dirtyElements.set(key, true);
  } else {
    editor._dirtyLeaves.add(key);
  }
  editor._cloneNotNeeded.add(key);
  editor._dirtyType = HAS_DIRTY_NODES;
  node.__key = key;
}

type IntentionallyMarkedAsDirtyElement = boolean;

function internalMarkParentElementsAsDirty(
  parentKey: NodeKey,
  nodeMap: NodeMap,
  dirtyElements: Map<NodeKey, IntentionallyMarkedAsDirtyElement>,
): void {
  let nextParentKey: string | null = parentKey;
  while (nextParentKey !== null) {
    if (dirtyElements.has(nextParentKey)) {
      return;
    }
    const node = nodeMap.get(nextParentKey);
    if (node === undefined) {
      break;
    }
    dirtyElements.set(nextParentKey, false);
    nextParentKey = node.__parent;
  }
}

export function removeFromParent(node: LexicalNode): void {
  const oldParent = node.getParent();
  if (oldParent !== null) {
    const writableNode = node.getWritable();
    const writableParent = oldParent.getWritable();
    const prevSibling = node.getPreviousSibling();
    const nextSibling = node.getNextSibling();
    // TODO: this function duplicates a bunch of operations, can be simplified.
    if (prevSibling === null) {
      if (nextSibling !== null) {
        const writableNextSibling = nextSibling.getWritable();
        writableParent.__first = nextSibling.__key;
        writableNextSibling.__prev = null;
      } else {
        writableParent.__first = null;
      }
    } else {
      const writablePrevSibling = prevSibling.getWritable();
      if (nextSibling !== null) {
        const writableNextSibling = nextSibling.getWritable();
        writableNextSibling.__prev = writablePrevSibling.__key;
        writablePrevSibling.__next = writableNextSibling.__key;
      } else {
        writablePrevSibling.__next = null;
      }
      writableNode.__prev = null;
    }
    if (nextSibling === null) {
      if (prevSibling !== null) {
        const writablePrevSibling = prevSibling.getWritable();
        writableParent.__last = prevSibling.__key;
        writablePrevSibling.__next = null;
      } else {
        writableParent.__last = null;
      }
    } else {
      const writableNextSibling = nextSibling.getWritable();
      if (prevSibling !== null) {
        const writablePrevSibling = prevSibling.getWritable();
        writablePrevSibling.__next = writableNextSibling.__key;
        writableNextSibling.__prev = writablePrevSibling.__key;
      } else {
        writableNextSibling.__prev = null;
      }
      writableNode.__next = null;
    }
    writableParent.__size--;
    writableNode.__parent = null;
  }
}

// Never use this function directly! It will break
// the cloning heuristic. Instead use node.getWritable().
export function internalMarkNodeAsDirty(node: LexicalNode): void {
  errorOnInfiniteTransforms();
  const latest = node.getLatest();
  const parent = latest.__parent;
  const editorState = getActiveEditorState();
  const editor = getActiveEditor();
  const nodeMap = editorState._nodeMap;
  const dirtyElements = editor._dirtyElements;
  if (parent !== null) {
    internalMarkParentElementsAsDirty(parent, nodeMap, dirtyElements);
  }
  const key = latest.__key;
  editor._dirtyType = HAS_DIRTY_NODES;
  if ($isElementNode(node)) {
    dirtyElements.set(key, true);
  } else {
    // TODO split internally MarkNodeAsDirty into two dedicated Element/leave functions
    editor._dirtyLeaves.add(key);
  }
}

export function internalMarkSiblingsAsDirty(node: LexicalNode) {
  const previousNode = node.getPreviousSibling();
  const nextNode = node.getNextSibling();
  if (previousNode !== null) {
    internalMarkNodeAsDirty(previousNode);
  }
  if (nextNode !== null) {
    internalMarkNodeAsDirty(nextNode);
  }
}

export function $setCompositionKey(compositionKey: null | NodeKey): void {
  errorOnReadOnly();
  const editor = getActiveEditor();
  const previousCompositionKey = editor._compositionKey;
  if (compositionKey !== previousCompositionKey) {
    editor._compositionKey = compositionKey;
    if (previousCompositionKey !== null) {
      const node = $getNodeByKey(previousCompositionKey);
      if (node !== null) {
        node.getWritable();
      }
    }
    if (compositionKey !== null) {
      const node = $getNodeByKey(compositionKey);
      if (node !== null) {
        node.getWritable();
      }
    }
  }
}

export function $getCompositionKey(): null | NodeKey {
  if (isCurrentlyReadOnlyMode()) {
    return null;
  }
  const editor = getActiveEditor();
  return editor._compositionKey;
}

export function $getNodeByKey<T extends LexicalNode>(
  key: NodeKey,
  _editorState?: EditorState,
): T | null {
  const editorState = _editorState || getActiveEditorState();
  const node = editorState._nodeMap.get(key) as T;
  if (node === undefined) {
    return null;
  }
  return node;
}

export function getNodeFromDOMNode(
  dom: Node,
  editorState?: EditorState,
): LexicalNode | null {
  const editor = getActiveEditor();
  // @ts-ignore We intentionally add this to the Node.
  const key = dom[`__lexicalKey_${editor._key}`];
  if (key !== undefined) {
    return $getNodeByKey(key, editorState);
  }
  return null;
}

export function $getNearestNodeFromDOMNode(
  startingDOM: Node,
  editorState?: EditorState,
): LexicalNode | null {
  let dom: Node | null = startingDOM;
  while (dom != null) {
    const node = getNodeFromDOMNode(dom, editorState);
    if (node !== null) {
      return node;
    }
    dom = getParentElement(dom);
  }
  return null;
}

export function cloneDecorators(
  editor: LexicalEditor,
): Record<NodeKey, unknown> {
  const currentDecorators = editor._decorators;
  const pendingDecorators = Object.assign({}, currentDecorators);
  editor._pendingDecorators = pendingDecorators;
  return pendingDecorators;
}

export function getEditorStateTextContent(editorState: EditorState): string {
  return editorState.read(() => $getRoot().getTextContent());
}

export function markAllNodesAsDirty(editor: LexicalEditor, type: string): void {
  // Mark all existing text nodes as dirty
  updateEditor(
    editor,
    () => {
      const editorState = getActiveEditorState();
      if (editorState.isEmpty()) {
        return;
      }
      if (type === 'root') {
        $getRoot().markDirty();
        return;
      }
      const nodeMap = editorState._nodeMap;
      for (const [, node] of nodeMap) {
        node.markDirty();
      }
    },
    editor._pendingEditorState === null
      ? {
          tag: 'history-merge',
        }
      : undefined,
  );
}

export function $getRoot(): RootNode {
  return internalGetRoot(getActiveEditorState());
}

export function internalGetRoot(editorState: EditorState): RootNode {
  return editorState._nodeMap.get('root') as RootNode;
}

export function $setSelection(selection: null | BaseSelection): void {
  errorOnReadOnly();
  const editorState = getActiveEditorState();
  if (selection !== null) {
    if (__DEV__) {
      if (Object.isFrozen(selection)) {
        invariant(
          false,
          '$setSelection called on frozen selection object. Ensure selection is cloned before passing in.',
        );
      }
    }
    selection.dirty = true;
<<<<<<< HEAD
    if ($INTERNAL_isPointSelection(selection)) {
      selection.setCachedNodes(null);
    }
=======
    selection.setCachedNodes(null);
>>>>>>> 9836d540
  }
  editorState._selection = selection;
}

export function $flushMutations(): void {
  errorOnReadOnly();
  const editor = getActiveEditor();
  flushRootMutations(editor);
}

export function getNodeFromDOM(dom: Node): null | LexicalNode {
  const editor = getActiveEditor();
  const nodeKey = getNodeKeyFromDOM(dom, editor);
  if (nodeKey === null) {
    const rootElement = editor.getRootElement();
    if (dom === rootElement) {
      return $getNodeByKey('root');
    }
    return null;
  }
  return $getNodeByKey(nodeKey);
}

export function getTextNodeOffset(
  node: TextNode,
  moveSelectionToEnd: boolean,
): number {
  return moveSelectionToEnd ? node.getTextContentSize() : 0;
}

function getNodeKeyFromDOM(
  // Note that node here refers to a DOM Node, not an Lexical Node
  dom: Node,
  editor: LexicalEditor,
): NodeKey | null {
  let node: Node | null = dom;
  while (node != null) {
    // @ts-ignore We intentionally add this to the Node.
    const key: NodeKey = node[`__lexicalKey_${editor._key}`];
    if (key !== undefined) {
      return key;
    }
    node = getParentElement(node);
  }
  return null;
}

export function doesContainGrapheme(str: string): boolean {
  return /[\uD800-\uDBFF][\uDC00-\uDFFF]/g.test(str);
}

export function getEditorsToPropagate(
  editor: LexicalEditor,
): Array<LexicalEditor> {
  const editorsToPropagate = [];
  let currentEditor: LexicalEditor | null = editor;
  while (currentEditor !== null) {
    editorsToPropagate.push(currentEditor);
    currentEditor = currentEditor._parentEditor;
  }
  return editorsToPropagate;
}

export function createUID(): string {
  return Math.random()
    .toString(36)
    .replace(/[^a-z]+/g, '')
    .substr(0, 5);
}

export function getAnchorTextFromDOM(anchorNode: Node): null | string {
  if (anchorNode.nodeType === DOM_TEXT_TYPE) {
    return anchorNode.nodeValue;
  }
  return null;
}

export function $updateSelectedTextFromDOM(
  isCompositionEnd: boolean,
  editor: LexicalEditor,
  data?: string,
): void {
  // Update the text content with the latest composition text
  const domSelection = getDOMSelection(editor._window);
  if (domSelection === null) {
    return;
  }
  const anchorNode = domSelection.anchorNode;
  let {anchorOffset, focusOffset} = domSelection;
  if (anchorNode !== null) {
    let textContent = getAnchorTextFromDOM(anchorNode);
    const node = $getNearestNodeFromDOMNode(anchorNode);
    if (textContent !== null && $isTextNode(node)) {
      // Data is intentionally truthy, as we check for boolean, null and empty string.
      if (textContent === COMPOSITION_SUFFIX && data) {
        const offset = data.length;
        textContent = data;
        anchorOffset = offset;
        focusOffset = offset;
      }

      if (textContent !== null) {
        $updateTextNodeFromDOMContent(
          node,
          textContent,
          anchorOffset,
          focusOffset,
          isCompositionEnd,
        );
      }
    }
  }
}

export function $updateTextNodeFromDOMContent(
  textNode: TextNode,
  textContent: string,
  anchorOffset: null | number,
  focusOffset: null | number,
  compositionEnd: boolean,
): void {
  let node = textNode;

  if (node.isAttached() && (compositionEnd || !node.isDirty())) {
    const isComposing = node.isComposing();
    let normalizedTextContent = textContent;

    if (
      (isComposing || compositionEnd) &&
      textContent[textContent.length - 1] === COMPOSITION_SUFFIX
    ) {
      normalizedTextContent = textContent.slice(0, -1);
    }
    const prevTextContent = node.getTextContent();

    if (compositionEnd || normalizedTextContent !== prevTextContent) {
      if (normalizedTextContent === '') {
        $setCompositionKey(null);
        if (!IS_SAFARI && !IS_IOS && !IS_APPLE_WEBKIT) {
          // For composition (mainly Android), we have to remove the node on a later update
          const editor = getActiveEditor();
          setTimeout(() => {
            editor.update(() => {
              if (node.isAttached()) {
                node.remove();
              }
            });
          }, 20);
        } else {
          node.remove();
        }
        return;
      }
      const parent = node.getParent();
      const prevSelection = $getPreviousSelection();
      const prevTextContentSize = node.getTextContentSize();
      const compositionKey = $getCompositionKey();
      const nodeKey = node.getKey();

      if (
        node.isToken() ||
        (compositionKey !== null &&
          nodeKey === compositionKey &&
          !isComposing) ||
        // Check if character was added at the start or boundaries when not insertable, and we need
        // to clear this input from occurring as that action wasn't permitted.
        ($isRangeSelection(prevSelection) &&
          ((parent !== null &&
            !parent.canInsertTextBefore() &&
            prevSelection.anchor.offset === 0) ||
            (prevSelection.anchor.key === textNode.__key &&
              prevSelection.anchor.offset === 0 &&
              !node.canInsertTextBefore()) ||
            (prevSelection.focus.key === textNode.__key &&
              prevSelection.focus.offset === prevTextContentSize &&
              !node.canInsertTextAfter())))
      ) {
        node.markDirty();
        return;
      }
      const selection = $getSelection();

      if (
        !$isRangeSelection(selection) ||
        anchorOffset === null ||
        focusOffset === null
      ) {
        node.setTextContent(normalizedTextContent);
        return;
      }
      selection.setTextNodeRange(node, anchorOffset, node, focusOffset);

      if (node.isSegmented()) {
        const originalTextContent = node.getTextContent();
        const replacement = $createTextNode(originalTextContent);
        node.replace(replacement);
        node = replacement;
      }
      node.setTextContent(normalizedTextContent);
    }
  }
}

function $previousSiblingDoesNotAcceptText(node: TextNode): boolean {
  const previousSibling = node.getPreviousSibling();

  return (
    ($isTextNode(previousSibling) ||
      ($isElementNode(previousSibling) && previousSibling.isInline())) &&
    !previousSibling.canInsertTextAfter()
  );
}

// This function is connected to $shouldPreventDefaultAndInsertText and determines whether the
// TextNode boundaries are writable or we should use the previous/next sibling instead. For example,
// in the case of a LinkNode, boundaries are not writable.
export function $shouldInsertTextAfterOrBeforeTextNode(
  selection: RangeSelection,
  node: TextNode,
): boolean {
  if (node.isSegmented()) {
    return true;
  }
  if (!selection.isCollapsed()) {
    return false;
  }
  const offset = selection.anchor.offset;
  const parent = node.getParentOrThrow();
  const isToken = node.isToken();
  if (offset === 0) {
    return (
      !node.canInsertTextBefore() ||
      !parent.canInsertTextBefore() ||
      isToken ||
      $previousSiblingDoesNotAcceptText(node)
    );
  } else if (offset === node.getTextContentSize()) {
    return (
      !node.canInsertTextAfter() || !parent.canInsertTextAfter() || isToken
    );
  } else {
    return false;
  }
}

export function isTab(
  keyCode: number,
  altKey: boolean,
  ctrlKey: boolean,
  metaKey: boolean,
): boolean {
  return keyCode === 9 && !altKey && !ctrlKey && !metaKey;
}

export function isBold(
  keyCode: number,
  altKey: boolean,
  metaKey: boolean,
  ctrlKey: boolean,
): boolean {
  return keyCode === 66 && !altKey && controlOrMeta(metaKey, ctrlKey);
}

export function isItalic(
  keyCode: number,
  altKey: boolean,
  metaKey: boolean,
  ctrlKey: boolean,
): boolean {
  return keyCode === 73 && !altKey && controlOrMeta(metaKey, ctrlKey);
}

export function isUnderline(
  keyCode: number,
  altKey: boolean,
  metaKey: boolean,
  ctrlKey: boolean,
): boolean {
  return keyCode === 85 && !altKey && controlOrMeta(metaKey, ctrlKey);
}

export function isParagraph(keyCode: number, shiftKey: boolean): boolean {
  return isReturn(keyCode) && !shiftKey;
}

export function isLineBreak(keyCode: number, shiftKey: boolean): boolean {
  return isReturn(keyCode) && shiftKey;
}

// Inserts a new line after the selection

export function isOpenLineBreak(keyCode: number, ctrlKey: boolean): boolean {
  // 79 = KeyO
  return IS_APPLE && ctrlKey && keyCode === 79;
}

export function isDeleteWordBackward(
  keyCode: number,
  altKey: boolean,
  ctrlKey: boolean,
): boolean {
  return isBackspace(keyCode) && (IS_APPLE ? altKey : ctrlKey);
}

export function isDeleteWordForward(
  keyCode: number,
  altKey: boolean,
  ctrlKey: boolean,
): boolean {
  return isDelete(keyCode) && (IS_APPLE ? altKey : ctrlKey);
}

export function isDeleteLineBackward(
  keyCode: number,
  metaKey: boolean,
): boolean {
  return IS_APPLE && metaKey && isBackspace(keyCode);
}

export function isDeleteLineForward(
  keyCode: number,
  metaKey: boolean,
): boolean {
  return IS_APPLE && metaKey && isDelete(keyCode);
}

export function isDeleteBackward(
  keyCode: number,
  altKey: boolean,
  metaKey: boolean,
  ctrlKey: boolean,
): boolean {
  if (IS_APPLE) {
    if (altKey || metaKey) {
      return false;
    }
    return isBackspace(keyCode) || (keyCode === 72 && ctrlKey);
  }
  if (ctrlKey || altKey || metaKey) {
    return false;
  }
  return isBackspace(keyCode);
}

export function isDeleteForward(
  keyCode: number,
  ctrlKey: boolean,
  shiftKey: boolean,
  altKey: boolean,
  metaKey: boolean,
): boolean {
  if (IS_APPLE) {
    if (shiftKey || altKey || metaKey) {
      return false;
    }
    return isDelete(keyCode) || (keyCode === 68 && ctrlKey);
  }
  if (ctrlKey || altKey || metaKey) {
    return false;
  }
  return isDelete(keyCode);
}

export function isUndo(
  keyCode: number,
  shiftKey: boolean,
  metaKey: boolean,
  ctrlKey: boolean,
): boolean {
  return keyCode === 90 && !shiftKey && controlOrMeta(metaKey, ctrlKey);
}

export function isRedo(
  keyCode: number,
  shiftKey: boolean,
  metaKey: boolean,
  ctrlKey: boolean,
): boolean {
  if (IS_APPLE) {
    return keyCode === 90 && metaKey && shiftKey;
  }
  return (keyCode === 89 && ctrlKey) || (keyCode === 90 && ctrlKey && shiftKey);
}

export function isCopy(
  keyCode: number,
  shiftKey: boolean,
  metaKey: boolean,
  ctrlKey: boolean,
): boolean {
  if (shiftKey) {
    return false;
  }
  if (keyCode === 67) {
    return IS_APPLE ? metaKey : ctrlKey;
  }

  return false;
}

export function isCut(
  keyCode: number,
  shiftKey: boolean,
  metaKey: boolean,
  ctrlKey: boolean,
): boolean {
  if (shiftKey) {
    return false;
  }
  if (keyCode === 88) {
    return IS_APPLE ? metaKey : ctrlKey;
  }

  return false;
}

function isArrowLeft(keyCode: number): boolean {
  return keyCode === 37;
}

function isArrowRight(keyCode: number): boolean {
  return keyCode === 39;
}

function isArrowUp(keyCode: number): boolean {
  return keyCode === 38;
}

function isArrowDown(keyCode: number): boolean {
  return keyCode === 40;
}

export function isMoveBackward(
  keyCode: number,
  ctrlKey: boolean,
  altKey: boolean,
  metaKey: boolean,
): boolean {
  return isArrowLeft(keyCode) && !ctrlKey && !metaKey && !altKey;
}

export function isMoveToStart(
  keyCode: number,
  ctrlKey: boolean,
  shiftKey: boolean,
  altKey: boolean,
  metaKey: boolean,
): boolean {
  return isArrowLeft(keyCode) && !altKey && !shiftKey && (ctrlKey || metaKey);
}

export function isMoveForward(
  keyCode: number,
  ctrlKey: boolean,
  altKey: boolean,
  metaKey: boolean,
): boolean {
  return isArrowRight(keyCode) && !ctrlKey && !metaKey && !altKey;
}

export function isMoveToEnd(
  keyCode: number,
  ctrlKey: boolean,
  shiftKey: boolean,
  altKey: boolean,
  metaKey: boolean,
): boolean {
  return isArrowRight(keyCode) && !altKey && !shiftKey && (ctrlKey || metaKey);
}

export function isMoveUp(
  keyCode: number,
  ctrlKey: boolean,
  metaKey: boolean,
): boolean {
  return isArrowUp(keyCode) && !ctrlKey && !metaKey;
}

export function isMoveDown(
  keyCode: number,
  ctrlKey: boolean,
  metaKey: boolean,
): boolean {
  return isArrowDown(keyCode) && !ctrlKey && !metaKey;
}

export function isModifier(
  ctrlKey: boolean,
  shiftKey: boolean,
  altKey: boolean,
  metaKey: boolean,
): boolean {
  return ctrlKey || shiftKey || altKey || metaKey;
}

export function isSpace(keyCode: number): boolean {
  return keyCode === 32;
}

export function controlOrMeta(metaKey: boolean, ctrlKey: boolean): boolean {
  if (IS_APPLE) {
    return metaKey;
  }
  return ctrlKey;
}

export function isReturn(keyCode: number): boolean {
  return keyCode === 13;
}

export function isBackspace(keyCode: number): boolean {
  return keyCode === 8;
}

export function isEscape(keyCode: number): boolean {
  return keyCode === 27;
}

export function isDelete(keyCode: number): boolean {
  return keyCode === 46;
}

export function isSelectAll(
  keyCode: number,
  metaKey: boolean,
  ctrlKey: boolean,
): boolean {
  return keyCode === 65 && controlOrMeta(metaKey, ctrlKey);
}

export function $selectAll(): void {
  const root = $getRoot();
  const selection = root.select(0, root.getChildrenSize());
  $setSelection($normalizeSelection(selection));
}

export function getCachedClassNameArray(
  classNamesTheme: EditorThemeClasses,
  classNameThemeType: string,
): Array<string> {
  if (classNamesTheme.__lexicalClassNameCache === undefined) {
    classNamesTheme.__lexicalClassNameCache = {};
  }
  const classNamesCache = classNamesTheme.__lexicalClassNameCache;
  const cachedClassNames = classNamesCache[classNameThemeType];
  if (cachedClassNames !== undefined) {
    return cachedClassNames;
  }
  const classNames = classNamesTheme[classNameThemeType];
  // As we're using classList, we need
  // to handle className tokens that have spaces.
  // The easiest way to do this to convert the
  // className tokens to an array that can be
  // applied to classList.add()/remove().
  if (typeof classNames === 'string') {
    const classNamesArr = classNames.split(' ');
    classNamesCache[classNameThemeType] = classNamesArr;
    return classNamesArr;
  }
  return classNames;
}

export function setMutatedNode(
  mutatedNodes: MutatedNodes,
  registeredNodes: RegisteredNodes,
  mutationListeners: MutationListeners,
  node: LexicalNode,
  mutation: NodeMutation,
) {
  if (mutationListeners.size === 0) {
    return;
  }
  const nodeType = node.__type;
  const nodeKey = node.__key;
  const registeredNode = registeredNodes.get(nodeType);
  if (registeredNode === undefined) {
    invariant(false, 'Type %s not in registeredNodes', nodeType);
  }
  const klass = registeredNode.klass;
  let mutatedNodesByType = mutatedNodes.get(klass);
  if (mutatedNodesByType === undefined) {
    mutatedNodesByType = new Map();
    mutatedNodes.set(klass, mutatedNodesByType);
  }
  const prevMutation = mutatedNodesByType.get(nodeKey);
  // If the node has already been "destroyed", yet we are
  // re-making it, then this means a move likely happened.
  // We should change the mutation to be that of "updated"
  // instead.
  const isMove = prevMutation === 'destroyed' && mutation === 'created';
  if (prevMutation === undefined || isMove) {
    mutatedNodesByType.set(nodeKey, isMove ? 'updated' : mutation);
  }
}

export function $nodesOfType<T extends LexicalNode>(klass: Klass<T>): Array<T> {
  const editorState = getActiveEditorState();
  const readOnly = editorState._readOnly;
  const klassType = klass.getType();
  const nodes = editorState._nodeMap;
  const nodesOfType: Array<T> = [];
  for (const [, node] of nodes) {
    if (
      node instanceof klass &&
      node.__type === klassType &&
      (readOnly || node.isAttached())
    ) {
      nodesOfType.push(node as T);
    }
  }
  return nodesOfType;
}

function resolveElement(
  element: ElementNode,
  isBackward: boolean,
  focusOffset: number,
): LexicalNode | null {
  const parent = element.getParent();
  let offset = focusOffset;
  let block = element;
  if (parent !== null) {
    if (isBackward && focusOffset === 0) {
      offset = block.getIndexWithinParent();
      block = parent;
    } else if (!isBackward && focusOffset === block.getChildrenSize()) {
      offset = block.getIndexWithinParent() + 1;
      block = parent;
    }
  }
  return block.getChildAtIndex(isBackward ? offset - 1 : offset);
}

export function $getAdjacentNode(
  focus: PointType,
  isBackward: boolean,
): null | LexicalNode {
  const focusOffset = focus.offset;
  if (focus.type === 'element') {
    const block = focus.getNode();
    return resolveElement(block, isBackward, focusOffset);
  } else {
    const focusNode = focus.getNode();
    if (
      (isBackward && focusOffset === 0) ||
      (!isBackward && focusOffset === focusNode.getTextContentSize())
    ) {
      const possibleNode = isBackward
        ? focusNode.getPreviousSibling()
        : focusNode.getNextSibling();
      if (possibleNode === null) {
        return resolveElement(
          focusNode.getParentOrThrow(),
          isBackward,
          focusNode.getIndexWithinParent() + (isBackward ? 0 : 1),
        );
      }
      return possibleNode;
    }
  }
  return null;
}

export function isFirefoxClipboardEvents(editor: LexicalEditor): boolean {
  const event = getWindow(editor).event;
  const inputType = event && (event as InputEvent).inputType;
  return (
    inputType === 'insertFromPaste' ||
    inputType === 'insertFromPasteAsQuotation'
  );
}

export function dispatchCommand<TCommand extends LexicalCommand<unknown>>(
  editor: LexicalEditor,
  command: TCommand,
  payload: CommandPayloadType<TCommand>,
): boolean {
  return triggerCommandListeners(editor, command, payload);
}

export function $textContentRequiresDoubleLinebreakAtEnd(
  node: ElementNode,
): boolean {
  return !$isRootNode(node) && !node.isLastChild() && !node.isInline();
}

export function getElementByKeyOrThrow(
  editor: LexicalEditor,
  key: NodeKey,
): HTMLElement {
  const element = editor._keyToDOMMap.get(key);

  if (element === undefined) {
    invariant(
      false,
      'Reconciliation: could not find DOM element for node key %s',
      key,
    );
  }

  return element;
}

export function getParentElement(node: Node): HTMLElement | null {
  const parentElement =
    (node as HTMLSlotElement).assignedSlot || node.parentElement;
  return parentElement !== null && parentElement.nodeType === 11
    ? ((parentElement as unknown as ShadowRoot).host as HTMLElement)
    : parentElement;
}

export function scrollIntoViewIfNeeded(
  editor: LexicalEditor,
  selectionRect: DOMRect,
  rootElement: HTMLElement,
): void {
  const doc = rootElement.ownerDocument;
  const defaultView = doc.defaultView;

  if (defaultView === null) {
    return;
  }
  let {top: currentTop, bottom: currentBottom} = selectionRect;
  let targetTop = 0;
  let targetBottom = 0;
  let element: HTMLElement | null = rootElement;

  while (element !== null) {
    const isBodyElement = element === doc.body;
    if (isBodyElement) {
      targetTop = 0;
      targetBottom = getWindow(editor).innerHeight;
    } else {
      const targetRect = element.getBoundingClientRect();
      targetTop = targetRect.top;
      targetBottom = targetRect.bottom;
    }
    let diff = 0;

    if (currentTop < targetTop) {
      diff = -(targetTop - currentTop);
    } else if (currentBottom > targetBottom) {
      diff = currentBottom - targetBottom;
    }

    if (diff !== 0) {
      if (isBodyElement) {
        // Only handles scrolling of Y axis
        defaultView.scrollBy(0, diff);
      } else {
        const scrollTop = element.scrollTop;
        element.scrollTop += diff;
        const yOffset = element.scrollTop - scrollTop;
        currentTop -= yOffset;
        currentBottom -= yOffset;
      }
    }
    if (isBodyElement) {
      break;
    }
    element = getParentElement(element);
  }
}

export function $hasUpdateTag(tag: string): boolean {
  const editor = getActiveEditor();
  return editor._updateTags.has(tag);
}

export function $addUpdateTag(tag: string): void {
  errorOnReadOnly();
  const editor = getActiveEditor();
  editor._updateTags.add(tag);
}

export function $maybeMoveChildrenSelectionToParent(
  parentNode: LexicalNode,
): BaseSelection | null {
  const selection = $getSelection();
  if (!$isRangeSelection(selection) || !$isElementNode(parentNode)) {
    return selection;
  }
  const {anchor, focus} = selection;
  const anchorNode = anchor.getNode();
  const focusNode = focus.getNode();
  if ($hasAncestor(anchorNode, parentNode)) {
    anchor.set(parentNode.__key, 0, 'element');
  }
  if ($hasAncestor(focusNode, parentNode)) {
    focus.set(parentNode.__key, 0, 'element');
  }
  return selection;
}

export function $hasAncestor(
  child: LexicalNode,
  targetNode: LexicalNode,
): boolean {
  let parent = child.getParent();
  while (parent !== null) {
    if (parent.is(targetNode)) {
      return true;
    }
    parent = parent.getParent();
  }
  return false;
}

export function getDefaultView(domElem: HTMLElement): Window | null {
  const ownerDoc = domElem.ownerDocument;
  return (ownerDoc && ownerDoc.defaultView) || null;
}

export function getWindow(editor: LexicalEditor): Window {
  const windowObj = editor._window;
  if (windowObj === null) {
    invariant(false, 'window object not found');
  }
  return windowObj;
}

export function $isInlineElementOrDecoratorNode(node: LexicalNode): boolean {
  return (
    ($isElementNode(node) && node.isInline()) ||
    ($isDecoratorNode(node) && node.isInline())
  );
}

export function $getNearestRootOrShadowRoot(
  node: LexicalNode,
): RootNode | ElementNode {
  let parent = node.getParentOrThrow();
  while (parent !== null) {
    if ($isRootOrShadowRoot(parent)) {
      return parent;
    }
    parent = parent.getParentOrThrow();
  }
  return parent;
}

export function $isRootOrShadowRoot(node: null | LexicalNode): boolean {
  return $isRootNode(node) || ($isElementNode(node) && node.isShadowRoot());
}

export function $copyNode<T extends LexicalNode>(node: T): T {
  // @ts-ignore
  const copy = node.constructor.clone(node);
  $setNodeKey(copy, null);
  return copy;
}

export function $applyNodeReplacement<N extends LexicalNode>(
  node: LexicalNode,
): N {
  const editor = getActiveEditor();
  const nodeType = (node.constructor as Klass<LexicalNode>).getType();
  const registeredNode = editor._nodes.get(nodeType);
  if (registeredNode === undefined) {
    invariant(
      false,
      '$initializeNode failed. Ensure node has been registered to the editor. You can do this by passing the node class via the "nodes" array in the editor config.',
    );
  }
  const replaceFunc = registeredNode.replace;
  if (replaceFunc !== null) {
    const replacementNode = replaceFunc(node) as N;
    if (!(replacementNode instanceof node.constructor)) {
      invariant(
        false,
        '$initializeNode failed. Ensure replacement node is a subclass of the original node.',
      );
    }
    return replacementNode;
  }
  return node as N;
}

export function errorOnInsertTextNodeOnRoot(
  node: LexicalNode,
  insertNode: LexicalNode,
): void {
  const parentNode = node.getParent();
  if (
    $isRootNode(parentNode) &&
    !$isElementNode(insertNode) &&
    !$isDecoratorNode(insertNode)
  ) {
    invariant(
      false,
      'Only element or decorator nodes can be inserted in to the root node',
    );
  }
}

export function $getNodeByKeyOrThrow<N extends LexicalNode>(key: NodeKey): N {
  const node = $getNodeByKey<N>(key);
  if (node === null) {
    invariant(
      false,
      "Expected node with key %s to exist but it's not in the nodeMap.",
      key,
    );
  }
  return node;
}

function createBlockCursorElement(editorConfig: EditorConfig): HTMLDivElement {
  const theme = editorConfig.theme;
  const element = document.createElement('div');
  element.contentEditable = 'false';
  element.setAttribute('data-lexical-cursor', 'true');
  let blockCursorTheme = theme.blockCursor;
  if (blockCursorTheme !== undefined) {
    if (typeof blockCursorTheme === 'string') {
      const classNamesArr = blockCursorTheme.split(' ');
      // @ts-expect-error: intentional
      blockCursorTheme = theme.blockCursor = classNamesArr;
    }
    if (blockCursorTheme !== undefined) {
      element.classList.add(...blockCursorTheme);
    }
  }
  return element;
}

function needsBlockCursor(node: null | LexicalNode): boolean {
  return (
    ($isDecoratorNode(node) || ($isElementNode(node) && !node.canBeEmpty())) &&
    !node.isInline()
  );
}

export function removeDOMBlockCursorElement(
  blockCursorElement: HTMLElement,
  editor: LexicalEditor,
  rootElement: HTMLElement,
) {
  rootElement.style.removeProperty('caret-color');
  editor._blockCursorElement = null;
  const parentElement = blockCursorElement.parentElement;
  if (parentElement !== null) {
    parentElement.removeChild(blockCursorElement);
  }
}

export function updateDOMBlockCursorElement(
  editor: LexicalEditor,
  rootElement: HTMLElement,
  nextSelection: null | BaseSelection,
): void {
  let blockCursorElement = editor._blockCursorElement;

  if (
    $isRangeSelection(nextSelection) &&
    nextSelection.isCollapsed() &&
    nextSelection.anchor.type === 'element' &&
    rootElement.contains(document.activeElement)
  ) {
    const anchor = nextSelection.anchor;
    const elementNode = anchor.getNode();
    const offset = anchor.offset;
    const elementNodeSize = elementNode.getChildrenSize();
    let isBlockCursor = false;
    let insertBeforeElement: null | HTMLElement = null;

    if (offset === elementNodeSize) {
      const child = elementNode.getChildAtIndex(offset - 1);
      if (needsBlockCursor(child)) {
        isBlockCursor = true;
      }
    } else {
      const child = elementNode.getChildAtIndex(offset);
      if (needsBlockCursor(child)) {
        const sibling = (child as LexicalNode).getPreviousSibling();
        if (sibling === null || needsBlockCursor(sibling)) {
          isBlockCursor = true;
          insertBeforeElement = editor.getElementByKey(
            (child as LexicalNode).__key,
          );
        }
      }
    }
    if (isBlockCursor) {
      const elementDOM = editor.getElementByKey(
        elementNode.__key,
      ) as HTMLElement;
      if (blockCursorElement === null) {
        editor._blockCursorElement = blockCursorElement =
          createBlockCursorElement(editor._config);
      }
      rootElement.style.caretColor = 'transparent';
      if (insertBeforeElement === null) {
        elementDOM.appendChild(blockCursorElement);
      } else {
        elementDOM.insertBefore(blockCursorElement, insertBeforeElement);
      }
      return;
    }
  }
  // Remove cursor
  if (blockCursorElement !== null) {
    removeDOMBlockCursorElement(blockCursorElement, editor, rootElement);
  }
}

export function getDOMSelection(targetWindow: null | Window): null | Selection {
  return !CAN_USE_DOM ? null : (targetWindow || window).getSelection();
}

export function $splitNode(
  node: ElementNode,
  offset: number,
): [ElementNode | null, ElementNode] {
  let startNode = node.getChildAtIndex(offset);
  if (startNode == null) {
    startNode = node;
  }

  invariant(
    !$isRootOrShadowRoot(node),
    'Can not call $splitNode() on root element',
  );

  const recurse = (
    currentNode: LexicalNode,
  ): [ElementNode, ElementNode, LexicalNode] => {
    const parent = currentNode.getParentOrThrow();
    const isParentRoot = $isRootOrShadowRoot(parent);
    // The node we start split from (leaf) is moved, but its recursive
    // parents are copied to create separate tree
    const nodeToMove =
      currentNode === startNode && !isParentRoot
        ? currentNode
        : $copyNode(currentNode);

    if (isParentRoot) {
      currentNode.insertAfter(nodeToMove);
      return [
        currentNode as ElementNode,
        nodeToMove as ElementNode,
        nodeToMove,
      ];
    } else {
      const [leftTree, rightTree, newParent] = recurse(parent);
      const nextSiblings = currentNode.getNextSiblings();

      newParent.append(nodeToMove, ...nextSiblings);
      return [leftTree, rightTree, nodeToMove];
    }
  };

  const [leftTree, rightTree] = recurse(startNode);

  return [leftTree, rightTree];
}

export function $findMatchingParent(
  startingNode: LexicalNode,
  findFn: (node: LexicalNode) => boolean,
): LexicalNode | null {
  let curr: ElementNode | LexicalNode | null = startingNode;

  while (curr !== $getRoot() && curr != null) {
    if (findFn(curr)) {
      return curr;
    }

    curr = curr.getParent();
  }

  return null;
}

export function $getChildrenRecursively(node: LexicalNode): Array<LexicalNode> {
  const nodes = [];
  const stack = [node];
  while (stack.length > 0) {
    const currentNode = stack.pop();
    invariant(
      currentNode !== undefined,
      "Stack.length > 0; can't be undefined",
    );
    if ($isElementNode(currentNode)) {
      stack.unshift(...currentNode.getChildren());
    }
    if (currentNode !== node) {
      nodes.push(currentNode);
    }
  }
  return nodes;
}

/**
 * @param x - The element being tested
 * @returns Returns true if x is an HTML anchor tag, false otherwise
 */
export function isHTMLAnchorElement(x: Node): x is HTMLAnchorElement {
  return isHTMLElement(x) && x.tagName === 'A';
}

/**
 * @param x - The element being testing
 * @returns Returns true if x is an HTML element, false otherwise.
 */
export function isHTMLElement(x: Node | EventTarget): x is HTMLElement {
  // @ts-ignore-next-line - strict check on nodeType here should filter out non-Element EventTarget implementors
  return x.nodeType === 1;
}

/**
 * This function is for internal use of the library.
 * Please do not use it as it may change in the future.
 */
export function INTERNAL_$isBlock(
  node: LexicalNode,
): node is ElementNode | DecoratorNode<unknown> {
  if ($isDecoratorNode(node) && !node.isInline()) {
    return true;
  }
  if (!$isElementNode(node) || $isRootOrShadowRoot(node)) {
    return false;
  }

  const firstChild = node.getFirstChild();
  const isLeafElement =
    firstChild === null ||
    $isLineBreakNode(firstChild) ||
    $isTextNode(firstChild) ||
    firstChild.isInline();

  return !node.isInline() && node.canBeEmpty() !== false && isLeafElement;
}

export function $getAncestor<NodeType extends LexicalNode = LexicalNode>(
  node: LexicalNode,
  predicate: (ancestor: LexicalNode) => ancestor is NodeType,
) {
  let parent = node;
  while (parent !== null && parent.getParent() !== null && !predicate(parent)) {
    parent = parent.getParentOrThrow();
  }
  return predicate(parent) ? parent : null;
}<|MERGE_RESOLUTION|>--- conflicted
+++ resolved
@@ -36,7 +36,6 @@
   $createTextNode,
   $getPreviousSelection,
   $getSelection,
-  $INTERNAL_isPointSelection,
   $isDecoratorNode,
   $isElementNode,
   $isLineBreakNode,
@@ -478,13 +477,7 @@
       }
     }
     selection.dirty = true;
-<<<<<<< HEAD
-    if ($INTERNAL_isPointSelection(selection)) {
-      selection.setCachedNodes(null);
-    }
-=======
     selection.setCachedNodes(null);
->>>>>>> 9836d540
   }
   editorState._selection = selection;
 }
