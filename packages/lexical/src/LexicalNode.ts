--- conflicted
+++ resolved
@@ -674,11 +674,7 @@
     const parent = latestNode.__parent;
     const cloneNotNeeded = editor._cloneNotNeeded;
     const selection = $getSelection();
-<<<<<<< HEAD
     if ($INTERNAL_isPointSelection(selection)) {
-=======
-    if (selection !== null) {
->>>>>>> 9836d540
       selection.setCachedNodes(null);
     }
     if (cloneNotNeeded.has(key)) {
