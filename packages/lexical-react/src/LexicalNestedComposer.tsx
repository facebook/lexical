/**
 * Copyright (c) Meta Platforms, Inc. and affiliates.
 *
 * This source code is licensed under the MIT license found in the
 * LICENSE file in the root directory of this source tree.
 *
 */

import type {LexicalComposerContextType} from '@lexical/react/LexicalComposerContext';
import type {EditableListener, KlassConstructor, Transform} from 'lexical';
import type {JSX} from 'react';

import {useCollaborationContext} from '@lexical/react/LexicalCollaborationContext';
import {
  createLexicalComposerContext,
  LexicalComposerContext,
} from '@lexical/react/LexicalComposerContext';
import {
  createSharedNodeState,
  EditorThemeClasses,
  getRegisteredNode,
  Klass,
  LexicalEditor,
  LexicalNode,
  LexicalNodeReplacement,
} from 'lexical';
import * as React from 'react';
import {ReactNode, useContext, useEffect, useMemo, useRef} from 'react';
import invariant from 'shared/invariant';
import warnOnlyOnce from 'shared/warnOnlyOnce';

function getTransformSetFromKlass(
  klass: KlassConstructor<typeof LexicalNode>,
): Set<Transform<LexicalNode>> {
  const transform = klass.transform();
  return new Set(transform ? [transform] : []);
}

export interface LexicalNestedComposerProps {
  /**
   * Any children (e.g. plug-ins) for this editor. Note that the nested editor
   * does not inherit any plug-ins or registrations from those plug-ins (such
   * as transforms and command listeners that may be necessary for correct
   * operation of those nodes) from the parent editor. If you are using nodes
   * that require plug-ins they must also be instantiated here.
   */
  children?: ReactNode;
  /**
   * The nested editor, created outside of this component (typically in the
   * implementation of a LexicalNode) with {@link createEditor}
   */
  initialEditor: LexicalEditor;
  /**
   * Optionally overwrite the theme of the initialEditor
   */
  initialTheme?: EditorThemeClasses;
  /**
   * @deprecated This feature is not safe or correctly implemented and will be
   * removed in v0.32.0. The only correct time to configure the nodes is when
   * creating the initialEditor.
   *
   * @example
   * ```ts
   * // This is normally in the implementation of a LexicalNode that
   * // owns the nested editor
   * editor = createEditor({nodes: [], parentEditor: $getEditor()});
   * ```
   */
  initialNodes?: ReadonlyArray<Klass<LexicalNode> | LexicalNodeReplacement>;
  /**
   * If this is not explicitly set to true, and the collab plugin is active,
   * rendering the children of this component will not happen until collab is ready.
   */
  skipCollabChecks?: undefined | true;
  /**
   * If this is not explicitly set to true, the editable state of the nested
   * editor will automatically follow the parent editor's editable state.
   * When set to true, the nested editor is responsible for managing its own
   * editable state.
   *
   * Available since v0.29.0
   */
  skipEditableListener?: undefined | true;
}

const initialNodesWarning = warnOnlyOnce(
  `LexicalNestedComposer initialNodes is deprecated and will be removed in v0.32.0, it has never worked correctly.\nYou can configure your editor's nodes with createEditor({nodes: [], parentEditor: $getEditor()})`,
);
const explicitNamespaceWarning = warnOnlyOnce(
  `LexicalNestedComposer initialEditor should explicitly initialize its namespace when the node configuration differs from the parentEditor. For backwards compatibility, the namespace will be initialized from parentEditor until v0.32.0, but this has always had incorrect copy/paste behavior when the configuration differed.\nYou can configure your editor's namespace with createEditor({namespace: 'nested-editor-namespace', nodes: [], parentEditor: $getEditor()}).`,
);

export function LexicalNestedComposer({
  initialEditor,
  children,
  initialNodes,
  initialTheme,
  skipCollabChecks,
  skipEditableListener,
}: LexicalNestedComposerProps): JSX.Element {
  const wasCollabPreviouslyReadyRef = useRef(false);
  const parentContext = useContext(LexicalComposerContext);

  if (parentContext == null) {
    invariant(false, 'Unexpected parent context null on a nested composer');
  }

  const [parentEditor, {getTheme: getParentTheme}] = parentContext;

  const composerContext: [LexicalEditor, LexicalComposerContextType] = useMemo(
    () => {
      const composerTheme: EditorThemeClasses | undefined =
        initialTheme || getParentTheme() || undefined;

      const context: LexicalComposerContextType = createLexicalComposerContext(
        parentContext,
        composerTheme,
      );

      if (composerTheme !== undefined) {
        initialEditor._config.theme = composerTheme;
      }

      initialEditor._parentEditor = initialEditor._parentEditor || parentEditor;
      const createEditorArgs = initialEditor._createEditorArgs;
      const explicitNamespace = createEditorArgs && createEditorArgs.namespace;

      if (!initialNodes) {
<<<<<<< HEAD
        const parentNodes = (initialEditor._nodes = new Map(
          parentEditor._nodes,
        ));
        for (const [type, entry] of parentNodes) {
          initialEditor._nodes.set(type, {
            exportDOM: entry.exportDOM,
            klass: entry.klass,
            replace: entry.replace,
            replaceWithKlass: entry.replaceWithKlass,
            sharedNodeState: createSharedNodeState(entry.klass),
            transforms: getTransformSetFromKlass(entry.klass),
          });
=======
        if (!(createEditorArgs && createEditorArgs.nodes)) {
          const parentNodes = (initialEditor._nodes = new Map(
            parentEditor._nodes,
          ));
          if (!explicitNamespace) {
            // This is the only safe situation to inherit the parent's namespace
            initialEditor._config.namespace = parentEditor._config.namespace;
          }
          for (const [type, entry] of parentNodes) {
            initialEditor._nodes.set(type, {
              exportDOM: entry.exportDOM,
              klass: entry.klass,
              replace: entry.replace,
              replaceWithKlass: entry.replaceWithKlass,
              transforms: getTransformSetFromKlass(entry.klass),
            });
          }
        } else if (!explicitNamespace) {
          explicitNamespaceWarning();
          initialEditor._config.namespace = parentEditor._config.namespace;
>>>>>>> 0aa2d5aa
        }
      } else {
        initialNodesWarning();
        if (!explicitNamespace) {
          explicitNamespaceWarning();
          initialEditor._config.namespace = parentEditor._config.namespace;
        }
        for (let klass of initialNodes) {
          let replace = null;
          let replaceWithKlass = null;

          if (typeof klass !== 'function') {
            const options = klass;
            klass = options.replace;
            replace = options.with;
            replaceWithKlass = options.withKlass || null;
          }
          const registeredKlass = getRegisteredNode(
            initialEditor,
            klass.getType(),
          );

          initialEditor._nodes.set(klass.getType(), {
            exportDOM: registeredKlass ? registeredKlass.exportDOM : undefined,
            klass,
            replace,
            replaceWithKlass,
            sharedNodeState: createSharedNodeState(klass),
            transforms: getTransformSetFromKlass(klass),
          });
        }
      }

      return [initialEditor, context];
    },

    // We only do this for init
    // eslint-disable-next-line react-hooks/exhaustive-deps
    [],
  );

  // If collaboration is enabled, make sure we don't render the children until the collaboration subdocument is ready.
  const {isCollabActive, yjsDocMap} = useCollaborationContext();

  const isCollabReady =
    skipCollabChecks ||
    wasCollabPreviouslyReadyRef.current ||
    yjsDocMap.has(initialEditor.getKey());

  useEffect(() => {
    if (isCollabReady) {
      wasCollabPreviouslyReadyRef.current = true;
    }
  }, [isCollabReady]);

  // Update `isEditable` state of nested editor in response to the same change on parent editor.
  useEffect(() => {
    if (!skipEditableListener) {
      const editableListener: EditableListener = (editable) =>
        initialEditor.setEditable(editable);
      editableListener(parentEditor.isEditable());
      return parentEditor.registerEditableListener(editableListener);
    }
  }, [initialEditor, parentEditor, skipEditableListener]);

  return (
    <LexicalComposerContext.Provider value={composerContext}>
      {!isCollabActive || isCollabReady ? children : null}
    </LexicalComposerContext.Provider>
  );
}<|MERGE_RESOLUTION|>--- conflicted
+++ resolved
@@ -126,20 +126,6 @@
       const explicitNamespace = createEditorArgs && createEditorArgs.namespace;
 
       if (!initialNodes) {
-<<<<<<< HEAD
-        const parentNodes = (initialEditor._nodes = new Map(
-          parentEditor._nodes,
-        ));
-        for (const [type, entry] of parentNodes) {
-          initialEditor._nodes.set(type, {
-            exportDOM: entry.exportDOM,
-            klass: entry.klass,
-            replace: entry.replace,
-            replaceWithKlass: entry.replaceWithKlass,
-            sharedNodeState: createSharedNodeState(entry.klass),
-            transforms: getTransformSetFromKlass(entry.klass),
-          });
-=======
         if (!(createEditorArgs && createEditorArgs.nodes)) {
           const parentNodes = (initialEditor._nodes = new Map(
             parentEditor._nodes,
@@ -154,13 +140,13 @@
               klass: entry.klass,
               replace: entry.replace,
               replaceWithKlass: entry.replaceWithKlass,
+              sharedNodeState: createSharedNodeState(entry.klass),
               transforms: getTransformSetFromKlass(entry.klass),
             });
           }
         } else if (!explicitNamespace) {
           explicitNamespaceWarning();
           initialEditor._config.namespace = parentEditor._config.namespace;
->>>>>>> 0aa2d5aa
         }
       } else {
         initialNodesWarning();
