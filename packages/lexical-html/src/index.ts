/**
 * Copyright (c) Meta Platforms, Inc. and affiliates.
 *
 * This source code is licensed under the MIT license found in the
 * LICENSE file in the root directory of this source tree.
 *
 */

import type {
  AnyStateConfig,
  BaseSelection,
  DOMChildConversion,
  DOMConversion,
  DOMConversionFn,
  DOMConversionOutput,
  DOMExportOutput,
  EditorDOMConfig,
  ElementDOMSlot,
  ElementFormatType,
  Klass,
  LexicalEditor,
  LexicalNode,
  StateConfig,
} from 'lexical';

import {
  getExtensionDependencyFromEditor,
  LexicalBuilder,
} from '@lexical/extension';
import {$sliceSelectedTextNodeContent} from '@lexical/selection';
import {isBlockDomNode, isHTMLElement} from '@lexical/utils';
import {
  $createLineBreakNode,
  $createParagraphNode,
  $getEditor,
  $getRoot,
  $isBlockElementNode,
  $isElementNode,
  $isRootOrShadowRoot,
  $isTextNode,
  ArtificialNode__DO_NOT_USE,
  createState,
  DEFAULT_EDITOR_DOM_CONFIG,
  defineExtension,
  ElementNode,
  isDocumentFragment,
  isDOMDocumentNode,
  isInlineDomNode,
  RootNode,
  shallowMergeConfig,
} from 'lexical';
import invariant from 'shared/invariant';

/**
 * How you parse your html string to get a document is left up to you. In the browser you can use the native
 * DOMParser API to generate a document (see clipboard.ts), but to use in a headless environment you can use JSDom
 * or an equivalent library and pass in the document here.
 */
export function $generateNodesFromDOM(
  editor: LexicalEditor,
  dom: Document | ParentNode,
): Array<LexicalNode> {
  const elements = isDOMDocumentNode(dom)
    ? dom.body.childNodes
    : dom.childNodes;
  let lexicalNodes: Array<LexicalNode> = [];
  const allArtificialNodes: Array<ArtificialNode__DO_NOT_USE> = [];
  for (const element of elements) {
    if (!IGNORE_TAGS.has(element.nodeName)) {
      const lexicalNode = $createNodesFromDOM(
        element,
        editor,
        allArtificialNodes,
        false,
      );
      if (lexicalNode !== null) {
        lexicalNodes = lexicalNodes.concat(lexicalNode);
      }
    }
  }
  $unwrapArtificialNodes(allArtificialNodes);

  return lexicalNodes;
}

function getEditorDOMConfig(editor: LexicalEditor): EditorDOMConfig {
  return editor._config.dom || DEFAULT_EDITOR_DOM_CONFIG;
}

export function $generateHtmlFromNodes(
  editor: LexicalEditor,
  selection: BaseSelection | null = null,
): string {
  if (
    typeof document === 'undefined' ||
    (typeof window === 'undefined' && typeof global.window === 'undefined')
  ) {
    invariant(
      false,
      'To use $generateHtmlFromNodes in headless mode please initialize a headless browser implementation such as JSDom or use withDOM from @lexical/headless/dom before calling this function.',
    );
  }
  return $generateDOMFromNodes(document.createElement('div'), selection, editor)
    .innerHTML;
}

function $appendNodesToHTML(
  editor: LexicalEditor,
  currentNode: LexicalNode,
  parentElementAppend: (element: Node) => void,
  selection: BaseSelection | null = null,
  domConfig: EditorDOMConfig = getEditorDOMConfig(editor),
): boolean {
  let shouldInclude = domConfig.$shouldInclude(currentNode, selection, editor);
  const shouldExclude = domConfig.$shouldExclude(
    currentNode,
    selection,
    editor,
  );
  let target = currentNode;

<<<<<<< HEAD
  if (selection && $isTextNode(currentNode)) {
    for (const pt of selection.getStartEndPoints() || []) {
      if (pt.key === currentNode.getKey()) {
        target = $sliceSelectedTextNodeContent(
          selection,
          $cloneWithProperties(currentNode),
        );
        break;
      }
    }
=======
  if (selection !== null && $isTextNode(currentNode)) {
    target = $sliceSelectedTextNodeContent(selection, currentNode, 'clone');
  }
  const children = $isElementNode(target) ? target.getChildren() : [];
  const registeredNode = getRegisteredNode(editor, target.getType());
  let exportOutput;

  // Use HTMLConfig overrides, if available.
  if (registeredNode && registeredNode.exportDOM !== undefined) {
    exportOutput = registeredNode.exportDOM(editor, target);
  } else {
    exportOutput = target.exportDOM(editor);
>>>>>>> 0c9e1eb2
  }
  const exportProps = domConfig.$exportDOM(target, editor);
  const {element, after, append, $getChildNodes} = exportProps;

  if (!element) {
    return false;
  }

  const fragment = document.createDocumentFragment();
  const children = $getChildNodes
    ? $getChildNodes()
    : $isElementNode(target)
      ? target.getChildren()
      : [];

  const fragmentAppend = fragment.append.bind(fragment);
  for (const childNode of children) {
    const shouldIncludeChild = $appendNodesToHTML(
      editor,
      childNode,
      fragmentAppend,
      selection,
      domConfig,
    );

    if (
      !shouldInclude &&
      shouldIncludeChild &&
      domConfig.$extractWithChild(
        currentNode,
        childNode,
        selection,
        'html',
        editor,
      )
    ) {
      shouldInclude = true;
    }
  }

  if (shouldInclude && !shouldExclude) {
    if (isHTMLElement(element) || isDocumentFragment(element)) {
      if (append) {
        append(fragment);
      } else {
        element.append(fragment);
      }
    }
    parentElementAppend(element);

    if (after) {
      const newElement = after.call(target, element);
      if (newElement) {
        if (isDocumentFragment(element)) {
          element.replaceChildren(newElement);
        } else {
          element.replaceWith(newElement);
        }
      }
    }
  } else {
    parentElementAppend(fragment);
  }

  return shouldInclude;
}

function getConversionFunction(
  domNode: Node,
  editor: LexicalEditor,
): DOMConversionFn | null {
  const {nodeName} = domNode;

  const cachedConversions = editor._htmlConversions.get(nodeName.toLowerCase());

  let currentConversion: DOMConversion | null = null;

  if (cachedConversions !== undefined) {
    for (const cachedConversion of cachedConversions) {
      const domConversion = cachedConversion(domNode);
      if (
        domConversion !== null &&
        (currentConversion === null ||
          // Given equal priority, prefer the last registered importer
          // which is typically an application custom node or HTMLConfig['import']
          (currentConversion.priority || 0) <= (domConversion.priority || 0))
      ) {
        currentConversion = domConversion;
      }
    }
  }

  return currentConversion !== null ? currentConversion.conversion : null;
}

const IGNORE_TAGS = new Set(['STYLE', 'SCRIPT']);

function $createNodesFromDOM(
  node: Node,
  editor: LexicalEditor,
  allArtificialNodes: Array<ArtificialNode__DO_NOT_USE>,
  hasBlockAncestorLexicalNode: boolean,
  forChildMap: Map<string, DOMChildConversion> = new Map(),
  parentLexicalNode?: LexicalNode | null | undefined,
): Array<LexicalNode> {
  let lexicalNodes: Array<LexicalNode> = [];

  if (IGNORE_TAGS.has(node.nodeName)) {
    return lexicalNodes;
  }

  let currentLexicalNode = null;
  const transformFunction = getConversionFunction(node, editor);
  const transformOutput = transformFunction
    ? transformFunction(node as HTMLElement)
    : null;
  let postTransform = null;

  if (transformOutput !== null) {
    postTransform = transformOutput.after;
    const transformNodes = transformOutput.node;
    currentLexicalNode = Array.isArray(transformNodes)
      ? transformNodes[transformNodes.length - 1]
      : transformNodes;

    if (currentLexicalNode !== null) {
      for (const [, forChildFunction] of forChildMap) {
        currentLexicalNode = forChildFunction(
          currentLexicalNode,
          parentLexicalNode,
        );

        if (!currentLexicalNode) {
          break;
        }
      }

      if (currentLexicalNode) {
        lexicalNodes.push(
          ...(Array.isArray(transformNodes)
            ? transformNodes
            : [currentLexicalNode]),
        );
      }
    }

    if (transformOutput.forChild != null) {
      forChildMap.set(node.nodeName, transformOutput.forChild);
    }
  }

  // If the DOM node doesn't have a transformer, we don't know what
  // to do with it but we still need to process any childNodes.
  const children = node.childNodes;
  let childLexicalNodes = [];

  const hasBlockAncestorLexicalNodeForChildren =
    currentLexicalNode != null && $isRootOrShadowRoot(currentLexicalNode)
      ? false
      : (currentLexicalNode != null &&
          $isBlockElementNode(currentLexicalNode)) ||
        hasBlockAncestorLexicalNode;

  for (let i = 0; i < children.length; i++) {
    childLexicalNodes.push(
      ...$createNodesFromDOM(
        children[i],
        editor,
        allArtificialNodes,
        hasBlockAncestorLexicalNodeForChildren,
        new Map(forChildMap),
        currentLexicalNode,
      ),
    );
  }

  if (postTransform != null) {
    childLexicalNodes = postTransform(childLexicalNodes);
  }

  if (isBlockDomNode(node)) {
    if (!hasBlockAncestorLexicalNodeForChildren) {
      childLexicalNodes = wrapContinuousInlines(
        node,
        childLexicalNodes,
        $createParagraphNode,
      );
    } else {
      childLexicalNodes = wrapContinuousInlines(node, childLexicalNodes, () => {
        const artificialNode = new ArtificialNode__DO_NOT_USE();
        allArtificialNodes.push(artificialNode);
        return artificialNode;
      });
    }
  }

  if (currentLexicalNode == null) {
    if (childLexicalNodes.length > 0) {
      // If it hasn't been converted to a LexicalNode, we hoist its children
      // up to the same level as it.
      lexicalNodes = lexicalNodes.concat(childLexicalNodes);
    } else {
      if (isBlockDomNode(node) && isDomNodeBetweenTwoInlineNodes(node)) {
        // Empty block dom node that hasnt been converted, we replace it with a linebreak if its between inline nodes
        lexicalNodes = lexicalNodes.concat($createLineBreakNode());
      }
    }
  } else {
    if ($isElementNode(currentLexicalNode)) {
      // If the current node is a ElementNode after conversion,
      // we can append all the children to it.
      currentLexicalNode.append(...childLexicalNodes);
    }
  }

  return lexicalNodes;
}

function wrapContinuousInlines(
  domNode: Node,
  nodes: Array<LexicalNode>,
  createWrapperFn: () => ElementNode,
): Array<LexicalNode> {
  const textAlign = (domNode as HTMLElement).style
    .textAlign as ElementFormatType;
  const out: Array<LexicalNode> = [];
  let continuousInlines: Array<LexicalNode> = [];
  // wrap contiguous inline child nodes in para
  for (let i = 0; i < nodes.length; i++) {
    const node = nodes[i];
    if ($isBlockElementNode(node)) {
      if (textAlign && !node.getFormat()) {
        node.setFormat(textAlign);
      }
      out.push(node);
    } else {
      continuousInlines.push(node);
      if (
        i === nodes.length - 1 ||
        (i < nodes.length - 1 && $isBlockElementNode(nodes[i + 1]))
      ) {
        const wrapper = createWrapperFn();
        wrapper.setFormat(textAlign);
        wrapper.append(...continuousInlines);
        out.push(wrapper);
        continuousInlines = [];
      }
    }
  }
  return out;
}

function $unwrapArtificialNodes(
  allArtificialNodes: Array<ArtificialNode__DO_NOT_USE>,
) {
  for (const node of allArtificialNodes) {
    if (node.getNextSibling() instanceof ArtificialNode__DO_NOT_USE) {
      node.insertAfter($createLineBreakNode());
    }
  }
  // Replace artificial node with it's children
  for (const node of allArtificialNodes) {
    const children = node.getChildren();
    for (const child of children) {
      node.insertBefore(child);
    }
    node.remove();
  }
}

function isDomNodeBetweenTwoInlineNodes(node: Node): boolean {
  if (node.nextSibling == null || node.previousSibling == null) {
    return false;
  }
  return (
    isInlineDomNode(node.nextSibling) && isInlineDomNode(node.previousSibling)
  );
}

/** @internal @experimental */
export interface DOMConfig {
  overrides: AnyDOMConfigMatch[];
  contextDefaults: AnyStateConfigPair[];
}

/** @internal @experimental */
// eslint-disable-next-line @typescript-eslint/no-explicit-any
type AnyDOMConfigMatch = DOMConfigMatch<any>;

type NodeMatch<T extends LexicalNode> =
  | Klass<T>
  | ((node: LexicalNode) => node is T);

/** @internal @experimental */
export interface DOMConfigMatch<T extends LexicalNode> {
  readonly nodes: '*' | readonly NodeMatch<T>[];
  $getDOMSlot?: <N extends ElementNode>(
    node: N,
    $next: () => ElementDOMSlot<HTMLElement>,
    editor: LexicalEditor,
  ) => ElementDOMSlot<HTMLElement>;
  $createDOM?: (
    node: T,
    $next: () => HTMLElement,
    editor: LexicalEditor,
  ) => HTMLElement;
  $updateDOM?: (
    nextNode: T,
    prevNode: T,
    dom: HTMLElement,
    $next: () => boolean,
    editor: LexicalEditor,
  ) => boolean;
  $exportDOM?: (
    node: T,
    $next: () => DOMExportOutput,
    editor: LexicalEditor,
  ) => DOMExportOutput;
  $shouldExclude?: (
    node: T,
    selection: null | BaseSelection,
    $next: () => boolean,
    editor: LexicalEditor,
  ) => boolean;
  $shouldInclude?: (
    node: T,
    selection: null | BaseSelection,
    $next: () => boolean,
    editor: LexicalEditor,
  ) => boolean;
  $extractWithChild?: (
    node: T,
    childNode: LexicalNode,
    selection: null | BaseSelection,
    destination: 'clone' | 'html',
    $next: () => boolean,
    editor: LexicalEditor,
  ) => boolean;
}

function compileDOMConfigOverrides(
  {overrides}: DOMConfig,
  defaults: EditorDOMConfig,
): EditorDOMConfig {
  function mergeDOMConfigMatch(
    acc: EditorDOMConfig,
    match: AnyDOMConfigMatch,
  ): EditorDOMConfig {
    // TODO Consider using a node type map to make this more efficient when
    // there are more overrides
    const {
      nodes,
      $getDOMSlot,
      $createDOM,
      $updateDOM,
      $exportDOM,
      $shouldExclude,
      $shouldInclude,
      $extractWithChild,
    } = match;
    const matcher = (node: LexicalNode): boolean => {
      for (const predicate of nodes) {
        if (predicate === '*') {
          return true;
        } else if ('getType' in predicate || '$config' in predicate.prototype) {
          if (node instanceof predicate) {
            return true;
          }
        } else if (predicate(node)) {
          return true;
        }
      }
      return false;
    };
    return {
      $createDOM: $createDOM
        ? (node, editor) => {
            const $next = () => acc.$createDOM(node, editor);
            return matcher(node) ? $createDOM(node, $next, editor) : $next();
          }
        : acc.$createDOM,
      $exportDOM: $exportDOM
        ? (node, editor) => {
            const $next = () => acc.$exportDOM(node, editor);
            return matcher(node) ? $exportDOM(node, $next, editor) : $next();
          }
        : acc.$exportDOM,
      $extractWithChild: $extractWithChild
        ? (node, childNode, selection, destination, editor) => {
            const $next = () =>
              acc.$extractWithChild(
                node,
                childNode,
                selection,
                destination,
                editor,
              );
            return matcher(node)
              ? $extractWithChild(
                  node,
                  childNode,
                  selection,
                  destination,
                  $next,
                  editor,
                )
              : $next();
          }
        : acc.$extractWithChild,
      $getDOMSlot: $getDOMSlot
        ? (node, dom, editor) => {
            const $next = () => acc.$getDOMSlot(node, dom, editor);
            return $isElementNode(node) && matcher(node)
              ? $getDOMSlot(node, $next, editor)
              : $next();
          }
        : acc.$getDOMSlot,
      $shouldExclude: $shouldExclude
        ? (node, selection, editor) => {
            const $next = () => acc.$shouldExclude(node, selection, editor);
            return matcher(node)
              ? $shouldExclude(node, selection, $next, editor)
              : $next();
          }
        : acc.$shouldExclude,
      $shouldInclude: $shouldInclude
        ? (node, selection, editor) => {
            const $next = () => acc.$shouldInclude(node, selection, editor);
            return matcher(node)
              ? $shouldInclude(node, selection, $next, editor)
              : $next();
          }
        : acc.$shouldInclude,
      $updateDOM: $updateDOM
        ? (nextNode, prevNode, dom, editor) => {
            const $next = () => acc.$updateDOM(nextNode, prevNode, dom, editor);
            return matcher(nextNode)
              ? $updateDOM(nextNode, prevNode, dom, $next, editor)
              : $next();
          }
        : acc.$updateDOM,
    };
  }
  // The beginning of the array will be the overrides towards the top
  // of the tree so should be higher precedence, so we compose the functions
  // from the right
  return overrides.reduceRight(mergeDOMConfigMatch, defaults);
}

/** true if this is a whole document export operation ($generateDOMFromRoot) */
export const DOMContextRoot = createState('@lexical/html/root', {
  parse: Boolean,
});

/** true if this is an export operation ($generateHtmlFromNodes) */
export const DOMContextExport = createState('@lexical/html/export', {
  parse: Boolean,
});
/** true if the DOM is for or from the clipboard */
export const DOMContextClipboard = createState('@lexical/html/clipboard', {
  parse: Boolean,
});

const DOMContextForChildMap = createState('@lexical/htm/forChildMap', {
  parse: (): null | Map<string, DOMChildConversion> => null,
});
const DOMContextParentLexicalNode = createState(
  '@lexical/html/parentLexicalNode',
  {
    parse: (): null | LexicalNode => null,
  },
);
const DOMContextHasBlockAncestorLexicalNode = createState(
  '@lexical/html/hasBlockAncestorLexicalNode',
  {
    parse: Boolean,
  },
);
const DOMContextArtificialNodes = createState('@lexical/html/ArtificialNodes', {
  parse: (): null | ArtificialNode__DO_NOT_USE[] => null,
});

export type StateConfigPair<K extends string, V> = readonly [
  StateConfig<K, V>,
  V,
];
// eslint-disable-next-line @typescript-eslint/no-explicit-any
export type AnyStateConfigPair = StateConfigPair<any, any>;

export interface DOMExtensionOutput {
  defaults: ContextRecord;
}

type ContextRecord = Map<AnyStateConfig, unknown>;

function contextFromPairs(pairs: Iterable<AnyStateConfigPair>): ContextRecord {
  return new Map(pairs);
}

function mergeContext(
  defaults: ContextRecord,
  overrides: ContextRecord | Iterable<AnyStateConfigPair>,
) {
  const ctx = new Map(defaults);
  for (const [k, v] of overrides) {
    ctx.set(k, v);
  }
  return ctx;
}

function getDOMExtensionOutputIfAvailable(
  editor: LexicalEditor,
): undefined | DOMExtensionOutput {
  const builder = LexicalBuilder.maybeFromEditor(editor);
  return builder && builder.hasExtensionByName(DOMExtensionName)
    ? getExtensionDependencyFromEditor(editor, DOMExtension).output
    : undefined;
}

export function getContextValueFromRecord<K extends string, V>(
  context: ContextRecord,
  cfg: StateConfig<K, V>,
): V {
  const v = context.get(cfg);
  return v !== undefined || context.has(cfg) ? (v as V) : cfg.defaultValue;
}

export function $getDOMContextValue<K extends string, V>(
  cfg: StateConfig<K, V>,
  editor: LexicalEditor = $getEditor(),
): V {
  const context =
    activeDOMContext && activeDOMContext.editor === editor
      ? activeDOMContext.context
      : getExtensionDependencyFromEditor(editor, DOMExtension).output.defaults;
  return getContextValueFromRecord(context, cfg);
}

export const $getDOMImportContextValue = $getDOMContextValue;

export function $withDOMContext(
  cfg: Iterable<AnyStateConfigPair>,
  editor = $getEditor(),
): <T>(f: () => T) => T {
  const updates = contextFromPairs(cfg);
  return (f) => {
    const prevDOMContext = activeDOMContext;
    let context: ContextRecord;
    if (prevDOMContext && prevDOMContext.editor === editor) {
      context = mergeContext(prevDOMContext.context, updates);
    } else {
      const ext = getDOMExtensionOutputIfAvailable(editor);
      context = ext ? mergeContext(ext.defaults, updates) : updates;
    }
    try {
      activeDOMContext = {context, editor};
      return f();
    } finally {
      activeDOMContext = prevDOMContext;
    }
  };
}

export function $generateDOMFromNodes<T extends HTMLElement | DocumentFragment>(
  container: T,
  selection: null | BaseSelection = null,
  editor: LexicalEditor = $getEditor(),
): T {
  return $withDOMContext(
    [DOMContextExport.pair(true)],
    editor,
  )(() => {
    const root = $getRoot();
    const domConfig = getEditorDOMConfig(editor);

    const parentElementAppend = container.append.bind(container);
    for (const topLevelNode of root.getChildren()) {
      $appendNodesToHTML(
        editor,
        topLevelNode,
        parentElementAppend,
        selection,
        domConfig,
      );
    }
    return container;
  });
}

export function $generateDOMFromRoot<T extends HTMLElement | DocumentFragment>(
  container: T,
  root: LexicalNode = $getRoot(),
): T {
  const editor = $getEditor();
  return $withDOMContext(
    [DOMContextExport.pair(true), DOMContextRoot.pair(true)],
    editor,
  )(() => {
    const selection = null;
    const domConfig = getEditorDOMConfig(editor);
    const parentElementAppend = container.append.bind(container);
    $appendNodesToHTML(editor, root, parentElementAppend, selection, domConfig);
    return container;
  });
}

let activeDOMContext:
  | undefined
  | {editor: LexicalEditor; context: ContextRecord};

/**
 * A convenience function for type inference when constructing DOM overrides for
 * use with {@link DOMExtension}.
 *
 * @__NO_SIDE_EFFECTS__
 */
export function domOverride(
  nodes: '*',
  config: Omit<DOMConfigMatch<LexicalNode>, 'nodes'>,
): DOMConfigMatch<LexicalNode>;
export function domOverride<T extends LexicalNode>(
  nodes: readonly NodeMatch<T>[],
  config: Omit<DOMConfigMatch<T>, 'nodes'>,
): DOMConfigMatch<T>;
export function domOverride(
  nodes: AnyDOMConfigMatch['nodes'],
  config: Omit<AnyDOMConfigMatch, 'nodes'>,
): AnyDOMConfigMatch {
  return {...config, nodes};
}

const DOMExtensionName = '@lexical/html/DOM';
/** @internal @experimental */
export const DOMExtension = defineExtension<
  DOMConfig,
  typeof DOMExtensionName,
  DOMExtensionOutput,
  void
>({
  build(editor, config, state) {
    return {
      defaults: contextFromPairs(config.contextDefaults),
    };
  },
  config: {
    contextDefaults: [],
    overrides: [],
  },
  html: {
    // Define a RootNode export for $generateDOMFromRoot
    export: new Map([
      [
        RootNode,
        () => {
          const element = document.createElement('div');
          element.role = 'textbox';
          return {element};
        },
      ],
    ]),
  },
  init(editorConfig, config) {
    editorConfig.dom = compileDOMConfigOverrides(config, {
      ...DEFAULT_EDITOR_DOM_CONFIG,
      ...editorConfig.dom,
    });
  },
  mergeConfig(config, partial) {
    const merged = shallowMergeConfig(config, partial);
    for (const k of ['overrides', 'contextDefaults'] as const) {
      if (partial[k]) {
        (merged[k] as unknown[]) = [...merged[k], ...partial[k]];
      }
    }
    return merged;
  },
  name: DOMExtensionName,
});

/** @internal @experimental */
export interface DOMImportOutput {
  node: null | LexicalNode | LexicalNode[];
  getChildren?: () => Iterable<ChildNode>;
  childContext?: AnyStateConfigPair[];
  $appendChild?: (node: LexicalNode, dom: ChildNode) => void;
  $finalize?: (
    node: null | LexicalNode | LexicalNode[],
  ) => null | LexicalNode | LexicalNode[];
}

export type DOMImportFunction<T extends Node> = (
  node: T,
  $next: () => null | undefined | DOMImportOutput,
  editor: LexicalEditor,
) => null | undefined | DOMImportOutput;

export interface NodeNameMap extends HTMLElementTagNameMap {
  '*': Node;
  '#text': Text;
  '#document': Document;
  '#comment': Comment;
  '#cdata-section': CDATASection;
}

export type NodeNameToType<T extends string> = T extends keyof NodeNameMap
  ? NodeNameMap[T]
  : Node;

/**
 * A convenience function for type inference when constructing DOM overrides for
 * use with {@link DOMImportExtension}.
 *
 * @__NO_SIDE_EFFECTS__
 */
export function importOverride<T extends string>(
  tag: T,
  $import: DOMImportFunction<NodeNameToType<T>>,
  options: Omit<DOMImportConfigMatch, 'tag' | '$import'> = {},
): DOMImportConfigMatch {
  return {
    ...options,
    $import: $import as DOMImportFunction<Node>,
    tag: tag.toLowerCase(),
  };
}

/** @internal @experimental */
export interface DOMImportConfig {
  overrides: DOMImportConfigMatch[];
}
export interface DOMImportConfigMatch {
  tag: '*' | '#text' | '#cdata-section' | '#comment' | (string & {});
  selector?: string;
  priority?: 0 | 1 | 2 | 3 | 4;
  $import: (
    node: Node,
    $next: () => null | undefined | DOMImportOutput,
    editor: LexicalEditor,
  ) => null | undefined | DOMImportOutput;
}

export type DOMImportNodeFunction = DOMImportExtensionOutput['$importNode'];
export interface DOMImportExtensionOutput {
  $importNode: (node: Node) => null | undefined | DOMImportOutput;
  $importNodes: (node: Node) => LexicalNode[];
}

const DOMImportExtensionName = '@lexical/html/DOMImport';

class MatchesImport {
  tag: string;
  matches: DOMImportConfigMatch[] = [];
  constructor(tag: string) {
    this.tag = tag;
  }
  push(match: DOMImportConfigMatch) {
    invariant(
      match.tag === this.tag,
      'MatchesImport requires all to use the same tag',
    );
    this.matches.push(match);
  }
  compile(
    $nextImport: (node: Node) => null | undefined | DOMImportOutput,
    editor: LexicalEditor,
  ): DOMImportExtensionOutput['$importNode'] {
    const {matches, tag} = this;
    return (node) => {
      const el = isHTMLElement(node) ? node : null;
      const $importAt = (start: number): null | undefined | DOMImportOutput => {
        let rval: undefined | null | DOMImportOutput;
        for (let i = start; !rval && i >= 0; i--) {
          const match = matches[i];
          if (match) {
            const {$import, selector} = matches[i];
            if (!selector || (el && el.matches(selector))) {
              rval = $import(node, $importAt.bind(null, i - 1), editor);
            }
          }
        }
        return rval;
      };
      return (
        ((tag === node.nodeName.toLowerCase() || (el && tag === '*')) &&
          $importAt(matches.length - 1)) ||
        $nextImport(node)
      );
    };
  }
}

class TagImport {
  tags: Map<string, MatchesImport> = new Map();
  push(match: DOMImportConfigMatch) {
    invariant(match.tag !== '*', 'TagImport can not handle wildcards');
    const matches = this.tags.get(match.tag) || new MatchesImport(match.tag);
    this.tags.set(match.tag, matches);
    matches.push(match);
  }
  compile(
    $nextImport: (node: Node) => null | undefined | DOMImportOutput,
    editor: LexicalEditor,
  ): DOMImportExtensionOutput['$importNode'] {
    const compiled = new Map<string, DOMImportNodeFunction>();
    for (const [tag, matches] of this.tags.entries()) {
      compiled.set(tag, matches.compile($nextImport, editor));
    }
    return compiled.size === 0
      ? $nextImport
      : (node: Node) => {
          const $import = compiled.get(node.nodeName.toLowerCase());
          return $import ? $import(node) : $nextImport(node);
        };
  }
}

const EMPTY_ARRAY = [] as const;
const emptyGetChildren = () => EMPTY_ARRAY;

function compileLegacyImportDOM(
  editor: LexicalEditor,
): DOMImportExtensionOutput['$importNode'] {
  return (node) => {
    if (IGNORE_TAGS.has(node.nodeName)) {
      return {getChildren: emptyGetChildren, node: null};
    }
    // If the DOM node doesn't have a transformer, we don't know what
    // to do with it but we still need to process any childNodes.
    let childLexicalNodes: LexicalNode[] = [];
    let postTransform: DOMConversionOutput['after'];
    let hasBlockAncestorLexicalNodeForChildren = false;
    const output: DOMImportOutput & {node: LexicalNode[]} = {
      $appendChild: (childNode) => childLexicalNodes.push(childNode),
      $finalize: (nodeOrNodes) => {
        const finalLexicalNodes = Array.isArray(nodeOrNodes)
          ? nodeOrNodes
          : nodeOrNodes
            ? [nodeOrNodes]
            : [];
        const finalLexicalNode: null | LexicalNode =
          finalLexicalNodes[finalLexicalNodes.length - 1] || null;
        if (postTransform) {
          childLexicalNodes = postTransform(childLexicalNodes);
        }
        if (isBlockDomNode(node)) {
          if (!hasBlockAncestorLexicalNodeForChildren) {
            childLexicalNodes = wrapContinuousInlines(
              node,
              childLexicalNodes,
              $createParagraphNode,
            );
          } else {
            const allArtificialNodes = $getDOMImportContextValue(
              DOMContextArtificialNodes,
            );
            invariant(
              allArtificialNodes !== null,
              'Missing DOMContextArtificialNodes',
            );
            childLexicalNodes = wrapContinuousInlines(
              node,
              childLexicalNodes,
              () => {
                const artificialNode = new ArtificialNode__DO_NOT_USE();
                allArtificialNodes.push(artificialNode);
                return artificialNode;
              },
            );
          }
        }

        if (finalLexicalNode == null) {
          if (childLexicalNodes.length > 0) {
            // If it hasn't been converted to a LexicalNode, we hoist its children
            // up to the same level as it.
            finalLexicalNodes.push(...childLexicalNodes);
          } else {
            if (isBlockDomNode(node) && isDomNodeBetweenTwoInlineNodes(node)) {
              // Empty block dom node that hasnt been converted, we replace it with a linebreak if its between inline nodes
              finalLexicalNodes.push($createLineBreakNode());
            }
          }
        } else {
          if ($isElementNode(finalLexicalNode)) {
            // If the current node is a ElementNode after conversion,
            // we can append all the children to it.
            finalLexicalNode.splice(
              finalLexicalNode.getChildrenSize(),
              0,
              childLexicalNodes,
            );
          }
        }

        return finalLexicalNodes;
      },
      node: [],
    };
    let currentLexicalNode = null;
    const transformFunction = getConversionFunction(node, editor);
    const transformOutput = transformFunction
      ? transformFunction(node as HTMLElement)
      : null;
    const addChildContext = (cfg: AnyStateConfigPair) => {
      output.childContext = output.childContext || [];
      output.childContext.push(cfg);
    };

    if (transformOutput !== null) {
      const forChildMap = $getDOMImportContextValue(
        DOMContextForChildMap,
        editor,
      );
      const parentLexicalNode = $getDOMImportContextValue(
        DOMContextParentLexicalNode,
        editor,
      );
      postTransform = transformOutput.after;
      const transformNodes = transformOutput.node;
      currentLexicalNode = Array.isArray(transformNodes)
        ? transformNodes[transformNodes.length - 1]
        : transformNodes;

      if (currentLexicalNode !== null && forChildMap) {
        for (const forChildFunction of forChildMap.values()) {
          currentLexicalNode = forChildFunction(
            currentLexicalNode,
            parentLexicalNode,
          );

          if (!currentLexicalNode) {
            break;
          }
        }

        if (currentLexicalNode) {
          output.node.push(
            ...(Array.isArray(transformNodes)
              ? transformNodes
              : [currentLexicalNode]),
          );
        }
      }

      if (transformOutput.forChild != null) {
        addChildContext(
          DOMContextForChildMap.pair(
            new Map(forChildMap || []).set(
              node.nodeName,
              transformOutput.forChild,
            ),
          ),
        );
      }
    }

    const hasBlockAncestorLexicalNode = $getDOMImportContextValue(
      DOMContextHasBlockAncestorLexicalNode,
    );
    hasBlockAncestorLexicalNodeForChildren =
      currentLexicalNode != null && $isRootOrShadowRoot(currentLexicalNode)
        ? false
        : (currentLexicalNode != null &&
            $isBlockElementNode(currentLexicalNode)) ||
          $getDOMImportContextValue(DOMContextHasBlockAncestorLexicalNode);
    if (
      hasBlockAncestorLexicalNode !== hasBlockAncestorLexicalNodeForChildren
    ) {
      addChildContext(
        DOMContextHasBlockAncestorLexicalNode.pair(
          hasBlockAncestorLexicalNodeForChildren,
        ),
      );
    }
    return output;
  };
}

function importOverrideSort(
  a: DOMImportConfigMatch,
  b: DOMImportConfigMatch,
): number {
  // Lowest priority and non-wildcards first
  return (
    (a.priority || 0) - (b.priority || 0) ||
    Number(a.tag === '*') - Number(b.tag === '*')
  );
}

function compileImportOverrides(
  editor: LexicalEditor,
  config: DOMImportConfig,
): DOMImportExtensionOutput {
  function $importNodes(): LexicalNode[] {
    return [];
  }
  let $importNode = compileLegacyImportDOM(editor);
  let importer: TagImport | MatchesImport = new TagImport();
  const sortedOverrides = config.overrides.sort(importOverrideSort);
  for (const match of sortedOverrides) {
    if (match.tag === '*') {
      if (!(importer instanceof MatchesImport && importer.tag === match.tag)) {
        $importNode = importer.compile($importNode, editor);
        importer = new MatchesImport(match.tag);
      }
    } else if (importer instanceof MatchesImport) {
      $importNode = importer.compile($importNode, editor);
      importer = new TagImport();
    }
    importer.push(match);
  }
  $importNode = importer.compile($importNode, editor);

  return {
    $importNode,
    $importNodes,
  };
}

/** @internal @experimental */
export const DOMImportExtension = defineExtension<
  DOMImportConfig,
  typeof DOMImportExtensionName,
  DOMImportExtensionOutput,
  null
>({
  build: compileImportOverrides,
  config: {overrides: []},
  dependencies: [DOMExtension],
  mergeConfig(config, partial) {
    const merged = shallowMergeConfig(config, partial);
    for (const k of ['overrides'] as const) {
      if (partial[k]) {
        (merged[k] as unknown[]) = [...merged[k], ...partial[k]];
      }
    }
    return merged;
  },
  name: DOMImportExtensionName,
});<|MERGE_RESOLUTION|>--- conflicted
+++ resolved
@@ -119,31 +119,8 @@
   );
   let target = currentNode;
 
-<<<<<<< HEAD
-  if (selection && $isTextNode(currentNode)) {
-    for (const pt of selection.getStartEndPoints() || []) {
-      if (pt.key === currentNode.getKey()) {
-        target = $sliceSelectedTextNodeContent(
-          selection,
-          $cloneWithProperties(currentNode),
-        );
-        break;
-      }
-    }
-=======
   if (selection !== null && $isTextNode(currentNode)) {
     target = $sliceSelectedTextNodeContent(selection, currentNode, 'clone');
-  }
-  const children = $isElementNode(target) ? target.getChildren() : [];
-  const registeredNode = getRegisteredNode(editor, target.getType());
-  let exportOutput;
-
-  // Use HTMLConfig overrides, if available.
-  if (registeredNode && registeredNode.exportDOM !== undefined) {
-    exportOutput = registeredNode.exportDOM(editor, target);
-  } else {
-    exportOutput = target.exportDOM(editor);
->>>>>>> 0c9e1eb2
   }
   const exportProps = domConfig.$exportDOM(target, editor);
   const {element, after, append, $getChildNodes} = exportProps;
