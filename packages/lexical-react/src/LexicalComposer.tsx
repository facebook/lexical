/**
 * Copyright (c) Meta Platforms, Inc. and affiliates.
 *
 * This source code is licensed under the MIT license found in the
 * LICENSE file in the root directory of this source tree.
 *
 */

import type {LexicalComposerContextType} from '@lexical/react/LexicalComposerContext';
<<<<<<< HEAD
import type {Klass, Proxies} from 'lexical';
=======
>>>>>>> 5bff30d8

import {
  createLexicalComposerContext,
  LexicalComposerContext,
} from '@lexical/react/LexicalComposerContext';
import {
  $createParagraphNode,
  $getRoot,
  $getSelection,
  createEditor,
  EditorState,
  EditorThemeClasses,
  Klass,
  LexicalEditor,
  LexicalNode,
} from 'lexical';
import {useMemo} from 'react';
import * as React from 'react';
import useLayoutEffect from 'shared/useLayoutEffect';

const HISTORY_MERGE_OPTIONS = {tag: 'history-merge'};

export type InitialEditorStateType =
  | null
  | string
  | EditorState
  | ((editor: LexicalEditor) => void);

type Props = {
  children: JSX.Element | string | (JSX.Element | string)[];
  initialConfig: Readonly<{
    editor__DEPRECATED?: LexicalEditor | null;
    namespace: string;
    nodes?: ReadonlyArray<Klass<LexicalNode>>;
    proxies?: Proxies;
    onError: (error: Error, editor: LexicalEditor) => void;
    editable?: boolean;
    theme?: EditorThemeClasses;
    editorState?: InitialEditorStateType;
  }>;
};

export function LexicalComposer({initialConfig, children}: Props): JSX.Element {
  const composerContext: [LexicalEditor, LexicalComposerContextType] = useMemo(
    () => {
      const {
        theme,
        namespace,
        editor__DEPRECATED: initialEditor,
        nodes,
        onError,
        proxies,
        editorState: initialEditorState,
      } = initialConfig;

      const context: LexicalComposerContextType = createLexicalComposerContext(
        null,
        theme,
      );

      let editor = initialEditor || null;

      if (editor === null) {
        const newEditor = createEditor({
          editable: false,
          namespace,
          nodes,
          onError: (error) => onError(error, newEditor),
<<<<<<< HEAD
          proxies,
          readOnly: true,
=======
>>>>>>> 5bff30d8
          theme,
        });
        initializeEditor(newEditor, initialEditorState);

        editor = newEditor;
      }

      return [editor, context];
    },

    // We only do this for init
    // eslint-disable-next-line react-hooks/exhaustive-deps
    [],
  );

  useLayoutEffect(() => {
    const isEditable = initialConfig.editable;
    const [editor] = composerContext;
    editor.setEditable(isEditable !== undefined ? isEditable : true);

    // We only do this for init
    // eslint-disable-next-line react-hooks/exhaustive-deps
  }, []);

  return (
    <LexicalComposerContext.Provider value={composerContext}>
      {children}
    </LexicalComposerContext.Provider>
  );
}

function initializeEditor(
  editor: LexicalEditor,
  initialEditorState?: InitialEditorStateType,
): void {
  if (initialEditorState === null) {
    return;
  } else if (initialEditorState === undefined) {
    editor.update(() => {
      const root = $getRoot();
      if (root.isEmpty()) {
        const paragraph = $createParagraphNode();
        root.append(paragraph);
        const activeElement = document.activeElement;
        if (
          $getSelection() !== null ||
          (activeElement !== null && activeElement === editor.getRootElement())
        ) {
          paragraph.select();
        }
      }
    }, HISTORY_MERGE_OPTIONS);
  } else if (initialEditorState !== null) {
    switch (typeof initialEditorState) {
      case 'string': {
        const parsedEditorState = editor.parseEditorState(initialEditorState);
        editor.setEditorState(parsedEditorState, HISTORY_MERGE_OPTIONS);
        break;
      }
      case 'object': {
        editor.setEditorState(initialEditorState, HISTORY_MERGE_OPTIONS);
        break;
      }
      case 'function': {
        editor.update(() => {
          const root = $getRoot();
          if (root.isEmpty()) {
            initialEditorState(editor);
          }
        }, HISTORY_MERGE_OPTIONS);
        break;
      }
    }
  }
}<|MERGE_RESOLUTION|>--- conflicted
+++ resolved
@@ -7,10 +7,7 @@
  */
 
 import type {LexicalComposerContextType} from '@lexical/react/LexicalComposerContext';
-<<<<<<< HEAD
 import type {Klass, Proxies} from 'lexical';
-=======
->>>>>>> 5bff30d8
 
 import {
   createLexicalComposerContext,
@@ -23,12 +20,10 @@
   createEditor,
   EditorState,
   EditorThemeClasses,
-  Klass,
   LexicalEditor,
   LexicalNode,
 } from 'lexical';
 import {useMemo} from 'react';
-import * as React from 'react';
 import useLayoutEffect from 'shared/useLayoutEffect';
 
 const HISTORY_MERGE_OPTIONS = {tag: 'history-merge'};
@@ -79,11 +74,7 @@
           namespace,
           nodes,
           onError: (error) => onError(error, newEditor),
-<<<<<<< HEAD
           proxies,
-          readOnly: true,
-=======
->>>>>>> 5bff30d8
           theme,
         });
         initializeEditor(newEditor, initialEditorState);
