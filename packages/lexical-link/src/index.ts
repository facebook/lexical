/**
 * Copyright (c) Meta Platforms, Inc. and affiliates.
 *
 * This source code is licensed under the MIT license found in the
 * LICENSE file in the root directory of this source tree.
 *
 */

import type {
  DOMConversionMap,
  DOMConversionOutput,
  EditorConfig,
  GridSelection,
  LexicalCommand,
  LexicalNode,
  NodeKey,
  NodeSelection,
  RangeSelection,
  SerializedElementNode,
} from 'lexical';

import {addClassNamesToElement} from '@lexical/utils';
import {
  $getSelection,
  $isElementNode,
  $isRangeSelection,
  createCommand,
  ElementNode,
  Spread,
} from 'lexical';

export type SerializedLinkNode = Spread<
  {
    type: 'link';
    url: string;
    target?: null | string;
    rel?: null | string;
    version: 1;
  },
  SerializedElementNode
>;

export class LinkNode extends ElementNode {
  __url: string;
  __target: null | string;
  __rel: null | string;

  static getType(): string {
    return 'link';
  }

  static clone(node: LinkNode): LinkNode {
    return new LinkNode(
      node.__url,
      {rel: node.__rel, target: node.__target},
      node.__key,
    );
  }

  constructor(
    url: string,
    attributes: {
      target?: null | string;
      rel?: null | string;
    } = {},
    key?: NodeKey,
  ) {
    super(key);
    const {target = null, rel = null} = attributes;
    this.__url = url;
    this.__target = target;
    this.__rel = rel;
  }

  createDOM(config: EditorConfig): HTMLAnchorElement {
    const element = document.createElement('a');
    element.href = this.__url;
    if (this.__target !== null) {
      element.target = this.__target;
    }
    if (this.__rel !== null) {
      element.rel = this.__rel;
    }
    addClassNamesToElement(element, config.theme.link);
    return element;
  }

  updateDOM(
    prevNode: LinkNode,
    anchor: HTMLAnchorElement,
    config: EditorConfig,
  ): boolean {
    const url = this.__url;
    const target = this.__target;
    const rel = this.__rel;
    if (url !== prevNode.__url) {
      anchor.href = url;
    }

    if (target !== prevNode.__target) {
      if (target) {
        anchor.target = target;
      } else {
        anchor.removeAttribute('target');
      }
    }

    if (rel !== prevNode.__rel) {
      if (rel) {
        anchor.rel = rel;
      } else {
        anchor.removeAttribute('rel');
      }
    }
    return false;
  }

  static importDOM(): DOMConversionMap | null {
    return {
      a: (node: Node) => ({
        conversion: convertAnchorElement,
        priority: 1,
      }),
    };
  }

  static importJSON(
    serializedNode: SerializedLinkNode | SerializedAutoLinkNode,
  ): LinkNode {
    const node = $createLinkNode(serializedNode.url, {
      rel: serializedNode.rel,
      target: serializedNode.target,
    });
    node.setFormat(serializedNode.format);
    node.setIndent(serializedNode.indent);
    node.setDirection(serializedNode.direction);
    return node;
  }

  exportJSON(): SerializedLinkNode | SerializedAutoLinkNode {
    return {
      ...super.exportJSON(),
      rel: this.getRel(),
      target: this.getTarget(),
      type: 'link',
      url: this.getURL(),
      version: 1,
    };
  }

  getURL(): string {
    return this.getLatest().__url;
  }

  setURL(url: string): void {
    const writable = this.getWritable();
    writable.__url = url;
  }

  getTarget(): null | string {
    return this.getLatest().__target;
  }

  setTarget(target: null | string): void {
    const writable = this.getWritable();
    writable.__target = target;
  }

  getRel(): null | string {
    return this.getLatest().__rel;
  }

  setRel(rel: null | string): void {
    const writable = this.getWritable();
    writable.__rel = rel;
  }

  insertNewAfter(selection: RangeSelection): null | ElementNode {
    const element = this.getParentOrThrow().insertNewAfter(selection);
    if ($isElementNode(element)) {
      const linkNode = $createLinkNode(this.__url, {
        rel: this.__rel,
        target: this.__target,
      });
      element.append(linkNode);
      return linkNode;
    }
    return null;
  }

  canInsertTextBefore(): false {
    return false;
  }

  canInsertTextAfter(): false {
    return false;
  }

  canBeEmpty(): false {
    return false;
  }

  isInline(): true {
    return true;
  }

  extractWithChild(
    child: LexicalNode,
    selection: RangeSelection | NodeSelection | GridSelection,
    destination: 'clone' | 'html',
  ): boolean {
    if (!$isRangeSelection(selection)) {
      return false;
    }

    const anchorNode = selection.anchor.getNode();
    const focusNode = selection.focus.getNode();

    return (
      this.isParentOf(anchorNode) &&
      this.isParentOf(focusNode) &&
      selection.getTextContent().length > 0
    );
  }
}

function convertAnchorElement(domNode: Node): DOMConversionOutput {
  let node = null;
  if (domNode instanceof HTMLAnchorElement) {
    node = $createLinkNode(domNode.getAttribute('href') || '', {
      rel: domNode.getAttribute('rel'),
      target: domNode.getAttribute('target'),
    });
  }
  return {node};
}

export function $createLinkNode(
  url: string,
  attributes?: {
    target?: null | string;
    rel?: null | string;
  },
): LinkNode {
  return new LinkNode(url, attributes);
}

export function $isLinkNode(
  node: LexicalNode | null | undefined,
): node is LinkNode {
  return node instanceof LinkNode;
}

export type SerializedAutoLinkNode = Spread<
  {
    type: 'autolink';
    version: 1;
  },
  SerializedLinkNode
>;

// Custom node type to override `canInsertTextAfter` that will
// allow typing within the link
export class AutoLinkNode extends LinkNode {
  static getType(): string {
    return 'autolink';
  }

  static clone(node: AutoLinkNode): AutoLinkNode {
    return new AutoLinkNode(
      node.__url,
      {rel: node.__rel, target: node.__target},
      node.__key,
    );
  }

  static importJSON(serializedNode: SerializedAutoLinkNode): AutoLinkNode {
    const node = $createAutoLinkNode(serializedNode.url, {
      rel: serializedNode.rel,
      target: serializedNode.target,
    });
    node.setFormat(serializedNode.format);
    node.setIndent(serializedNode.indent);
    node.setDirection(serializedNode.direction);
    return node;
  }

  static importDOM(): null {
    // TODO: Should link node should handle the import over autolink?
    return null;
  }

  exportJSON(): SerializedAutoLinkNode {
    return {
      ...super.exportJSON(),
      type: 'autolink',
      version: 1,
    };
  }

  insertNewAfter(selection: RangeSelection): null | ElementNode {
    const element = this.getParentOrThrow().insertNewAfter(selection);
    if ($isElementNode(element)) {
      const linkNode = $createAutoLinkNode(this.__url, {
        rel: this._rel,
        target: this.__target,
      });
      element.append(linkNode);
      return linkNode;
    }
    return null;
  }
}

export function $createAutoLinkNode(
  url: string,
  attributes?: {
    target?: null | string;
    rel?: null | string;
  },
): AutoLinkNode {
  return new AutoLinkNode(url, attributes);
}

export function $isAutoLinkNode(
  node: LexicalNode | null | undefined,
): node is AutoLinkNode {
  return node instanceof AutoLinkNode;
}

export const TOGGLE_LINK_COMMAND: LexicalCommand<
  | string
  | {
      url: string;
      target?: string;
      rel?: string;
    }
  | null
> = createCommand();

export function toggleLink(
  url: null | string,
  attributes: {
    target?: null | string;
    rel?: null | string;
  } = {},
): void {
  const {target, rel} = attributes;
  const selection = $getSelection();

  if (!$isRangeSelection(selection)) {
    return;
  }
  const nodes = selection.extract();

  if (url === null) {
    // Remove LinkNodes
    nodes.forEach((node) => {
      const parent = node.getParent();

      if ($isLinkNode(parent)) {
        const children = parent.getChildren();

        for (let i = 0; i < children.length; i++) {
          parent.insertBefore(children[i]);
        }

        parent.remove();
      }
    });
  } else {
    // Add or merge LinkNodes
    if (nodes.length === 1) {
      const firstNode = nodes[0];
      // if the first node is a LinkNode or if its
      // parent is a LinkNode, we update the URL, target and relationship.
      const linkNode = $isLinkNode(firstNode)
        ? firstNode
        : $getLinkAncestor(firstNode);
      if (linkNode !== null) {
        linkNode.setURL(url);
        linkNode.setTarget(target);
        linkNode.setRelationship(relationship);
        return;
      }
    }

    let prevParent: ElementNode | LinkNode | null = null;
    let linkNode: LinkNode | null = null;

    nodes.forEach((node) => {
      const parent = node.getParent();

      if (
        parent === linkNode ||
        parent === null ||
        ($isElementNode(node) && !node.isInline())
      ) {
        return;
      }
<<<<<<< HEAD
      if (nodes.length === 1) {
        const firstNode = nodes[0];

        // if the first node is a LinkNode or if its
        // parent is a LinkNode, we update the URL, target and rel.
        if ($isLinkNode(firstNode)) {
          firstNode.setURL(url);
          if (target !== undefined) {
            firstNode.setTarget(target);
          }
          if (rel !== undefined) {
            firstNode.setRel(rel);
          }
          return;
        } else {
          const parent = firstNode.getParent();

          if ($isLinkNode(parent)) {
            // set parent to be the current linkNode
            // so that other nodes in the same parent
            // aren't handled separately below.
            parent.setURL(url);
            if (target !== undefined) {
              parent.setTarget(target);
            }
            if (rel !== undefined) {
              parent.setRel(rel);
            }
            return;
          }
        }
      }
=======
>>>>>>> 9cccf57d

      if ($isLinkNode(parent)) {
        linkNode = parent;
        parent.setURL(url);
        parent.setTarget(target);
        parent.setRelationship(relationship);
        return;
      }

      if (!parent.is(prevParent)) {
        prevParent = parent;
        linkNode = $createLinkNode(url, target, relationship);

        if ($isLinkNode(parent)) {
          if (node.getPreviousSibling() === null) {
            parent.insertBefore(linkNode);
          } else {
            parent.insertAfter(linkNode);
          }
        } else {
          node.insertBefore(linkNode);
        }
      }

<<<<<<< HEAD
        if ($isLinkNode(parent)) {
          linkNode = parent;
          parent.setURL(url);
          if (target !== undefined) {
            parent.setTarget(target);
          }
          if (rel !== undefined) {
            parent.setRel(rel);
          }
=======
      if ($isLinkNode(node)) {
        if (node.is(linkNode)) {
>>>>>>> 9cccf57d
          return;
        }
        if (linkNode !== null) {
          const children = node.getChildren();

<<<<<<< HEAD
        if (!parent.is(prevParent)) {
          prevParent = parent;
          linkNode = $createLinkNode(url, {rel, target});

          if ($isLinkNode(parent)) {
            if (node.getPreviousSibling() === null) {
              parent.insertBefore(linkNode);
            } else {
              parent.insertAfter(linkNode);
            }
          } else {
            node.insertBefore(linkNode);
=======
          for (let i = 0; i < children.length; i++) {
            linkNode.append(children[i]);
>>>>>>> 9cccf57d
          }
        }

        node.remove();
        return;
      }

      if (linkNode !== null) {
        linkNode.append(node);
      }
    });
  }
}

function $getLinkAncestor(node: LexicalNode): null | LexicalNode {
  return $getAncestor(node, (ancestor) => $isLinkNode(ancestor));
}

function $getAncestor(
  node: LexicalNode,
  predicate: (ancestor: LexicalNode) => boolean,
): null | LexicalNode {
  let parent: null | LexicalNode = node;
  while (
    parent !== null &&
    (parent = parent.getParent()) !== null &&
    !predicate(parent)
  );
  return parent;
}<|MERGE_RESOLUTION|>--- conflicted
+++ resolved
@@ -373,14 +373,18 @@
     if (nodes.length === 1) {
       const firstNode = nodes[0];
       // if the first node is a LinkNode or if its
-      // parent is a LinkNode, we update the URL, target and relationship.
+      // parent is a LinkNode, we update the URL, target and rel.
       const linkNode = $isLinkNode(firstNode)
         ? firstNode
         : $getLinkAncestor(firstNode);
       if (linkNode !== null) {
         linkNode.setURL(url);
-        linkNode.setTarget(target);
-        linkNode.setRelationship(relationship);
+        if (target !== undefined) {
+          linkNode.setTarget(target);
+        }
+        if (rel !== undefined) {
+          linkNode.setRel(rel);
+        }
         return;
       }
     }
@@ -398,53 +402,22 @@
       ) {
         return;
       }
-<<<<<<< HEAD
-      if (nodes.length === 1) {
-        const firstNode = nodes[0];
-
-        // if the first node is a LinkNode or if its
-        // parent is a LinkNode, we update the URL, target and rel.
-        if ($isLinkNode(firstNode)) {
-          firstNode.setURL(url);
-          if (target !== undefined) {
-            firstNode.setTarget(target);
-          }
-          if (rel !== undefined) {
-            firstNode.setRel(rel);
-          }
-          return;
-        } else {
-          const parent = firstNode.getParent();
-
-          if ($isLinkNode(parent)) {
-            // set parent to be the current linkNode
-            // so that other nodes in the same parent
-            // aren't handled separately below.
-            parent.setURL(url);
-            if (target !== undefined) {
-              parent.setTarget(target);
-            }
-            if (rel !== undefined) {
-              parent.setRel(rel);
-            }
-            return;
-          }
-        }
-      }
-=======
->>>>>>> 9cccf57d
 
       if ($isLinkNode(parent)) {
         linkNode = parent;
         parent.setURL(url);
-        parent.setTarget(target);
-        parent.setRelationship(relationship);
+        if (target !== undefined) {
+          parent.setTarget(target);
+        }
+        if (rel !== undefined) {
+          parent.setRel(rel);
+        }
         return;
       }
 
       if (!parent.is(prevParent)) {
         prevParent = parent;
-        linkNode = $createLinkNode(url, target, relationship);
+        linkNode = $createLinkNode(url, {rel, target});
 
         if ($isLinkNode(parent)) {
           if (node.getPreviousSibling() === null) {
@@ -457,42 +430,15 @@
         }
       }
 
-<<<<<<< HEAD
-        if ($isLinkNode(parent)) {
-          linkNode = parent;
-          parent.setURL(url);
-          if (target !== undefined) {
-            parent.setTarget(target);
-          }
-          if (rel !== undefined) {
-            parent.setRel(rel);
-          }
-=======
       if ($isLinkNode(node)) {
         if (node.is(linkNode)) {
->>>>>>> 9cccf57d
           return;
         }
         if (linkNode !== null) {
           const children = node.getChildren();
 
-<<<<<<< HEAD
-        if (!parent.is(prevParent)) {
-          prevParent = parent;
-          linkNode = $createLinkNode(url, {rel, target});
-
-          if ($isLinkNode(parent)) {
-            if (node.getPreviousSibling() === null) {
-              parent.insertBefore(linkNode);
-            } else {
-              parent.insertAfter(linkNode);
-            }
-          } else {
-            node.insertBefore(linkNode);
-=======
           for (let i = 0; i < children.length; i++) {
             linkNode.append(children[i]);
->>>>>>> 9cccf57d
           }
         }
 
