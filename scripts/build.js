/**
 * Copyright (c) Meta Platforms, Inc. and affiliates.
 *
 * This source code is licensed under the MIT license found in the
 * LICENSE file in the root directory of this source tree.
 *
 */

'use strict';

const rollup = require('rollup');
const fs = require('fs-extra');
const path = require('path');
const argv = require('minimist')(process.argv.slice(2));
const babel = require('@rollup/plugin-babel').default;
const nodeResolve = require('@rollup/plugin-node-resolve').default;
const commonjs = require('@rollup/plugin-commonjs');
const replace = require('@rollup/plugin-replace');
const json = require('@rollup/plugin-json');
const alias = require('@rollup/plugin-alias');
const terser = require('@rollup/plugin-terser');
const {exec} = require('child-process-promise');
const {packagesManager} = require('./shared/packagesManager');
const npmToWwwName = require('./www/npmToWwwName');
const glob = require('glob');

const headerTemplate = fs.readFileSync(
  path.resolve(__dirname, 'www', 'headerTemplate.js'),
  'utf8',
);

const isProduction = argv.prod;
const isRelease = argv.release;
const isWWW = argv.www;
const extractCodes = argv.codes;

const modulePackageMappings = Object.fromEntries(
  packagesManager.getPublicPackages().flatMap((pkg) => {
    const pkgName = pkg.getNpmName();
    return pkg.getExportedNpmModuleNames().map((npm) => [npm, pkgName]);
  }),
);

function getShikiAssets(assetType) {
  return glob
    .sync(
      path.resolve(
        path.dirname(__dirname),
        'node_modules/@shikijs/' + assetType + '/dist/*.mjs',
      ),
      {windowsPathsNoEscape: true},
    )
    .map((p) => path.basename(p.replaceAll('\\', '/'), '.mjs'));
}

const wwwMappings = {
  ...Object.fromEntries(
    Object.keys(modulePackageMappings).map((npm) => [npm, npmToWwwName(npm)]),
  ),
  ...Object.fromEntries(
    getShikiAssets('langs').map((name) => [
      `@shikijs/langs/${name}`,
      `shikijs-langs-${name}`,
    ]),
  ),
  ...Object.fromEntries(
    getShikiAssets('themes').map((name) => [
      `@shikijs/themes/${name}`,
      `shikijs-themes-${name}`,
    ]),
  ),
  'prismjs/components/prism-c': 'prism-c',
  'prismjs/components/prism-clike': 'prism-clike',
  'prismjs/components/prism-core': 'prismjs',
  'prismjs/components/prism-cpp': 'prism-cpp',
  'prismjs/components/prism-css': 'prism-css',
  'prismjs/components/prism-java': 'prism-java',
  'prismjs/components/prism-javascript': 'prism-javascript',
  'prismjs/components/prism-markdown': 'prism-markdown',
  'prismjs/components/prism-markup': 'prism-markup',
  'prismjs/components/prism-objectivec': 'prism-objectivec',
  'prismjs/components/prism-powershell': 'prism-powershell',
  'prismjs/components/prism-python': 'prism-python',
  'prismjs/components/prism-rust': 'prism-rust',
  'prismjs/components/prism-sql': 'prism-sql',
  'prismjs/components/prism-swift': 'prism-swift',
  'prismjs/components/prism-typescript': 'prism-typescript',
  'react-dom': 'ReactDOM',
  // The react entrypoint in fb includes the jsx runtime
  'react/jsx-runtime': 'react',
};

/**
 * Fix ESM imports of prismjs components that rely on a wildcard export, these
 * must have a '.js' extension to be resolved correctly.
 *
 * @param {string} id the module id to resolve
 * @returns {string} the module name with '.js' extension if necessary
 */
function resolveExternalEsm(id) {
  if (/^prismjs\/components\/prism-/.test(id)) {
    return `${id}.js`;
  }
  return id;
}

/**
 * The set of all modules that should remain external to our published
 * packages, should include all public monorepo packages and the third
 * party dependencies or peerDependencies that we do not want to include
 * in the bundles.
 */
const monorepoExternalsSet = new Set(Object.entries(wwwMappings).flat());
const thirdPartyExternals = [
  'react',
  'react-dom',
<<<<<<< HEAD
  'react-error-boundary',
  'yjs',
  'y-websocket',
  'happy-dom',
  '@floating-ui/react',
=======
  'yjs',
  'y-websocket',
  ...(isWWW ? [] : ['react-error-boundary', '@floating-ui/react']),
>>>>>>> 320354a8
];
const thirdPartyExternalsRegExp = new RegExp(
  `^(${thirdPartyExternals.join('|')})(\\/|$)`,
);

const strictWWWMappings = {};

// Add quotes around mappings to make them more strict.
Object.keys(wwwMappings).forEach((mapping) => {
  strictWWWMappings[`'${mapping}'`] = `'${wwwMappings[mapping]}'`;
});

/**
 * @param {'esm'|'cjs'} format
 * @returns {'.mjs'|'.js'} the correct file extension for this export format
 */
function getExtension(format) {
  return `.${format === 'esm' ? 'm' : ''}js`;
}

/**
 *
 * @param {string} name
 * @param {string} inputFile
 * @param {string} outputPath
 * @param {string} outputFile
 * @param {boolean} isProd
 * @param {'cjs'|'esm'} format
 * @param {string} version
 * @param {import('./shared/PackageMetadata').PackageMetadata} pkg
 * @returns {Promise<Array<string>>} the exports of the built module
 */
async function build(
  name,
  inputFile,
  outputPath,
  outputFile,
  isProd,
  format,
  version,
  pkg,
) {
  const extensions = ['.js', '.jsx', '.ts', '.tsx'];
  const inputOptions = {
    external(modulePath, src) {
      const modulePkgName = modulePackageMappings[modulePath];
      if (
        typeof modulePkgName === 'string' &&
        !(
          modulePkgName in (pkg.packageJson.dependencies || {}) ||
          modulePkgName === pkg.getNpmName()
        )
      ) {
        console.error(
          `Error: ${path.relative(
            '.',
            src,
          )} has an undeclared dependency in its import of ${modulePath}.\nAdd the following to the dependencies in ${path.relative(
            '.',
            pkg.resolve('package.json'),
          )}: "${modulePkgName}": "${version}"`,
        );
        process.exit(1);
      }
      return (
        monorepoExternalsSet.has(modulePath) ||
        thirdPartyExternalsRegExp.test(modulePath)
      );
    },
    input: inputFile,
    onwarn(warning) {
      if (warning.code === 'CIRCULAR_DEPENDENCY') {
        // Ignored
      } else if (warning.code === 'UNUSED_EXTERNAL_IMPORT') {
        // Important, but not enough to stop the build
        console.error();
        console.error(warning.message || warning);
        console.error();
      } else if (
        warning.code === 'SOURCEMAP_ERROR' &&
        warning.message.endsWith(`Can't resolve original location of error.`)
      ) {
        // Ignored
      } else if (
        isWWW &&
        warning.code === 'MODULE_LEVEL_DIRECTIVE' &&
        /"use client"/.test(warning.message)
      ) {
        // Ignored in WWW
      } else if (typeof warning.code === 'string') {
        console.error(warning);
        // This is a warning coming from Rollup itself.
        // These tend to be important (e.g. clashes in namespaced exports)
        // so we'll fail the build on any of them.
        console.error();
        console.error(warning.message || warning);
        console.error();
        process.exit(1);
      } else {
        // The warning is from one of the plugins.
        // Maybe it's not important, so just print it.
        console.warn(warning.message || warning);
      }
    },
    plugins: [
      alias({
        entries: [
          {find: 'shared', replacement: path.resolve('packages/shared/src')},
          {find: 'buffer', replacement: 'buffer'},
        ],
      }),
      nodeResolve({
        extensions,
        preferBuiltins: false,
      }),
      babel({
        babelHelpers: 'bundled',
        babelrc: false,
        configFile: false,
        exclude: '**/node_modules/**',
        extensions,
        plugins: [
          [
            require('./error-codes/transform-error-messages'),
            {extractCodes, noMinify: !isProd},
          ],
          '@babel/plugin-transform-optional-catch-binding',
        ],
        presets: [
          [
            '@babel/preset-typescript',
            {
              allowDeclareFields: true,
              tsconfig: path.resolve('./tsconfig.build.json'),
            },
          ],
          ['@babel/preset-react', {runtime: 'automatic'}],
        ],
      }),
      commonjs(),
      json(),
      replace(
        Object.assign(
          {
            __DEV__: isProd ? 'false' : 'true',
            delimiters: ['', ''],
            preventAssignment: true,
            'process.env.LEXICAL_VERSION': JSON.stringify(
              `${version}+${isProd ? 'prod' : 'dev'}.${format}`,
            ),
          },
          isWWW && strictWWWMappings,
        ),
      ),
      // terser is used because @ampproject/rollup-plugin-closure-compiler
      // doesn't compile `export default function X()` correctly and hasn't
      // been updated since Aug 2021
      isProd && terser({ecma: 2019, module: format === 'esm'}),
      {
        renderChunk(source) {
          // Assets pipeline might use "export" word in the beginning of the line
          // as a dependency, avoiding it with empty comment in front
          const patchedSource = isWWW
            ? source.replace(/^(export(?!s))/gm, '/**/$1')
            : source;
          return `${getComment()}\n${patchedSource}`;
        },
      },
    ],
    // Lexical Code: this ensures PrismJS imports get included in the bundle
    // Lexical Code Shiki: 'recommended' preset has treeshake.tryCatchDeoptimization: true which avoids
    //                     feature detection of oniguruma-to-es to be optimized out and cause a bug
    treeshake: ['smallest', false, 'recommended'][
      1 + ['Lexical Code', 'Lexical Code Shiki'].indexOf(name)
    ],
  };
  /** @type {import('rollup').OutputOptions} */
  const outputOptions = {
    esModule: false,
    exports:
      // Special case for lexical-eslint-plugin which is written in cjs and
      // requires a default export. Default exports in all other modules are
      // deprecated.
      name === 'Lexical Eslint Plugin' ? 'auto' : 'named',
    externalLiveBindings: false,
    file: outputFile,
    format, // change between es and cjs modules
    freeze: false,
    interop: format === 'esm' ? 'esModule' : undefined,
    paths: format === 'esm' ? resolveExternalEsm : undefined,
  };
  const result = await rollup.rollup(inputOptions);
  const {output} = await result.write(outputOptions);
  return output[0].exports;
}

function getComment() {
  if (!isWWW) {
    return headerTemplate;
  }
  const lines = headerTemplate.split(/\n/g);
  const idx = lines.indexOf(' */');
  if (idx === -1) {
    throw new Error(
      `Expecting scripts/www/headerTemplate.js to have a ' */' line`,
    );
  }
  lines.splice(
    idx,
    0,
    ' *',
    ' * @fullSyntaxTransform',
    ' * @es6-async_DO_NOT_USE',
    ' * @generated',
    ' * @noflow',
    ' * @nolint',
    ' * @oncall lexical_web_text_editor',
    ' * @preserve-invariant-messages',
    ' * @preserve-whitespace',
    ' * @preventMunge',
  );
  return lines.join('\n');
}

function getFileName(fileName, isProd, format) {
  const extension = getExtension(format);
  if (isWWW || isRelease) {
    return `${fileName}.${isProd ? 'prod' : 'dev'}${extension}`;
  }
  return `${fileName}${extension}`;
}

/**
 *
 * @param {string} packageName
 * @param {string} outputPath
 */
async function buildTSDeclarationFiles(packageName, outputPath) {
  await exec('tsc -p ./tsconfig.build.json');
}

/**
 *
 * @param {string} packageName
 * @param {string} outputPath
 */
function moveTSDeclarationFilesIntoDist(packageName, outputPath) {
  fs.copySync(`./.ts-temp/packages/${packageName}/src`, outputPath);
}

/**
 * @typedef {Object} ForkModuleContentOptions
 * @property {string} devFileName
 * @property {Array<string>} exports
 * @property {string} outputFileName
 * @property {string} prodFileName
 */

/**
 *
 * @param {ForkModuleContentOptions} opts
 * @param {'cjs'|'esm'|'node'} target
 * @returns {string}
 */
function forkModuleContent(
  {devFileName, exports, outputFileName, prodFileName},
  target,
) {
  const lines = [getComment()];
  if (target === 'cjs') {
    lines.push(
      `'use strict'`,
      `const ${outputFileName} = process.env.NODE_ENV !== 'production' ? require('${devFileName}') : require('${prodFileName}');`,
      `module.exports = ${outputFileName};`,
    );
  } else {
    if (target === 'esm') {
      lines.push(
        `import * as modDev from '${devFileName}';`,
        `import * as modProd from '${prodFileName}';`,
        `const mod = process.env.NODE_ENV !== 'production' ? modDev : modProd;`,
      );
    } else if (target === 'node') {
      lines.push(
        `const mod = await (process.env.NODE_ENV !== 'production' ? import('${devFileName}') : import('${prodFileName}'));`,
      );
    }
    for (const name of exports) {
      lines.push(
        name === 'default'
          ? `export default mod.default;`
          : `export const ${name} = mod.${name};`,
      );
    }
  }
  return lines.join('\n');
}

/**
 *
 * @param {string} outputPath
 * @param {string} outputFileName
 * @param {'cjs'|'esm'} format
 * @param {Array<string>} exports
 */
function buildForkModules(outputPath, outputFileName, format, exports) {
  const extension = getExtension(format);
  const devFileName = `./${outputFileName}.dev${extension}`;
  const prodFileName = `./${outputFileName}.prod${extension}`;
  const opts = {devFileName, exports, outputFileName, prodFileName};
  fs.outputFileSync(
    path.resolve(outputPath, `${outputFileName}${extension}`),
    forkModuleContent(opts, format),
  );
  if (format === 'esm') {
    fs.outputFileSync(
      path.resolve(outputPath, `${outputFileName}.node${extension}`),
      forkModuleContent(opts, 'node'),
    );
  }
}

async function buildAll() {
  if (!isWWW && (isRelease || isProduction)) {
    await buildTSDeclarationFiles();
  }

  const formats = isWWW ? ['cjs'] : ['cjs', 'esm'];
  for (const pkg of packagesManager.getPublicPackages()) {
    const {name, sourcePath, outputPath, packageName, modules} =
      pkg.getPackageBuildDefinition();
    const {version} = pkg.packageJson;
    for (const module of modules) {
      for (const format of formats) {
        const {sourceFileName, outputFileName} = module;
        const inputFile = path.resolve(sourcePath, sourceFileName);

        await build(
          `${name}${module.name ? '-' + module.name : ''}`,
          inputFile,
          outputPath,
          path.resolve(
            outputPath,
            getFileName(outputFileName, isProduction, format),
          ),
          isProduction,
          format,
          version,
          pkg,
        );

        if (isRelease) {
          const exports = await build(
            name,
            inputFile,
            outputPath,
            path.resolve(
              outputPath,
              getFileName(outputFileName, false, format),
            ),
            false,
            format,
            version,
            pkg,
          );
          buildForkModules(outputPath, outputFileName, format, exports);
        }
      }
    }

    if (!isWWW && (isRelease || isProduction)) {
      moveTSDeclarationFilesIntoDist(packageName, outputPath);
    }
  }
}

buildAll();<|MERGE_RESOLUTION|>--- conflicted
+++ resolved
@@ -114,17 +114,9 @@
 const thirdPartyExternals = [
   'react',
   'react-dom',
-<<<<<<< HEAD
-  'react-error-boundary',
   'yjs',
   'y-websocket',
-  'happy-dom',
-  '@floating-ui/react',
-=======
-  'yjs',
-  'y-websocket',
-  ...(isWWW ? [] : ['react-error-boundary', '@floating-ui/react']),
->>>>>>> 320354a8
+  ...(isWWW ? [] : ['react-error-boundary', '@floating-ui/react', 'happy-dom']),
 ];
 const thirdPartyExternalsRegExp = new RegExp(
   `^(${thirdPartyExternals.join('|')})(\\/|$)`,
