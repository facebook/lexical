/**
 * Copyright (c) Meta Platforms, Inc. and affiliates.
 *
 * This source code is licensed under the MIT license found in the
 * LICENSE file in the root directory of this source tree.
 *
 * @flow strict
 */

import * as React from 'react';

import PlainTextPlugin from '@lexical/react/LexicalPlainTextPlugin';
import RichTextPlugin from '@lexical/react/LexicalRichTextPlugin';
import {CollaborationPlugin} from '@lexical/react/LexicalCollaborationPlugin';
import MentionsPlugin from './plugins/MentionsPlugin';
import EmojisPlugin from './plugins/EmojisPlugin';
import CharacterLimitPlugin from '@lexical/react/LexicalCharacterLimitPlugin';
import AutocompletePlugin from './plugins/AutocompletePlugin';
import HashtagsPlugin from '@lexical/react/LexicalHashtagPlugin';
import KeywordsPlugin from './plugins/KeywordsPlugin';
import ActionsPlugin from './plugins/ActionsPlugin';
import AutoFormatterPlugin from '@lexical/react/LexicalAutoFormatterPlugin';
import ToolbarPlugin from './plugins/ToolbarPlugin';
import TreeViewPlugin from './plugins/TreeViewPlugin';
import TablesPlugin from '@lexical/react/LexicalTablePlugin';
import ListPlugin from '@lexical/react/LexicalListPlugin';
import TableCellActionMenuPlugin from './plugins/TableActionMenuPlugin';
import ImagesPlugin from './plugins/ImagesPlugin';
import ExcalidrawPlugin from './plugins/ExcalidrawPlugin';
import LinkPlugin from '@lexical/react/LexicalLinkPlugin';
import HorizontalRulePlugin from '@lexical/react/LexicalHorizontalRulePlugin';
import StickyPlugin from './plugins/StickyPlugin';
import SpeechToTextPlugin from './plugins/SpeechToTextPlugin';
import CodeHighlightPlugin from './plugins/CodeHighlightPlugin';
import Placeholder from './ui/Placeholder';
import {createWebsocketProvider} from './collaboration';
import {HistoryPlugin} from '@lexical/react/LexicalHistoryPlugin';
import {useSharedHistoryContext} from './context/SharedHistoryContext';
import ContentEditable from './ui/ContentEditable';
import AutoLinkPlugin from './plugins/AutoLinkPlugin';
import PollPlugin from './plugins/PollPlugin';
import {useSettings} from './context/SettingsContext';

const skipCollaborationInit =
  window.parent != null && window.parent.frames.right === window;

export default function Editor(): React$Node {
  const {historyState} = useSharedHistoryContext();
  const {
    settings: {
      isCollab,
      isAutocomplete,
      isCharLimit,
      isCharLimitUtf8,
      isRichText,
      showTreeView,
    },
  } = useSettings();
  const text = isCollab
    ? 'Enter some collaborative rich text...'
    : isRichText
    ? 'Enter some rich text...'
    : 'Enter some plain text...';
  const placeholder = <Placeholder>{text}</Placeholder>;

  return (
    <>
      {isRichText && <ToolbarPlugin />}
      <div
        className={`editor-container ${showTreeView ? 'tree-view' : ''} ${
          !isRichText ? 'plain-text' : ''
        }`}>
        <StickyPlugin />
        <MentionsPlugin />
<<<<<<< HEAD
        <TablesPlugin />
        <TableCellActionMenuPlugin />
        <ImagesPlugin />
        <ExcalidrawPlugin />
        <LinkPlugin />
=======
>>>>>>> 58d62ec5
        <EmojisPlugin />
        <HashtagsPlugin />
        <KeywordsPlugin />
        <HorizontalRulePlugin />
        <SpeechToTextPlugin />
        <AutoLinkPlugin />
        {isRichText ? (
          <>
            {isCollab ? (
              <CollaborationPlugin
                id="main"
                providerFactory={createWebsocketProvider}
                skipInit={skipCollaborationInit}
              />
            ) : (
              <HistoryPlugin externalHistoryState={historyState} />
            )}
            <RichTextPlugin
              contentEditable={<ContentEditable />}
              placeholder={placeholder}
              skipInit={isCollab}
            />
            <AutoFormatterPlugin />
            <CodeHighlightPlugin />
            <ListPlugin />
            <TablesPlugin />
            <TableCellActionMenuPlugin />
            <ImagesPlugin />
            <LinkPlugin />
            <PollPlugin />
          </>
        ) : (
          <>
            <PlainTextPlugin
              contentEditable={<ContentEditable />}
              placeholder={placeholder}
            />
            <HistoryPlugin externalHistoryState={historyState} />
          </>
        )}
        {(isCharLimit || isCharLimitUtf8) && (
          <CharacterLimitPlugin charset={isCharLimit ? 'UTF-16' : 'UTF-8'} />
        )}
        {isAutocomplete && <AutocompletePlugin />}
        <ActionsPlugin isRichText={isRichText} />
      </div>
      {showTreeView && <TreeViewPlugin />}
    </>
  );
}<|MERGE_RESOLUTION|>--- conflicted
+++ resolved
@@ -72,15 +72,8 @@
         }`}>
         <StickyPlugin />
         <MentionsPlugin />
-<<<<<<< HEAD
-        <TablesPlugin />
-        <TableCellActionMenuPlugin />
-        <ImagesPlugin />
+        <EmojisPlugin />
         <ExcalidrawPlugin />
-        <LinkPlugin />
-=======
->>>>>>> 58d62ec5
-        <EmojisPlugin />
         <HashtagsPlugin />
         <KeywordsPlugin />
         <HorizontalRulePlugin />
