/**
 * Copyright (c) Facebook, Inc. and its affiliates.
 *
 * This source code is licensed under the MIT license found in the
 * LICENSE file in the root directory of this source tree.
 *
 * @flow strict
 */

import type {ElementNode, LexicalEditor, RangeSelection} from 'lexical';

import {$isCodeHighlightNode} from '@lexical/code';
import {$isLinkNode, TOGGLE_LINK_COMMAND} from '@lexical/link';
import {useLexicalComposerContext} from '@lexical/react/LexicalComposerContext';
import {$isAtNodeEnd} from '@lexical/selection';
import {mergeRegister} from '@lexical/utils';
import {
  $getSelection,
  $isRangeSelection,
  $isTextNode,
  COMMAND_PRIORITY_LOW,
  FORMAT_TEXT_COMMAND,
  SELECTION_CHANGE_COMMAND,
  TextNode,
} from 'lexical';
import React, {useCallback, useEffect, useRef, useState} from 'react';
// $FlowFixMe
import {createPortal} from 'react-dom';

function setPopupPosition(
  editor: HTMLElement,
  rect: ClientRect,
  rootElementRect: ClientRect,
): void {
  let top = rect.top - 8 + window.pageYOffset;
  let left =
    rect.left + 230 + window.pageXOffset - editor.offsetWidth + rect.width;
  if (rect.width >= rootElementRect.width - 20) {
    left = rect.left;
    top = rect.top - 50 + window.pageYOffset;
  }
  if (top < rootElementRect.top) {
    top = rect.bottom + 20;
  }
  editor.style.opacity = '1';
  editor.style.top = `${top}px`;
  editor.style.left = `${left}px`;
}

function FloatingCharacterStylesEditor({
  editor,
  isLink,
  isBold,
  isItalic,
  isUnderline,
  isCode,
  isStrikethrough,
  isSubscript,
  isSuperscript,
}: {
  editor: LexicalEditor,
  isBold: boolean,
  isCode: boolean,
  isItalic: boolean,
  isLink: boolean,
  isStrikethrough: boolean,
  isSubscript: boolean,
  isSuperscript: boolean,
  isUnderline: boolean,
}): React$Node {
  const popupCharStylesEditorRef = useRef<HTMLElement | null>(null);
  const mouseDownRef = useRef(false);

  const insertLink = useCallback(() => {
    if (!isLink) {
      editor.dispatchCommand(TOGGLE_LINK_COMMAND, 'https://');
    } else {
      editor.dispatchCommand(TOGGLE_LINK_COMMAND, null);
    }
  }, [editor, isLink]);

  const updateCharacterStylesEditor = useCallback(() => {
    const selection = $getSelection();

    const popupCharStylesEditorElem = popupCharStylesEditorRef.current;
    const nativeSelection = window.getSelection();

    if (popupCharStylesEditorElem === null) {
      return;
    }

    const rootElement = editor.getRootElement();
    if (
      selection !== null &&
      !nativeSelection.isCollapsed &&
      rootElement !== null &&
      rootElement.contains(nativeSelection.anchorNode)
    ) {
      const domRange = nativeSelection.getRangeAt(0);
      const rootElementRect = rootElement.getBoundingClientRect();
      let rect;

      if (nativeSelection.anchorNode === rootElement) {
        let inner = rootElement;
        while (inner.firstElementChild != null) {
          inner = inner.firstElementChild;
        }
        rect = inner.getBoundingClientRect();
      } else {
        rect = domRange.getBoundingClientRect();
      }

      if (!mouseDownRef.current) {
        setPopupPosition(popupCharStylesEditorElem, rect, rootElementRect);
      }
    }
  }, [editor]);

  useEffect(() => {
    editor.getEditorState().read(() => {
      updateCharacterStylesEditor();
    });
    return mergeRegister(
      editor.registerUpdateListener(({editorState}) => {
        editorState.read(() => {
          updateCharacterStylesEditor();
        });
      }),

      editor.registerCommand(
        SELECTION_CHANGE_COMMAND,
        () => {
          updateCharacterStylesEditor();
          return false;
        },
        COMMAND_PRIORITY_LOW,
      ),
    );
  }, [editor, updateCharacterStylesEditor]);

  return (
    <div ref={popupCharStylesEditorRef} className="character-style-popup">
      <button
        onClick={() => {
          editor.dispatchCommand(FORMAT_TEXT_COMMAND, 'bold');
        }}
        className={'popup-item spaced ' + (isBold ? 'active' : '')}
        aria-label="Format text as bold">
        <i className="format bold" />
      </button>
      <button
        onClick={() => {
          editor.dispatchCommand(FORMAT_TEXT_COMMAND, 'italic');
        }}
        className={'popup-item spaced ' + (isItalic ? 'active' : '')}
        aria-label="Format text as italics">
        <i className="format italic" />
      </button>
      <button
        onClick={() => {
          editor.dispatchCommand(FORMAT_TEXT_COMMAND, 'underline');
        }}
        className={'popup-item spaced ' + (isUnderline ? 'active' : '')}
        aria-label="Format text to underlined">
        <i className="format underline" />
      </button>
      <button
        onClick={() => {
          editor.dispatchCommand(FORMAT_TEXT_COMMAND, 'strikethrough');
        }}
        className={'popup-item spaced ' + (isStrikethrough ? 'active' : '')}
        aria-label="Format text with a strikethrough">
        <i className="format strikethrough" />
      </button>
      <button
        onClick={() => {
          editor.dispatchCommand(FORMAT_TEXT_COMMAND, 'subscript');
        }}
        className={'popup-item spaced ' + (isSubscript ? 'active' : '')}
        title="Subscript"
        aria-label="Format Subscript">
        <i className="format subscript" />
      </button>
      <button
        onClick={() => {
          editor.dispatchCommand(FORMAT_TEXT_COMMAND, 'superscript');
        }}
        className={'popup-item spaced ' + (isSuperscript ? 'active' : '')}
        title="Superscript"
        aria-label="Format Superscript">
        <i className="format superscript" />
      </button>
      <button
        onClick={() => {
          editor.dispatchCommand(FORMAT_TEXT_COMMAND, 'code');
        }}
        className={'popup-item spaced ' + (isCode ? 'active' : '')}
        aria-label="Insert code block">
        <i className="format code" />
      </button>
      <button
        onClick={insertLink}
        className={'popup-item spaced ' + (isLink ? 'active' : '')}
        aria-label="Insert link">
        <i className="format link" />
      </button>
    </div>
  );
}

function getSelectedNode(selection: RangeSelection): TextNode | ElementNode {
  const anchor = selection.anchor;
  const focus = selection.focus;
  const anchorNode = selection.anchor.getNode();
  const focusNode = selection.focus.getNode();
  if (anchorNode === focusNode) {
    return anchorNode;
  }
  const isBackward = selection.isBackward();
  if (isBackward) {
    return $isAtNodeEnd(focus) ? anchorNode : focusNode;
  } else {
    return $isAtNodeEnd(anchor) ? focusNode : anchorNode;
  }
}

function useCharacterStylesPopup(editor: LexicalEditor): React$Node {
  const [isText, setIsText] = useState(false);
  const [isLink, setIsLink] = useState(false);
  const [isBold, setIsBold] = useState(false);
  const [isItalic, setIsItalic] = useState(false);
  const [isUnderline, setIsUnderline] = useState(false);
  const [isStrikethrough, setIsStrikethrough] = useState(false);
  const [isSubscript, setIsSubscript] = useState(false);
  const [isSuperscript, setIsSuperscript] = useState(false);
  const [isCode, setIsCode] = useState(false);

  const updatePopup = useCallback(() => {
    editor.getEditorState().read(() => {
      const selection = $getSelection();
      const nativeSelection = window.getSelection();
      const rootElement = editor.getRootElement();

      if (
        !$isRangeSelection(selection) ||
        rootElement === null ||
        !rootElement.contains(nativeSelection.anchorNode)
      ) {
        setIsText(false);
        return;
      }

      const node = getSelectedNode(selection);

<<<<<<< HEAD
        // Update text format
        setIsBold(selection.hasFormat('bold'));
        setIsItalic(selection.hasFormat('italic'));
        setIsUnderline(selection.hasFormat('underline'));
        setIsStrikethrough(selection.hasFormat('strikethrough'));
        setIsSubscript(selection.hasFormat('subscript'));
        setIsSuperscript(selection.hasFormat('superscript'));
        setIsCode(selection.hasFormat('code'));
=======
      // Update text format
      setIsBold(selection.hasFormat('bold'));
      setIsItalic(selection.hasFormat('italic'));
      setIsUnderline(selection.hasFormat('underline'));
      setIsStrikethrough(selection.hasFormat('strikethrough'));
      setIsCode(selection.hasFormat('code'));
>>>>>>> 692aaff2

      // Update links
      const parent = node.getParent();
      if ($isLinkNode(parent) || $isLinkNode(node)) {
        setIsLink(true);
      } else {
        setIsLink(false);
      }

      if (
        !$isCodeHighlightNode(selection.anchor.getNode()) &&
        selection.getTextContent() !== ''
      ) {
        setIsText($isTextNode(node));
      } else {
        setIsText(false);
      }
    });
  }, [editor]);

  useEffect(() => {
    document.addEventListener('selectionchange', updatePopup);
    return () => {
      document.removeEventListener('selectionchange', updatePopup);
    };
  }, [updatePopup]);

  useEffect(() => {
    return editor.registerUpdateListener(() => {
      updatePopup();
    });
  }, [editor, updatePopup]);

  if (!isText || isLink) {
    return null;
  }

  return createPortal(
    <FloatingCharacterStylesEditor
      editor={editor}
      isLink={isLink}
      isBold={isBold}
      isItalic={isItalic}
      isStrikethrough={isStrikethrough}
      isSubscript={isSubscript}
      isSuperscript={isSuperscript}
      isUnderline={isUnderline}
      isCode={isCode}
    />,
    document.body,
  );
}

export default function CharacterStylesPopupPlugin(): React$Node {
  const [editor] = useLexicalComposerContext();
  return useCharacterStylesPopup(editor);
}<|MERGE_RESOLUTION|>--- conflicted
+++ resolved
@@ -252,7 +252,6 @@
 
       const node = getSelectedNode(selection);
 
-<<<<<<< HEAD
         // Update text format
         setIsBold(selection.hasFormat('bold'));
         setIsItalic(selection.hasFormat('italic'));
@@ -261,14 +260,6 @@
         setIsSubscript(selection.hasFormat('subscript'));
         setIsSuperscript(selection.hasFormat('superscript'));
         setIsCode(selection.hasFormat('code'));
-=======
-      // Update text format
-      setIsBold(selection.hasFormat('bold'));
-      setIsItalic(selection.hasFormat('italic'));
-      setIsUnderline(selection.hasFormat('underline'));
-      setIsStrikethrough(selection.hasFormat('strikethrough'));
-      setIsCode(selection.hasFormat('code'));
->>>>>>> 692aaff2
 
       // Update links
       const parent = node.getParent();
