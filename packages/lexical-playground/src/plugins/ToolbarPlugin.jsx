/**
 * Copyright (c) Meta Platforms, Inc. and affiliates.
 *
 * This source code is licensed under the MIT license found in the
 * LICENSE file in the root directory of this source tree.
 *
 * @flow strict
 */

import type {InsertImagePayload} from './ImagesPlugin';
import type {LexicalEditor, RangeSelection} from 'lexical';

import './ToolbarPlugin.css';

import {
  $createCodeNode,
  $isCodeNode,
  getCodeLanguages,
  getDefaultCodeLanguage,
} from '@lexical/code';
import {$isLinkNode, TOGGLE_LINK_COMMAND} from '@lexical/link';
import {
  $isListNode,
  INSERT_ORDERED_LIST_COMMAND,
  INSERT_UNORDERED_LIST_COMMAND,
  ListNode,
  REMOVE_LIST_COMMAND,
} from '@lexical/list';
import {useLexicalComposerContext} from '@lexical/react/LexicalComposerContext';
import {INSERT_HORIZONTAL_RULE_COMMAND} from '@lexical/react/LexicalHorizontalRuleNode';
import {
  $createHeadingNode,
  $createQuoteNode,
  $isHeadingNode,
} from '@lexical/rich-text';
import {
  $getSelectionStyleValueForProperty,
  $isAtNodeEnd,
  $isParentElementRTL,
  $patchStyleText,
  $wrapLeafNodesInElements,
} from '@lexical/selection';
import {INSERT_TABLE_COMMAND} from '@lexical/table';
import {$getNearestNodeOfType, mergeRegister} from '@lexical/utils';
import {
  $createParagraphNode,
  $getNodeByKey,
  $getRoot,
  $getSelection,
  $isRangeSelection,
  CAN_REDO_COMMAND,
  CAN_UNDO_COMMAND,
  COMMAND_PRIORITY_CRITICAL,
  COMMAND_PRIORITY_LOW,
  ElementNode,
  FORMAT_ELEMENT_COMMAND,
  FORMAT_TEXT_COMMAND,
  INDENT_CONTENT_COMMAND,
  OUTDENT_CONTENT_COMMAND,
  REDO_COMMAND,
  SELECTION_CHANGE_COMMAND,
  TextNode,
  UNDO_COMMAND,
} from 'lexical';
import * as React from 'react';
import {useCallback, useEffect, useMemo, useRef, useState} from 'react';
// $FlowFixMe
import {createPortal} from 'react-dom';
import {IS_APPLE} from 'shared/environment';

import useModal from '../hooks/useModal';
import catTypingGif from '../images/cat-typing.gif';
import yellowFlowerImage from '../images/yellow-flower.jpg';
import {$createStickyNode} from '../nodes/StickyNode';
import Button from '../ui/Button';
import DropDown from '../ui/DropDown';
import FileInput from '../ui/FileInput.jsx';
import KatexEquationAlterer from '../ui/KatexEquationAlterer';
import LinkPreview from '../ui/LinkPreview';
import TextInput from '../ui/TextInput';
import {INSERT_EQUATION_COMMAND} from './EquationsPlugin';
import {INSERT_EXCALIDRAW_COMMAND} from './ExcalidrawPlugin';
import {INSERT_IMAGE_COMMAND} from './ImagesPlugin';
import {INSERT_POLL_COMMAND} from './PollPlugin';
import {INSERT_TWEET_COMMAND} from './TwitterPlugin';
import {INSERT_YOUTUBE_COMMAND} from './YouTubePlugin';

const supportedBlockTypes = new Set([
  'paragraph',
  'quote',
  'code',
  'h1',
  'h2',
  'h3',
  'ul',
  'ol',
]);

const blockTypeToBlockName = {
  code: 'Code Block',
  h1: 'Heading 1',
  h2: 'Heading 2',
  h3: 'Heading 3',
  h4: 'Heading 4',
  h5: 'Heading 5',
  ol: 'Numbered List',
  paragraph: 'Normal',
  quote: 'Quote',
  ul: 'Bulleted List',
};

function getSelectedNode(selection: RangeSelection): TextNode | ElementNode {
  const anchor = selection.anchor;
  const focus = selection.focus;
  const anchorNode = selection.anchor.getNode();
  const focusNode = selection.focus.getNode();
  if (anchorNode === focusNode) {
    return anchorNode;
  }
  const isBackward = selection.isBackward();
  if (isBackward) {
    return $isAtNodeEnd(focus) ? anchorNode : focusNode;
  } else {
    return $isAtNodeEnd(anchor) ? focusNode : anchorNode;
  }
}

function positionEditorElement(editor, rect) {
  if (rect === null) {
    editor.style.opacity = '0';
    editor.style.top = '-1000px';
    editor.style.left = '-1000px';
  } else {
    editor.style.opacity = '1';
    editor.style.top = `${rect.top + rect.height + window.pageYOffset + 10}px`;
    editor.style.left = `${
      rect.left + window.pageXOffset - editor.offsetWidth / 2 + rect.width / 2
    }px`;
  }
}

function FloatingLinkEditor({editor}: {editor: LexicalEditor}): React$Node {
  const editorRef = useRef<HTMLElement | null>(null);
  const inputRef = useRef(null);
  const mouseDownRef = useRef(false);
  const [linkUrl, setLinkUrl] = useState('');
  const [isEditMode, setEditMode] = useState(false);
  const [lastSelection, setLastSelection] = useState(null);

  const updateLinkEditor = useCallback(() => {
    const selection = $getSelection();
    if ($isRangeSelection(selection)) {
      const node = getSelectedNode(selection);
      const parent = node.getParent();
      if ($isLinkNode(parent)) {
        setLinkUrl(parent.getURL());
      } else if ($isLinkNode(node)) {
        setLinkUrl(node.getURL());
      } else {
        setLinkUrl('');
      }
    }
    const editorElem = editorRef.current;
    const nativeSelection = window.getSelection();
    const activeElement = document.activeElement;

    if (editorElem === null) {
      return;
    }

    const rootElement = editor.getRootElement();
    if (
      selection !== null &&
      !nativeSelection.isCollapsed &&
      rootElement !== null &&
      rootElement.contains(nativeSelection.anchorNode)
    ) {
      const domRange = nativeSelection.getRangeAt(0);
      let rect;
      if (nativeSelection.anchorNode === rootElement) {
        let inner = rootElement;
        while (inner.firstElementChild != null) {
          inner = inner.firstElementChild;
        }
        rect = inner.getBoundingClientRect();
      } else {
        rect = domRange.getBoundingClientRect();
      }

      if (!mouseDownRef.current) {
        positionEditorElement(editorElem, rect);
      }
      setLastSelection(selection);
    } else if (!activeElement || activeElement.className !== 'link-input') {
      positionEditorElement(editorElem, null);
      setLastSelection(null);
      setEditMode(false);
      setLinkUrl('');
    }

    return true;
  }, [editor]);

  useEffect(() => {
    return mergeRegister(
      editor.registerUpdateListener(({editorState}) => {
        editorState.read(() => {
          updateLinkEditor();
        });
      }),

      editor.registerCommand(
        SELECTION_CHANGE_COMMAND,
        () => {
          updateLinkEditor();
          return true;
        },
        COMMAND_PRIORITY_LOW,
      ),
    );
  }, [editor, updateLinkEditor]);

  useEffect(() => {
    editor.getEditorState().read(() => {
      updateLinkEditor();
    });
  }, [editor, updateLinkEditor]);

  useEffect(() => {
    if (isEditMode && inputRef.current) {
      inputRef.current.focus();
    }
  }, [isEditMode]);

  return (
    <div ref={editorRef} className="link-editor">
      {isEditMode ? (
        <input
          ref={inputRef}
          className="link-input"
          value={linkUrl}
          onChange={(event) => {
            setLinkUrl(event.target.value);
          }}
          onKeyDown={(event) => {
            if (event.key === 'Enter') {
              event.preventDefault();
              if (lastSelection !== null) {
                if (linkUrl !== '') {
                  editor.dispatchCommand(TOGGLE_LINK_COMMAND, linkUrl);
                }
                setEditMode(false);
              }
            } else if (event.key === 'Escape') {
              event.preventDefault();
              setEditMode(false);
            }
          }}
        />
      ) : (
        <>
          <div className="link-input">
            <a href={linkUrl} target="_blank" rel="noopener noreferrer">
              {linkUrl}
            </a>
            <div
              className="link-edit"
              role="button"
              tabIndex={0}
              onMouseDown={(event) => event.preventDefault()}
              onClick={() => {
                setEditMode(true);
              }}
            />
          </div>
          <LinkPreview url={linkUrl} />
        </>
      )}
    </div>
  );
}

function InsertImageUriDialogBody({
  onClick,
}: {
  onClick: (payload: InsertImagePayload) => void,
}) {
  const [src, setSrc] = useState('');
  const [altText, setAltText] = useState('');

  const isDisabled = src === '';

  return (
    <>
      <TextInput
        label="Image URL"
        placeholder="i.e. https://source.unsplash.com/random"
        onChange={setSrc}
        value={src}
        data-test-id="image-modal-url-input"
      />
      <TextInput
        label="Alt Text"
        placeholder="Random unsplash image"
        onChange={setAltText}
        value={altText}
        data-test-id="image-modal-alt-text-input"
      />
      <div className="ToolbarPlugin__dialogActions">
        <Button
          data-test-id="image-modal-confirm-btn"
          disabled={isDisabled}
          onClick={() => onClick({altText, src})}>
          Confirm
        </Button>
      </div>
    </>
  );
}

function InsertImageUploadedDialogBody({
  onClick,
}: {
  onClick: (payload: InsertImagePayload) => void,
}) {
  const [src, setSrc] = useState('');
  const [altText, setAltText] = useState('');

  const isDisabled = src === '';

  const loadImage = (files: File[]) => {
    const reader = new FileReader();
    reader.onload = function () {
      if (typeof reader.result === 'string') {
        setSrc(reader.result);
      }
      return '';
    };
    reader.readAsDataURL(files[0]);
  };

  return (
    <>
      <FileInput
        label="Image Upload"
        onChange={loadImage}
        accept="image/*"
        data-test-id="image-modal-file-upload"
      />
      <TextInput
        label="Alt Text"
        placeholder="Descriptive alternative text"
        onChange={setAltText}
        value={altText}
        data-test-id="image-modal-alt-text-input"
      />
      <div className="ToolbarPlugin__dialogActions">
        <Button
          data-test-id="image-modal-file-upload-btn"
          disabled={isDisabled}
          onClick={() => onClick({altText, src})}>
          Confirm
        </Button>
      </div>
    </>
  );
}

function InsertImageDialog({
  activeEditor,
  onClose,
}: {
  activeEditor: LexicalEditor,
  onClose: () => void,
}): React$Node {
  const [mode, setMode] = useState<null | 'url' | 'file'>(null);

  const onClick = (payload: InsertImagePayload) => {
    activeEditor.dispatchCommand(INSERT_IMAGE_COMMAND, payload);
    onClose();
  };

  return (
    <>
      {!mode && (
        <div className="ToolbarPlugin__dialogButtonsList">
          <Button
            data-test-id="image-modal-option-sample"
            onClick={() =>
              onClick({
                altText: 'Yellow flower in tilt shift lens',
                src: yellowFlowerImage,
              })
            }>
            Sample
          </Button>
          <Button
            data-test-id="image-modal-option-url"
            onClick={() => setMode('url')}>
            URL
          </Button>
          <Button
            data-test-id="image-modal-option-file"
            onClick={() => setMode('file')}>
            File
          </Button>
        </div>
      )}
      {mode === 'url' && <InsertImageUriDialogBody onClick={onClick} />}
      {mode === 'file' && <InsertImageUploadedDialogBody onClick={onClick} />}
    </>
  );
}

function InsertTableDialog({
  activeEditor,
  onClose,
}: {
  activeEditor: LexicalEditor,
  onClose: () => void,
}): React$Node {
  const [rows, setRows] = useState('5');
  const [columns, setColumns] = useState('5');

  const onClick = () => {
    activeEditor.dispatchCommand(INSERT_TABLE_COMMAND, {columns, rows});
    onClose();
  };

  return (
    <>
      <TextInput label="No of rows" onChange={setRows} value={rows} />
      <TextInput label="No of columns" onChange={setColumns} value={columns} />
      <div
        className="ToolbarPlugin__dialogActions"
        data-test-id="table-model-confirm-insert">
        <Button onClick={onClick}>Confirm</Button>
      </div>
    </>
  );
}

function InsertPollDialog({
  activeEditor,
  onClose,
}: {
  activeEditor: LexicalEditor,
  onClose: () => void,
}): React$Node {
  const [question, setQuestion] = useState('');

  const onClick = () => {
    activeEditor.dispatchCommand(INSERT_POLL_COMMAND, question);
    onClose();
  };

  return (
    <>
      <TextInput
        label="Poll Question"
        onChange={setQuestion}
        value={question}
      />
      <div className="ToolbarPlugin__dialogActions">
        <Button disabled={question.trim() === ''} onClick={onClick}>
          Confirm
        </Button>
      </div>
    </>
  );
}

const VALID_TWITTER_URL = /twitter.com\/[0-9a-zA-Z]{1,20}\/status\/([0-9]*)/g;

function InsertTweetDialog({
  activeEditor,
  onClose,
}: {
  activeEditor: LexicalEditor,
  onClose: () => void,
}): React$Node {
  const [text, setText] = useState('');

  const onClick = () => {
    const tweetID = text.split('status/')?.[1]?.split('?')?.[0];
    activeEditor.dispatchCommand(INSERT_TWEET_COMMAND, tweetID);
    onClose();
  };

  const isDisabled = text === '' || !text.match(VALID_TWITTER_URL);

  return (
    <>
      <TextInput
        label="Tweet URL"
        placeholder="i.e. https://twitter.com/jack/status/20"
        onChange={setText}
        value={text}
      />
      <div className="ToolbarPlugin__dialogActions">
        <Button disabled={isDisabled} onClick={onClick}>
          Confirm
        </Button>
      </div>
    </>
  );
}

// Taken from https://stackoverflow.com/a/9102270
const YOUTUBE_ID_PARSER =
  /^.*(youtu\.be\/|v\/|u\/\w\/|embed\/|watch\?v=|\&v=)([^#\&\?]*).*/;

const parseYouTubeVideoID = (url: string) => {
  const urlMatches = url.match(YOUTUBE_ID_PARSER);

  return urlMatches?.[2].length === 11 ? urlMatches[2] : null;
};

function InsertYouTubeDialog({
  activeEditor,
  onClose,
}: {
  activeEditor: LexicalEditor,
  onClose: () => void,
}): React$Node {
  const [text, setText] = useState('');

  const onClick = () => {
    const videoID = parseYouTubeVideoID(text);
    if (videoID) {
      activeEditor.dispatchCommand(INSERT_YOUTUBE_COMMAND, videoID);
    }
    onClose();
  };

  const isDisabled = text === '' || !parseYouTubeVideoID(text);

  return (
    <>
      <TextInput
        data-test-id="youtube-embed-modal-url"
        label="YouTube URL"
        placeholder="i.e. https://www.youtube.com/watch?v=jNQXAC9IVRw"
        onChange={setText}
        value={text}
      />
      <div className="ToolbarPlugin__dialogActions">
        <Button
          data-test-id="youtube-embed-modal-submit-btn"
          disabled={isDisabled}
          onClick={onClick}>
          Confirm
        </Button>
      </div>
    </>
  );
}

function InsertEquationDialog({
  activeEditor,
  onClose,
}: {
  activeEditor: LexicalEditor,
  onClose: () => void,
}): React$Node {
  const onEquationConfirm = useCallback(
    (equation: string, inline: boolean) => {
      activeEditor.dispatchCommand(INSERT_EQUATION_COMMAND, {equation, inline});
      onClose();
    },
    [activeEditor, onClose],
  );

  return <KatexEquationAlterer onConfirm={onEquationConfirm} />;
}

function BlockFormatDropDown({
  editor,
  blockType,
}: {
  blockType: string,
  editor: LexicalEditor,
}): React$Node {
  const formatParagraph = () => {
    if (blockType !== 'paragraph') {
      editor.update(() => {
        const selection = $getSelection();

        if ($isRangeSelection(selection)) {
          $wrapLeafNodesInElements(selection, () => $createParagraphNode());
        }
      });
    }
  };

  const formatHeading = (headingSize) => {
    if (blockType !== headingSize) {
      editor.update(() => {
        const selection = $getSelection();

        if ($isRangeSelection(selection)) {
          $wrapLeafNodesInElements(selection, () =>
            $createHeadingNode(headingSize),
          );
        }
      });
    }
  };

  const formatBulletList = () => {
    if (blockType !== 'ul') {
      editor.dispatchCommand(INSERT_UNORDERED_LIST_COMMAND);
    } else {
      editor.dispatchCommand(REMOVE_LIST_COMMAND);
    }
  };

  const formatNumberedList = () => {
    if (blockType !== 'ol') {
      editor.dispatchCommand(INSERT_ORDERED_LIST_COMMAND);
    } else {
      editor.dispatchCommand(REMOVE_LIST_COMMAND);
    }
  };

  const formatQuote = () => {
    if (blockType !== 'quote') {
      editor.update(() => {
        const selection = $getSelection();

        if ($isRangeSelection(selection)) {
          $wrapLeafNodesInElements(selection, () => $createQuoteNode());
        }
      });
    }
  };

  const formatCode = () => {
    if (blockType !== 'code') {
      editor.update(() => {
        const selection = $getSelection();

        if ($isRangeSelection(selection)) {
          if (selection.isCollapsed()) {
            $wrapLeafNodesInElements(selection, () => $createCodeNode());
          } else {
            const textContent = selection.getTextContent();
            const codeNode = $createCodeNode();
            selection.removeText();
            selection.insertNodes([codeNode]);
            selection.insertRawText(textContent);
          }
        }
      });
    }
  };

  return (
    <DropDown
      buttonClassName="toolbar-item block-controls"
      buttonIconClassName={'icon block-type ' + blockType}
      buttonLabel={blockTypeToBlockName[blockType]}
      buttonAriaLabel="Formatting options for text style">
      <button className="item" onClick={formatParagraph}>
        <span className="icon paragraph" />
        <span className="text">Normal</span>
        {blockType === 'paragraph' && <span className="active" />}
      </button>
      <button className="item" onClick={() => formatHeading('h1')}>
        <span className="icon h1" />
        <span className="text">Heading 1</span>
        {blockType === 'h1' && <span className="active" />}
      </button>
      <button className="item" onClick={() => formatHeading('h2')}>
        <span className="icon h2" />
        <span className="text">Heading 2</span>
        {blockType === 'h2' && <span className="active" />}
      </button>
      <button className="item" onClick={() => formatHeading('h3')}>
        <span className="icon h3" />
        <span className="text">Heading 3</span>
        {blockType === 'h3' && <span className="active" />}
      </button>
      <button className="item" onClick={formatBulletList}>
        <span className="icon bullet-list" />
        <span className="text">Bullet List</span>
        {blockType === 'ul' && <span className="active" />}
      </button>
      <button className="item" onClick={formatNumberedList}>
        <span className="icon numbered-list" />
        <span className="text">Numbered List</span>
        {blockType === 'ol' && <span className="active" />}
      </button>
      <button className="item" onClick={formatQuote}>
        <span className="icon quote" />
        <span className="text">Quote</span>
        {blockType === 'quote' && <span className="active" />}
      </button>
      <button className="item" onClick={formatCode}>
        <span className="icon code" />
        <span className="text">Code Block</span>
        {blockType === 'code' && <span className="active" />}
      </button>
    </DropDown>
  );
}

function Divider(): React$Node {
  return <div className="divider" />;
}

function Select({
  onChange,
  className,
  options,
  value,
}: {
  className: string,
  onChange: (event: {target: {value: string}}) => void,
  options: Array<string>,
  value: string,
}): React$Node {
  return (
    <select className={className} onChange={onChange} value={value}>
      <option hidden={true} value="" />
      {options.map((option) => (
        <option key={option} value={option}>
          {option}
        </option>
      ))}
    </select>
  );
}

export default function ToolbarPlugin(): React$Node {
  const [editor] = useLexicalComposerContext();
  const [activeEditor, setActiveEditor] = useState(editor);
  const [blockType, setBlockType] = useState('paragraph');
  const [selectedElementKey, setSelectedElementKey] = useState(null);
  const [fontSize, setFontSize] = useState<string>('15px');
  const [fontFamily, setFontFamily] = useState<string>('Arial');
  const [isLink, setIsLink] = useState(false);
  const [isBold, setIsBold] = useState(false);
  const [isItalic, setIsItalic] = useState(false);
  const [isUnderline, setIsUnderline] = useState(false);
  const [isStrikethrough, setIsStrikethrough] = useState(false);
  const [isSubscript, setIsSubscript] = useState(false);
  const [isSuperscript, setIsSuperscript] = useState(false);
  const [isCode, setIsCode] = useState(false);
  const [canUndo, setCanUndo] = useState(false);
  const [canRedo, setCanRedo] = useState(false);
  const [modal, showModal] = useModal();
  const [isRTL, setIsRTL] = useState(false);
  const [codeLanguage, setCodeLanguage] = useState<string>('');

  const updateToolbar = useCallback(() => {
    const selection = $getSelection();
    if ($isRangeSelection(selection)) {
      const anchorNode = selection.anchor.getNode();
      const element =
        anchorNode.getKey() === 'root'
          ? anchorNode
          : anchorNode.getTopLevelElementOrThrow();
      const elementKey = element.getKey();
      const elementDOM = activeEditor.getElementByKey(elementKey);

      // Update text format
      setIsBold(selection.hasFormat('bold'));
      setIsItalic(selection.hasFormat('italic'));
      setIsUnderline(selection.hasFormat('underline'));
      setIsStrikethrough(selection.hasFormat('strikethrough'));
      setIsSubscript(selection.hasFormat('subscript'));
      setIsSuperscript(selection.hasFormat('superscript'));
      setIsCode(selection.hasFormat('code'));
      setIsRTL($isParentElementRTL(selection));

      // Update links
      const node = getSelectedNode(selection);
      const parent = node.getParent();
      if ($isLinkNode(parent) || $isLinkNode(node)) {
        setIsLink(true);
      } else {
        setIsLink(false);
      }

      if (elementDOM !== null) {
        setSelectedElementKey(elementKey);
        if ($isListNode(element)) {
          const parentList = $getNearestNodeOfType(anchorNode, ListNode);
          const type = parentList ? parentList.getTag() : element.getTag();
          setBlockType(type);
        } else {
          const type = $isHeadingNode(element)
            ? element.getTag()
            : element.getType();
          setBlockType(type);
          if ($isCodeNode(element)) {
            setCodeLanguage(element.getLanguage() || getDefaultCodeLanguage());
            return;
          }
        }
      }
      // Hande buttons
      setFontSize(
        $getSelectionStyleValueForProperty(selection, 'font-size', '15px'),
      );
      setFontFamily(
        $getSelectionStyleValueForProperty(selection, 'font-family', 'Arial'),
      );
    }
  }, [activeEditor]);

  useEffect(() => {
    return editor.registerCommand(
      SELECTION_CHANGE_COMMAND,
      (_payload, newEditor) => {
        updateToolbar();
        setActiveEditor(newEditor);
        return false;
      },
      COMMAND_PRIORITY_CRITICAL,
    );
  }, [editor, updateToolbar]);

  useEffect(() => {
    return mergeRegister(
      activeEditor.registerUpdateListener(({editorState}) => {
        editorState.read(() => {
          updateToolbar();
        });
      }),
      activeEditor.registerCommand(
        CAN_UNDO_COMMAND,
        (payload) => {
          setCanUndo(payload);
          return false;
        },
        COMMAND_PRIORITY_CRITICAL,
      ),
      activeEditor.registerCommand(
        CAN_REDO_COMMAND,
        (payload) => {
          setCanRedo(payload);
          return false;
        },
        COMMAND_PRIORITY_CRITICAL,
      ),
    );
  }, [activeEditor, updateToolbar]);

  const applyStyleText = useCallback(
    (styles: {[string]: string}) => {
      activeEditor.update(() => {
        const selection = $getSelection();
        if ($isRangeSelection(selection)) {
          $patchStyleText(selection, styles);
        }
      });
    },
    [activeEditor],
  );

  const onFontSizeSelect = useCallback(
    (e) => {
      applyStyleText({'font-size': e.target.value});
    },
    [applyStyleText],
  );

  const onFontFamilySelect = useCallback(
    (e) => {
      applyStyleText({'font-family': e.target.value});
    },
    [applyStyleText],
  );

  const insertLink = useCallback(() => {
    if (!isLink) {
      editor.dispatchCommand(TOGGLE_LINK_COMMAND, 'https://');
    } else {
      editor.dispatchCommand(TOGGLE_LINK_COMMAND, null);
    }
  }, [editor, isLink]);

  const codeLanguges = useMemo(() => getCodeLanguages(), []);
  const onCodeLanguageSelect = useCallback(
    (e) => {
      activeEditor.update(() => {
        if (selectedElementKey !== null) {
          const node = $getNodeByKey(selectedElementKey);
          if ($isCodeNode(node)) {
            node.setLanguage(e.target.value);
          }
        }
      });
    },
    [activeEditor, selectedElementKey],
  );
  const insertGifOnClick = (payload: InsertImagePayload) => {
    activeEditor.dispatchCommand(INSERT_IMAGE_COMMAND, payload);
  };

  return (
    <div className="toolbar">
      <button
        disabled={!canUndo}
        onClick={() => {
          activeEditor.dispatchCommand(UNDO_COMMAND);
        }}
        title={IS_APPLE ? 'Undo (⌘Z)' : 'Undo (Ctrl+Z)'}
        className="toolbar-item spaced"
        aria-label="Undo">
        <i className="format undo" />
      </button>
      <button
        disabled={!canRedo}
        onClick={() => {
          activeEditor.dispatchCommand(REDO_COMMAND);
        }}
        title={IS_APPLE ? 'Redo (⌘Y)' : 'Undo (Ctrl+Y)'}
        className="toolbar-item"
        aria-label="Redo">
        <i className="format redo" />
      </button>
      <Divider />
      {supportedBlockTypes.has(blockType) && activeEditor === editor && (
        <>
          <BlockFormatDropDown blockType={blockType} editor={editor} />
          <Divider />
        </>
      )}
      {blockType === 'code' ? (
        <>
          <Select
            className="toolbar-item code-language"
            onChange={onCodeLanguageSelect}
            options={codeLanguges}
            value={codeLanguage}
          />
          <i className="chevron-down inside" />
        </>
      ) : (
        <>
          <>
            <Select
              className="toolbar-item font-family"
              onChange={onFontFamilySelect}
              options={[
                'Arial',
                'Courier New',
                'Georgia',
                'Times New Roman',
                'Trebuchet MS',
                'Verdana',
              ]}
              value={fontFamily}
            />
            <i className="chevron-down inside" />
          </>
          <>
            <Select
              className="toolbar-item font-size"
              onChange={onFontSizeSelect}
              options={[
                '10px',
                '11px',
                '12px',
                '13px',
                '14px',
                '15px',
                '16px',
                '17px',
                '18px',
                '19px',
                '20px',
              ]}
              value={fontSize}
            />
            <i className="chevron-down inside" />
          </>
          <Divider />
          <button
            onClick={() => {
              activeEditor.dispatchCommand(FORMAT_TEXT_COMMAND, 'bold');
            }}
            className={'toolbar-item spaced ' + (isBold ? 'active' : '')}
            title={IS_APPLE ? 'Bold (⌘B)' : 'Bold (Ctrl+B)'}
            aria-label={`Format text as bold. Shortcut: ${
              IS_APPLE ? '⌘B' : 'Ctrl+B'
            }`}>
            <i className="format bold" />
          </button>
          <button
            onClick={() => {
              activeEditor.dispatchCommand(FORMAT_TEXT_COMMAND, 'italic');
            }}
            className={'toolbar-item spaced ' + (isItalic ? 'active' : '')}
            title={IS_APPLE ? 'Italic (⌘I)' : 'Italic (Ctrl+I)'}
            aria-label={`Format text as italics. Shortcut: ${
              IS_APPLE ? '⌘I' : 'Ctrl+I'
            }`}>
            <i className="format italic" />
          </button>
          <button
            onClick={() => {
              activeEditor.dispatchCommand(FORMAT_TEXT_COMMAND, 'underline');
            }}
            className={'toolbar-item spaced ' + (isUnderline ? 'active' : '')}
            title={IS_APPLE ? 'Underline (⌘U)' : 'Underline (Ctrl+U)'}
            aria-label={`Format text to underlined. Shortcut: ${
              IS_APPLE ? '⌘U' : 'Ctrl+U'
            }`}>
            <i className="format underline" />
          </button>
          <button
            onClick={() => {
<<<<<<< HEAD
=======
              activeEditor.dispatchCommand(
                FORMAT_TEXT_COMMAND,
                'strikethrough',
              );
            }}
            className={
              'toolbar-item spaced ' + (isStrikethrough ? 'active' : '')
            }
            title="Strikethrough"
            aria-label="Format text with a strikethrough">
            <i className="format strikethrough" />
          </button>
          <button
            onClick={() => {
>>>>>>> 3b70199e
              activeEditor.dispatchCommand(FORMAT_TEXT_COMMAND, 'code');
            }}
            className={'toolbar-item spaced ' + (isCode ? 'active' : '')}
            title="Insert code block"
            aria-label="Insert code block">
            <i className="format code" />
          </button>
          <button
            onClick={insertLink}
            className={'toolbar-item spaced ' + (isLink ? 'active' : '')}
            aria-label="Insert link"
            type="Insert link">
            <i className="format link" />
          </button>
          {isLink &&
            createPortal(
              <FloatingLinkEditor editor={activeEditor} />,
              document.body,
            )}
          <DropDown
            buttonClassName="toolbar-item spaced"
            buttonLabel="More"
            buttonIconClassName="icon dropdown-more">
            <button
              onClick={() => {
                activeEditor.dispatchCommand(
                  FORMAT_TEXT_COMMAND,
                  'strikethrough',
                );
              }}
              className={'item ' + (isStrikethrough ? 'active' : '')}
              title="Strikethrough"
              aria-label="Format Strikethrough">
              <i className="icon strikethrough" />
              <span className="text">Strikethrough</span>
            </button>
            <button
              onClick={() => {
                activeEditor.dispatchCommand(FORMAT_TEXT_COMMAND, 'subscript');
              }}
              className={'item ' + (isSubscript ? 'active' : '')}
              title="Subscript"
              aria-label="Format Subscript">
              <i className="icon subscript" />
              <span className="text">Subscript</span>
            </button>
            <button
              onClick={() => {
                activeEditor.dispatchCommand(
                  FORMAT_TEXT_COMMAND,
                  'superscript',
                );
              }}
              className={'item ' + (isSuperscript ? 'active' : '')}
              title="Superscript"
              aria-label="Format Superscript">
              <i className="icon superscript" />
              <span className="text">Superscript</span>
            </button>
          </DropDown>
          <Divider />
          <DropDown
            buttonClassName="toolbar-item spaced"
            buttonLabel="Insert"
            buttonAriaLabel="Insert specialized editor node"
            buttonIconClassName="icon plus">
            <button
              onClick={() => {
                activeEditor.dispatchCommand(INSERT_HORIZONTAL_RULE_COMMAND);
              }}
              className="item">
              <i className="icon horizontal-rule" />
              <span className="text">Horizontal Rule</span>
            </button>
            <button
              onClick={() => {
                showModal('Insert Image', (onClose) => (
                  <InsertImageDialog
                    activeEditor={activeEditor}
                    onClose={onClose}
                  />
                ));
              }}
              className="item">
              <i className="icon image" />
              <span className="text">Image</span>
            </button>
            <button
              onClick={() =>
                insertGifOnClick({
                  altText: 'Cat typing on a laptop',
                  src: catTypingGif,
                })
              }
              className="item">
              <i className="icon gif" />
              <span className="text">GIF</span>
            </button>
            <button
              onClick={() => {
                activeEditor.dispatchCommand(INSERT_EXCALIDRAW_COMMAND);
              }}
              className="item">
              <i className="icon diagram-2" />
              <span className="text">Excalidraw</span>
            </button>
            <button
              onClick={() => {
                showModal('Insert Table', (onClose) => (
                  <InsertTableDialog
                    activeEditor={activeEditor}
                    onClose={onClose}
                  />
                ));
              }}
              className="item">
              <i className="icon table" />
              <span className="text">Table</span>
            </button>
            <button
              onClick={() => {
                showModal('Insert Poll', (onClose) => (
                  <InsertPollDialog
                    activeEditor={activeEditor}
                    onClose={onClose}
                  />
                ));
              }}
              className="item">
              <i className="icon poll" />
              <span className="text">Poll</span>
            </button>
            <button
              onClick={() => {
                showModal('Insert Tweet', (onClose) => (
                  <InsertTweetDialog
                    activeEditor={activeEditor}
                    onClose={onClose}
                  />
                ));
              }}
              className="item">
              <i className="icon tweet" />
              <span className="text">Tweet</span>
            </button>
            <button
              onClick={() => {
                showModal('Insert YouTube Video', (onClose) => (
                  <InsertYouTubeDialog
                    activeEditor={activeEditor}
                    onClose={onClose}
                  />
                ));
              }}
              className="item">
              <i className="icon youtube" />
              <span className="text">YouTube Video</span>
            </button>
            <button
              onClick={() => {
                showModal('Insert Equation', (onClose) => (
                  <InsertEquationDialog
                    activeEditor={activeEditor}
                    onClose={onClose}
                  />
                ));
              }}
              className="item">
              <i className="icon equation" />
              <span className="text">Equation</span>
            </button>
            <button
              onClick={() => {
                editor.update(() => {
                  const root = $getRoot();
                  const stickyNode = $createStickyNode(0, 0);
                  root.append(stickyNode);
                });
              }}
              className="item">
              <i className="icon sticky" />
              <span className="text">Sticky Note</span>
            </button>
          </DropDown>
        </>
      )}
      <Divider />
      <DropDown
        buttonLabel="Align"
        buttonIconClassName="icon left-align"
        buttonClassName="toolbar-item spaced"
        buttonAriaLabel="Formatting options for text alignment">
        <button
          onClick={() => {
            activeEditor.dispatchCommand(FORMAT_ELEMENT_COMMAND, 'left');
          }}
          className="item">
          <i className="icon left-align" />
          <span className="text">Left Align</span>
        </button>
        <button
          onClick={() => {
            activeEditor.dispatchCommand(FORMAT_ELEMENT_COMMAND, 'center');
          }}
          className="item">
          <i className="icon center-align" />
          <span className="text">Center Align</span>
        </button>
        <button
          onClick={() => {
            activeEditor.dispatchCommand(FORMAT_ELEMENT_COMMAND, 'right');
          }}
          className="item">
          <i className="icon right-align" />
          <span className="text">Right Align</span>
        </button>
        <button
          onClick={() => {
            activeEditor.dispatchCommand(FORMAT_ELEMENT_COMMAND, 'justify');
          }}
          className="item">
          <i className="icon justify-align" />
          <span className="text">Justify Align</span>
        </button>
        <Divider />
        <button
          onClick={() => {
            activeEditor.dispatchCommand(OUTDENT_CONTENT_COMMAND);
          }}
          className="item">
          <i className={'icon ' + (isRTL ? 'indent' : 'outdent')} />
          <span className="text">Outdent</span>
        </button>
        <button
          onClick={() => {
            activeEditor.dispatchCommand(INDENT_CONTENT_COMMAND);
          }}
          className="item">
          <i className={'icon ' + (isRTL ? 'outdent' : 'indent')} />
          <span className="text">Indent</span>
        </button>
      </DropDown>

      {modal}
    </div>
  );
}<|MERGE_RESOLUTION|>--- conflicted
+++ resolved
@@ -1014,23 +1014,6 @@
           </button>
           <button
             onClick={() => {
-<<<<<<< HEAD
-=======
-              activeEditor.dispatchCommand(
-                FORMAT_TEXT_COMMAND,
-                'strikethrough',
-              );
-            }}
-            className={
-              'toolbar-item spaced ' + (isStrikethrough ? 'active' : '')
-            }
-            title="Strikethrough"
-            aria-label="Format text with a strikethrough">
-            <i className="format strikethrough" />
-          </button>
-          <button
-            onClick={() => {
->>>>>>> 3b70199e
               activeEditor.dispatchCommand(FORMAT_TEXT_COMMAND, 'code');
             }}
             className={'toolbar-item spaced ' + (isCode ? 'active' : '')}
@@ -1063,7 +1046,7 @@
               }}
               className={'item ' + (isStrikethrough ? 'active' : '')}
               title="Strikethrough"
-              aria-label="Format Strikethrough">
+              aria-label="Format text with a strikethrough">
               <i className="icon strikethrough" />
               <span className="text">Strikethrough</span>
             </button>
@@ -1073,7 +1056,7 @@
               }}
               className={'item ' + (isSubscript ? 'active' : '')}
               title="Subscript"
-              aria-label="Format Subscript">
+              aria-label="Format text with a subscript">
               <i className="icon subscript" />
               <span className="text">Subscript</span>
             </button>
@@ -1086,7 +1069,7 @@
               }}
               className={'item ' + (isSuperscript ? 'active' : '')}
               title="Superscript"
-              aria-label="Format Superscript">
+              aria-label="Format text with a superscript">
               <i className="icon superscript" />
               <span className="text">Superscript</span>
             </button>
