--- conflicted
+++ resolved
@@ -9,13 +9,9 @@
 
 import type {
   BaseSelection,
-<<<<<<< HEAD
   LexicalEditor,
   INTERNAL_PointSelection,
-=======
   GridSelection,
-  LexicalEditor,
->>>>>>> 9836d540
   RangeSelection,
   LexicalNode,
 } from 'lexical';
