--- conflicted
+++ resolved
@@ -1,5 +1,6 @@
 {
   "name": "lexical-esm-astro-react",
+  "private": true,
   "type": "module",
   "version": "0.35.0",
   "scripts": {
@@ -14,15 +15,9 @@
     "@astrojs/react": "^4.3.1",
     "@lexical/react": "0.35.0",
     "@lexical/utils": "0.35.0",
-<<<<<<< HEAD
-    "@types/react": "^19.1.13",
+    "@types/react": "^19.1.12",
     "@types/react-dom": "^19.1.9",
     "astro": "^5.13.7",
-=======
-    "@types/react": "^19.1.12",
-    "@types/react-dom": "^19.1.9",
-    "astro": "^5.3.0",
->>>>>>> 878d8b64
     "lexical": "0.35.0",
     "react": "^19.1.1",
     "react-dom": "^19.1.1"
@@ -31,6 +26,5 @@
   "devDependencies": {
     "@playwright/test": "^1.45.0",
     "typescript": "^5.9.2"
-  },
-  "exports": {}
+  }
 }