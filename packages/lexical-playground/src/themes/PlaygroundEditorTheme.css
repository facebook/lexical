/**
 * Copyright (c) Meta Platforms, Inc. and affiliates.
 *
 * This source code is licensed under the MIT license found in the
 * LICENSE file in the root directory of this source tree.
 *
 *
 */
.PlaygroundEditorTheme__ltr {
  text-align: left;
}
.PlaygroundEditorTheme__rtl {
  text-align: right;
}
.PlaygroundEditorTheme__paragraph {
  margin: 0;
  position: relative;
}
.PlaygroundEditorTheme__quote {
  margin: 0;
  margin-left: 20px;
  margin-bottom: 10px;
  font-size: 15px;
  color: rgb(101, 103, 107);
  border-left-color: rgb(206, 208, 212);
  border-left-width: 4px;
  border-left-style: solid;
  padding-left: 16px;
}
.PlaygroundEditorTheme__h1 {
  font-size: 24px;
  color: rgb(5, 5, 5);
  font-weight: 400;
  margin: 0;
}
.PlaygroundEditorTheme__h2 {
  font-size: 15px;
  color: rgb(101, 103, 107);
  font-weight: 700;
  margin: 0;
  text-transform: uppercase;
}
.PlaygroundEditorTheme__h3 {
  font-size: 12px;
  margin: 0;
  text-transform: uppercase;
}
.PlaygroundEditorTheme__textBold {
  font-weight: bold;
}
.PlaygroundEditorTheme__textItalic {
  font-style: italic;
}
.PlaygroundEditorTheme__textUnderline {
  text-decoration: underline;
}
.PlaygroundEditorTheme__textStrikethrough {
  text-decoration: line-through;
}
.PlaygroundEditorTheme__textUnderlineStrikethrough {
  text-decoration: underline line-through;
}
.PlaygroundEditorTheme__textSubscript {
  font-size: 0.8em;
  vertical-align: sub !important;
}
.PlaygroundEditorTheme__textSuperscript {
  font-size: 0.8em;
  vertical-align: super;
}
.PlaygroundEditorTheme__textCode {
  background-color: rgb(240, 242, 245);
  padding: 1px 0.25rem;
  font-family: Menlo, Consolas, Monaco, monospace;
  font-size: 94%;
}
.PlaygroundEditorTheme__hashtag {
  background-color: rgba(88, 144, 255, 0.15);
  border-bottom: 1px solid rgba(88, 144, 255, 0.3);
}
.PlaygroundEditorTheme__link {
  color: rgb(33, 111, 219);
  text-decoration: none;
}
.PlaygroundEditorTheme__link:hover {
  text-decoration: underline;
  cursor: pointer;
}
.PlaygroundEditorTheme__code {
  background-color: rgb(240, 242, 245);
  font-family: Menlo, Consolas, Monaco, monospace;
  display: block;
  padding: 8px 8px 8px 52px;
  line-height: 1.53;
  font-size: 13px;
  margin: 0;
  margin-top: 8px;
  margin-bottom: 8px;
  tab-size: 2;
  /* white-space: pre; */
  overflow-x: auto;
  position: relative;
}
.PlaygroundEditorTheme__code:before {
  content: attr(data-gutter);
  position: absolute;
  background-color: #eee;
  left: 0;
  top: 0;
  border-right: 1px solid #ccc;
  padding: 8px;
  color: #777;
  white-space: pre-wrap;
  text-align: right;
  min-width: 25px;
}
.PlaygroundEditorTheme__table {
  border-collapse: collapse;
  border-spacing: 0;
  max-width: 100%;
  overflow-y: scroll;
  table-layout: fixed;
  width: calc(100% - 25px);
  margin: 30px 0;
}
.PlaygroundEditorTheme__tableSelected {
  outline: 2px solid rgb(60, 132, 244);
}
.PlaygroundEditorTheme__tableCell {
  border: 1px solid #bbb;
  min-width: 75px;
  vertical-align: top;
  text-align: start;
  padding: 6px 8px;
  position: relative;
  cursor: default;
  outline: none;
}
.PlaygroundEditorTheme__tableCellSortedIndicator {
  display: block;
  opacity: 0.5;
  position: absolute;
  bottom: 0;
  left: 0;
  width: 100%;
  height: 4px;
  background-color: #999;
}
.PlaygroundEditorTheme__tableCellResizer {
  position: absolute;
  right: -4px;
  height: 100%;
  width: 8px;
  cursor: ew-resize;
  z-index: 10;
  top: 0;
}
.PlaygroundEditorTheme__tableCellHeader {
  background-color: #f2f3f5;
  text-align: start;
}
.PlaygroundEditorTheme__tableCellSelected {
  background-color: #c9dbf0;
}
.PlaygroundEditorTheme__tableCellPrimarySelected {
  border: 2px solid rgb(60, 132, 244);
  display: block;
  height: calc(100% - 2px);
  position: absolute;
  width: calc(100% - 2px);
  left: -1px;
  top: -1px;
  z-index: 2;
}
.PlaygroundEditorTheme__tableCellEditing {
  box-shadow: 0 0 5px rgba(0, 0, 0, 0.4);
  border-radius: 3px;
}
.PlaygroundEditorTheme__tableAddColumns {
  position: absolute;
  top: 0;
  width: 20px;
  background-color: #eee;
  height: 100%;
  right: 0;
  animation: table-controls 0.2s ease;
  border: 0;
  cursor: pointer;
}
.PlaygroundEditorTheme__tableAddColumns:after {
  background-image: url(../images/icons/plus.svg);
  background-size: contain;
  background-position: center;
  background-repeat: no-repeat;
  display: block;
  content: ' ';
  position: absolute;
  top: 0;
  left: 0;
  width: 100%;
  height: 100%;
  opacity: 0.4;
}
.PlaygroundEditorTheme__tableAddColumns:hover {
  background-color: #c9dbf0;
}
.PlaygroundEditorTheme__tableAddRows {
  position: absolute;
  bottom: -25px;
  width: calc(100% - 25px);
  background-color: #eee;
  height: 20px;
  left: 0;
  animation: table-controls 0.2s ease;
  border: 0;
  cursor: pointer;
}
.PlaygroundEditorTheme__tableAddRows:after {
  background-image: url(../images/icons/plus.svg);
  background-size: contain;
  background-position: center;
  background-repeat: no-repeat;
  display: block;
  content: ' ';
  position: absolute;
  top: 0;
  left: 0;
  width: 100%;
  height: 100%;
  opacity: 0.4;
}
.PlaygroundEditorTheme__tableAddRows:hover {
  background-color: #c9dbf0;
}
@keyframes table-controls {
  0% {
    opacity: 0;
  }
  100% {
    opacity: 1;
  }
}
.PlaygroundEditorTheme__tableCellResizeRuler {
  display: block;
  position: absolute;
  width: 1px;
  background-color: rgb(60, 132, 244);
  height: 100%;
  top: 0;
}
.PlaygroundEditorTheme__tableCellActionButtonContainer {
  display: block;
  right: 5px;
  top: 6px;
  position: absolute;
  z-index: 4;
  width: 20px;
  height: 20px;
}
.PlaygroundEditorTheme__tableCellActionButton {
  background-color: #eee;
  display: block;
  border: 0;
  border-radius: 20px;
  width: 20px;
  height: 20px;
  color: #222;
  cursor: pointer;
}
.PlaygroundEditorTheme__tableCellActionButton:hover {
  background-color: #ddd;
}
.PlaygroundEditorTheme__characterLimit {
  display: inline;
  background-color: #ffbbbb !important;
}
.PlaygroundEditorTheme__ol1 {
  padding: 0;
  margin: 0;
<<<<<<< HEAD
=======
  list-style-position: inside;
>>>>>>> e0acb6d7
}
.PlaygroundEditorTheme__ol2 {
  padding: 0;
  margin: 0;
  list-style-type: upper-alpha;
}
.PlaygroundEditorTheme__ol3 {
  padding: 0;
  margin: 0;
  list-style-type: lower-alpha;
}
.PlaygroundEditorTheme__ol4 {
  padding: 0;
  margin: 0;
  list-style-type: upper-roman;
}
.PlaygroundEditorTheme__ol5 {
  padding: 0;
  margin: 0;
  list-style-type: lower-roman;
}
.PlaygroundEditorTheme__ul {
  padding: 0;
  margin: 0;
<<<<<<< HEAD
=======
  list-style-position: inside;
>>>>>>> e0acb6d7
}
.PlaygroundEditorTheme__listItem {
  margin: 0 32px;
}
.PlaygroundEditorTheme__listItemChecked,
.PlaygroundEditorTheme__listItemUnchecked {
  position: relative;
  margin-left: 8px;
  margin-right: 8px;
  padding-left: 24px;
  padding-right: 24px;
  list-style-type: none;
  outline: none;
}
.PlaygroundEditorTheme__listItemChecked {
  text-decoration: line-through;
}
.PlaygroundEditorTheme__listItemUnchecked:before,
.PlaygroundEditorTheme__listItemChecked:before {
  content: '';
  width: 16px;
  height: 16px;
  top: 2px;
  left: 0;
  cursor: pointer;
  display: block;
  background-size: cover;
  position: absolute;
}
.PlaygroundEditorTheme__listItemUnchecked[dir='rtl']:before,
.PlaygroundEditorTheme__listItemChecked[dir='rtl']:before {
  left: auto;
  right: 0;
}
.PlaygroundEditorTheme__listItemUnchecked:focus:before,
.PlaygroundEditorTheme__listItemChecked:focus:before {
  box-shadow: 0 0 0 2px #a6cdfe;
  border-radius: 2px;
}
.PlaygroundEditorTheme__listItemUnchecked:before {
  border: 1px solid #999;
  border-radius: 2px;
}
.PlaygroundEditorTheme__listItemChecked:before {
  border: 1px solid rgb(61, 135, 245);
  border-radius: 2px;
  background-color: #3d87f5;
  background-repeat: no-repeat;
}
.PlaygroundEditorTheme__listItemChecked:after {
  content: '';
  cursor: pointer;
  border-color: #fff;
  border-style: solid;
  position: absolute;
  display: block;
  top: 6px;
  width: 3px;
  left: 7px;
  right: 7px;
  height: 6px;
  transform: rotate(45deg);
  border-width: 0 2px 2px 0;
}
.PlaygroundEditorTheme__nestedListItem {
  list-style-type: none;
}
.PlaygroundEditorTheme__nestedListItem:before,
.PlaygroundEditorTheme__nestedListItem:after {
  display: none;
}
.PlaygroundEditorTheme__tokenComment {
  color: slategray;
}
.PlaygroundEditorTheme__tokenPunctuation {
  color: #999;
}
.PlaygroundEditorTheme__tokenProperty {
  color: #905;
}
.PlaygroundEditorTheme__tokenSelector {
  color: #690;
}
.PlaygroundEditorTheme__tokenOperator {
  color: #9a6e3a;
}
.PlaygroundEditorTheme__tokenAttr {
  color: #07a;
}
.PlaygroundEditorTheme__tokenVariable {
  color: #e90;
}
.PlaygroundEditorTheme__tokenFunction {
  color: #dd4a68;
}
.PlaygroundEditorTheme__mark {
  background: rgba(255, 212, 0, 0.14);
  border-bottom: 2px solid rgba(255, 212, 0, 0.3);
  padding-bottom: 2px;
}
.PlaygroundEditorTheme__markOverlap {
  background: rgba(255, 212, 0, 0.3);
  border-bottom: 2px solid rgba(255, 212, 0, 0.7);
}
.PlaygroundEditorTheme__mark.selected {
  background: rgba(255, 212, 0, 0.5);
  border-bottom: 2px solid rgba(255, 212, 0, 1);
}
.PlaygroundEditorTheme__markOverlap.selected {
  background: rgba(255, 212, 0, 0.7);
  border-bottom: 2px solid rgba(255, 212, 0, 0.7);
}
.PlaygroundEditorTheme__embedBlock {
  user-select: none;
}
.PlaygroundEditorTheme__embedBlockFocus {
  outline: 2px solid rgb(60, 132, 244);
}<|MERGE_RESOLUTION|>--- conflicted
+++ resolved
@@ -277,38 +277,36 @@
 .PlaygroundEditorTheme__ol1 {
   padding: 0;
   margin: 0;
-<<<<<<< HEAD
-=======
-  list-style-position: inside;
->>>>>>> e0acb6d7
+  list-style-position: inside;
 }
 .PlaygroundEditorTheme__ol2 {
   padding: 0;
   margin: 0;
   list-style-type: upper-alpha;
+  list-style-position: inside;
 }
 .PlaygroundEditorTheme__ol3 {
   padding: 0;
   margin: 0;
   list-style-type: lower-alpha;
+  list-style-position: inside;
 }
 .PlaygroundEditorTheme__ol4 {
   padding: 0;
   margin: 0;
   list-style-type: upper-roman;
+  list-style-position: inside;
 }
 .PlaygroundEditorTheme__ol5 {
   padding: 0;
   margin: 0;
   list-style-type: lower-roman;
+  list-style-position: inside;
 }
 .PlaygroundEditorTheme__ul {
   padding: 0;
   margin: 0;
-<<<<<<< HEAD
-=======
-  list-style-position: inside;
->>>>>>> e0acb6d7
+  list-style-position: inside;
 }
 .PlaygroundEditorTheme__listItem {
   margin: 0 32px;
