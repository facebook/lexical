--- conflicted
+++ resolved
@@ -9,11 +9,7 @@
     "rich-text"
   ],
   "license": "MIT",
-<<<<<<< HEAD
-  "version": "0.7.6",
-=======
   "version": "0.7.7",
->>>>>>> e0acb6d7
   "main": "Lexical.js",
   "repository": {
     "type": "git",
