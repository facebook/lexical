{
  "name": "@lexical/html",
  "description": "This package contains HTML helpers and functionality for Lexical.",
  "keywords": [
    "lexical",
    "editor",
    "rich-text",
    "html"
  ],
  "license": "MIT",
  "version": "0.37.0",
  "main": "LexicalHtml.js",
  "types": "index.d.ts",
  "repository": {
    "type": "git",
    "url": "https://github.com/facebook/lexical",
    "directory": "packages/lexical-html"
  },
  "dependencies": {
<<<<<<< HEAD
    "@lexical/extension": "0.36.2",
    "@lexical/selection": "0.36.2",
    "@lexical/utils": "0.36.2",
    "lexical": "0.36.2"
=======
    "@lexical/selection": "0.37.0",
    "@lexical/utils": "0.37.0",
    "lexical": "0.37.0"
>>>>>>> db766e9e
  },
  "module": "LexicalHtml.mjs",
  "sideEffects": false,
  "exports": {
    ".": {
      "import": {
        "types": "./index.d.ts",
        "development": "./LexicalHtml.dev.mjs",
        "production": "./LexicalHtml.prod.mjs",
        "node": "./LexicalHtml.node.mjs",
        "default": "./LexicalHtml.mjs"
      },
      "require": {
        "types": "./index.d.ts",
        "development": "./LexicalHtml.dev.js",
        "production": "./LexicalHtml.prod.js",
        "default": "./LexicalHtml.js"
      }
    }
  }
}<|MERGE_RESOLUTION|>--- conflicted
+++ resolved
@@ -17,16 +17,10 @@
     "directory": "packages/lexical-html"
   },
   "dependencies": {
-<<<<<<< HEAD
-    "@lexical/extension": "0.36.2",
-    "@lexical/selection": "0.36.2",
-    "@lexical/utils": "0.36.2",
-    "lexical": "0.36.2"
-=======
+    "@lexical/extension": "0.37.0",
     "@lexical/selection": "0.37.0",
     "@lexical/utils": "0.37.0",
     "lexical": "0.37.0"
->>>>>>> db766e9e
   },
   "module": "LexicalHtml.mjs",
   "sideEffects": false,
