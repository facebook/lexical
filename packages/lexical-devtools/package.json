{
  "name": "@lexical/devtools",
  "description": "Lexical DevTools browser extension",
  "private": true,
<<<<<<< HEAD
  "version": "0.14.3",
=======
  "version": "0.14.5",
>>>>>>> 93cf85e1
  "type": "module",
  "scripts": {
    "dev": "wxt",
    "dev:firefox": "wxt -b firefox",
    "build": "wxt build",
    "build:firefox": "wxt build -b firefox",
    "zip": "wxt zip",
    "zip:firefox": "wxt zip -b firefox",
    "compile": "tsc --noEmit",
    "postinstall": "wxt prepare"
  },
  "dependencies": {
<<<<<<< HEAD
    "@eduardoac-skimlinks/webext-redux": "3.0.1-release-candidate",
    "react": "^18.2.0",
    "react-dom": "^18.2.0",
    "webext-bridge": "~6.0.1",
=======
    "@webext-pegasus/rpc": "^0.0.1",
    "@webext-pegasus/store-zustand": "^0.0.1",
    "@webext-pegasus/transport": "^0.0.1",
    "react": "^18.2.0",
    "react-dom": "^18.2.0",
>>>>>>> 93cf85e1
    "zustand": "^4.5.1"
  },
  "devDependencies": {
    "@lexical/devtools-core": "0.14.3",
    "@rollup/plugin-babel": "^6.0.4",
    "@types/react": "^18.2.46",
    "@types/react-dom": "^18.2.18",
    "@vitejs/plugin-react": "^4.2.1",
    "lexical": "0.14.3",
    "typescript": "^5.3.3",
<<<<<<< HEAD
    "vite": "^5.2.2",
    "wxt": "^0.17.0"
  }
=======
    "lexical": "0.14.5",
    "@lexical/devtools-core": "0.14.5",
    "wxt": "^0.17.0",
    "vite": "^5.2.2",
    "@rollup/plugin-babel": "^6.0.4"
  },
  "sideEffects": false
>>>>>>> 93cf85e1
}<|MERGE_RESOLUTION|>--- conflicted
+++ resolved
@@ -2,11 +2,7 @@
   "name": "@lexical/devtools",
   "description": "Lexical DevTools browser extension",
   "private": true,
-<<<<<<< HEAD
-  "version": "0.14.3",
-=======
   "version": "0.14.5",
->>>>>>> 93cf85e1
   "type": "module",
   "scripts": {
     "dev": "wxt",
@@ -19,39 +15,21 @@
     "postinstall": "wxt prepare"
   },
   "dependencies": {
-<<<<<<< HEAD
     "@eduardoac-skimlinks/webext-redux": "3.0.1-release-candidate",
     "react": "^18.2.0",
     "react-dom": "^18.2.0",
     "webext-bridge": "~6.0.1",
-=======
-    "@webext-pegasus/rpc": "^0.0.1",
-    "@webext-pegasus/store-zustand": "^0.0.1",
-    "@webext-pegasus/transport": "^0.0.1",
-    "react": "^18.2.0",
-    "react-dom": "^18.2.0",
->>>>>>> 93cf85e1
     "zustand": "^4.5.1"
   },
   "devDependencies": {
-    "@lexical/devtools-core": "0.14.3",
+    "@lexical/devtools-core": "0.14.5",
     "@rollup/plugin-babel": "^6.0.4",
     "@types/react": "^18.2.46",
     "@types/react-dom": "^18.2.18",
     "@vitejs/plugin-react": "^4.2.1",
-    "lexical": "0.14.3",
+    "lexical": "0.14.5",
     "typescript": "^5.3.3",
-<<<<<<< HEAD
     "vite": "^5.2.2",
     "wxt": "^0.17.0"
   }
-=======
-    "lexical": "0.14.5",
-    "@lexical/devtools-core": "0.14.5",
-    "wxt": "^0.17.0",
-    "vite": "^5.2.2",
-    "@rollup/plugin-babel": "^6.0.4"
-  },
-  "sideEffects": false
->>>>>>> 93cf85e1
 }