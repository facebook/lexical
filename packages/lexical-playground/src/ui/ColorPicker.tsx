--- conflicted
+++ resolved
@@ -8,14 +8,7 @@
 
 import './ColorPicker.css';
 
-import {
-  ReactNode,
-  useCallback,
-  useEffect,
-  useMemo,
-  useRef,
-  useState,
-} from 'react';
+import {ReactNode, useEffect, useMemo, useRef, useState} from 'react';
 import * as React from 'react';
 
 import DropDown from './DropDown';
@@ -61,11 +54,8 @@
   children,
   onChange,
   disabled = false,
-<<<<<<< HEAD
   onClose,
-=======
   stopCloseOnClickSelf = true,
->>>>>>> 6b380d58
   ...rest
 }: Readonly<ColorPickerProps>): JSX.Element {
   const [selfColor, setSelfColor] = useState(transformColor('hex', color));
@@ -113,11 +103,6 @@
     setSelfColor(newColor);
     setInputColor(newColor.hex);
   };
-  const HandleDropDownClose = useCallback(() => {
-    if (onClose) {
-      onClose(selfColor.hex);
-    }
-  }, [onClose, selfColor.hex]);
 
   useEffect(() => {
     // Check if the dropdown is actually active
@@ -135,14 +120,10 @@
   }, [color]);
 
   return (
-<<<<<<< HEAD
-    <DropDown {...rest} disabled={disabled} onClose={HandleDropDownClose}>
-=======
     <DropDown
       {...rest}
       disabled={disabled}
       stopCloseOnClickSelf={stopCloseOnClickSelf}>
->>>>>>> 6b380d58
       <div
         className="color-picker-wrapper"
         style={{width: WIDTH}}
