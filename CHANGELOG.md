<<<<<<< HEAD
=======
## v0.7.7 (2023-02-03)

- Add list-style-position:inside (#3814) John Flockton
- Fix is selected noop (#3805) James Abels
- Add `createParentElementNode` method on LexicalNode to fix copy/paste issues with clipboard (#3800) John Flockton
- Remove innerHTML injection from table selection (#3804) John Flockton
- Better tab handling (#3770) James Abels
- Fix line delete bug in history (#3769) James Abels
- List node export dom with css classes (#3801) Maksim Horbachevsky
- Add highlight TextFormatType (#3583) moy2010
- Add check that target is not the root node (#3797) John Flockton
- Fix $generateJSONFromSelectedNodes with a custom selection passed in (#3749) William Wang
- Improve selection docs (#3798) Dominic Gannaway
- Fix copy paste wrong order in TableOfContents (#3786) Daniel Voigt
- fix(lexical-playground): fix bugs related to ComponentPickerPlugin (#3787) Shota Shimizu
- fix: styling information of paragraph are missing while importing dom (#3771) Rajatava Mukherjee
- Stabilize WeakMap in NodeEventPlugin (#3780) James Abels
- Clean up wonky logic (#3768) Dominic Gannaway
- Remove deprecated modules from core code base (#3729) John Flockton
- Edit CSS to fix marker alignment issue in Safari (#3753) John Flockton
- Move horizontal rule plugin to lexical/react (#3751) John Flockton
- Fix equation transformer in Playground (#3758) Leonardo E. Dominguez
- Fix list normalization on HTML paste. (#3757) Acy Watson
- Remove preventDefault from $copyToClipboardEvent (#3742) John Flockton
- fix(lexical-playground): NewTablePlugin is not draggable (#3747) Shota Shimizu
- Attach checkbox click listeners to editor root element instead of document (#3738) John Flockton
- Update listener in toc (#3726) Stepan Bolotnikov
- Close Excalidraw only on Escape key down (#3737) John Flockton
- fix: type-ahead menu scroll problem (#3672) huang yao
- Tweak CodeNode to allow for overrides (#3731) James Abels
- Discard empty TextNode that can creep into appendJSON (#3695) James Abels
- Add config to updateDOM in ParagraphNode  (#3693) James Abels

>>>>>>> e0acb6d7
## v0.7.6 (2023-01-10)

- Fix typo in LexicalAutoLinkPlugin code example (#3685) Lorenzo
- updated typo (#3697) Christopher Tran
- Add width and height to serialized image nodes (#3684) Ebad
- fix: force to set TextNode's content when compositionKey is invalid (#3679) Conatus
- Fix: convert html 's' tag to node for strickethrough format is missing (#3673) hun
- Fix bug with ArrowDown/ArrowUp in RichTextPlugin (#3676) Dominic Gannaway
- Remove ts-ignore for createContext (#3671) yf-yang
- Fix bug in reconciler sub-tree text content cache (#3669) Dominic Gannaway
- Hide commenting controls on mobile screen sizes (#3667) Dominic Gannaway
- Fix theming docs (#3668) Dominic Gannaway
- update: change character_limit to be passed as a props( maxlength) (#3649) 0x harry
- Add TabIndentationPlugin to playground. (#3632) Acy Watson

## v0.7.5 (2022-12-23)

- selectionChange fix (#3623) Dominic Gannaway
- Add docs for root listener (#3625) Acy Watson
- Add docs re: working with DOM Events (#3624) Acy Watson
- background-repeat: no-repeat; (#3621) Aloento
- Add logic in isSelectionCapturedInDecoratorInput for contentEditables (#3622) Dominic Gannaway
- Fix bug in convertTextFormatElement (#3618) Dominic Gannaway
- Add size limit report (#3600) Maksim Horbachevsky
- Allow focus/blur propagation in useYjsFocusTracking (#3617) Dominic Gannaway
- Add missing changelog for 0.7.4 (#3598) John Flockton
- Fix getSelectedNode logic for forward selection (#3609) moy2010
- Fix typo in documentation (#3614) Jeremy Bernier
- Fix bad rebase (#3607) Dominic Gannaway
- Escape plus signs of the tag in MarkdownImport, fixes #3596 (#3599) Teemu Pöntelin
- Add HTML paste support for checklists (#3579) Acy Watson
- Preserve empty parent during replacement (#3595) Maksim Horbachevsky

## v0.7.4 (2022-12-20)

- Add missing usages of `$applyNodeReplacement` (#3592) John Flockton
- Fix import issue with line break nodes (#3593) John Flockton
- Allow LinkNode to be replaced by custom node, fix bug in #3367 (#3588) Nhan Ho

## v0.7.3 (2022-12-18)

- Fix bold italic exportDOM (#3584) Dominic Gannaway
- Fix copy/paste issue with line breaks within paragraphs  (#3581) John Flockton
- Fix various collaboration cursor bugs (#3582) Dominic Gannaway
- Update PlaygroundEditorTheme.css (#3553) pavan-reddy-28
- More extensive fixes for Lexical in iframes (#3578) Dominic Gannaway

## v0.7.2 (2022-12-17)

- Use the actual node count rather than the dirty node count (#3569) Dominic Gannaway
- Utilize getParentElement internally when traversing up the DOM tree (#3576) Dominic Gannaway
- check read only flag during $setSelection (#3572) yf-yang
- Fix iframe selection issues (#3573) Dominic Gannaway
- Fix left arrow selection on list nodes (#3575) Dominic Gannaway
- fix: deleting forward on the last decorate node (#3568) Oleksii Piatetskyi
- Image gets stuck in resizing state fix (#3562) (#3565) Sharat Chandar M
- Fix flow again (#3566) Acy Watson
- Fix placeholder text for custom Paragraph Nodes (#3557) moy2010
- Disable lint rule in composition test (#3552) Acy Watson
- Add $wrapNodes back to flow (#3551) Acy Watson
- [Playground] Support clicking on links with middle mouse button (#3547) zeitstein
- Fix bug 3535 (#3537) lizhu68
- docs: typo fix (#3544) Bryan Ricker
- Don't throw if getPreviousSiblings can't find a parent (#3543) Acy Watson
- Change mousedown event type to fix selection Chromium bug on Android (#3541) John Flockton
- Various fixes in $wrapNodes (#3234) EgonBolton
- Add missing changelog entry to 0.7 (#3533) Dominic Gannaway
- Remove VERSION (#3531) John Flockton

## v0.7.1 (2022-12-11)

Contains several small bug fixes from the Lexical 0.7.0 release.
- Fix paste for LexicalLinkPlugin (#3528) Dominic Gannaway
- RTL fix for checkbox (#3529) shiva-Aluri
- Add demos section to the navbar (#3507) akmarzhan1
- Fix lexical-offset (#3526) Dominic Gannaway
- Add missing Flow type for indentation plugin (#3527) John Flockton
- Docs: fix "node" type in "Node Overrides" example code (#3525) Chris Montrois
- Fix small Flow error (#3523) John Flockton

## v0.7.0 (2022-12-09)

Lexical 0.7 includes some breaking changes, including:
- Removal of `$cloneContents` from `@lexical/selection`
- Changes to `PlainTextPlugin` and `RichTextPlugin` with regards to how placeholders are handled
- Pressing tab with the `RichTextPlugin` no longer indents by default, use the `LexicalTabIndentationPlugin` for this behavior.
- The unstable helper function `unstable_convertLegacyJSONEditorState` has been removed. This was always meant to be a temporary work-around to allow developers to convert their formats to the new JSON format rather than using the actual editor state internals directly.

Lexical 0.7 includes performance and usability improvements. Notably, Lexical has a new internal architecture that allows for
much better performance with large documents of content. Lexical also now provides a way to handle selection between blocks
of content by providing an emulated cursor (make sure you add a `blockCursor` theme to your editor config to use it).

- Revert "Fix exportJSON return types for ParagraphNode and LineBreakNode" (#3521) John Flockton
- Move default language setting to Tokenizer (#3368) mizuno
- Improve LexicalTreeView around large EditorStates (#3515) Dominic Gannaway
- Improve insertBefore, insertAfter, replace selection restoration logic (#3516) Dominic Gannaway
- ⏸ [0.7] Switch the internal architecture to utilize doubly linked lists (#3480) Dominic Gannaway
- Add missing annotation to internal field of Textnode (#3514) John Flockton
- ⏸ [0.7] Remove indentation keyboard shortcuts in RTE set up (#2855) John Flockton
- Fix dom-less reconciliation (#3506) Maksim Horbachevsky
- ⏸ [0.7] Add block emulated cursors (#3434) Dominic Gannaway
- ⏸ [0.7] Customize Placeholder visibility (#3379) Gerard Rovira
- ⏸ [0.7] Remove IntentionallyMarkedAsDirtyElement from public API (#3422) John Flockton
- ⏸ [0.7] Remove $cloneContents (#3483) Dominic Gannaway
- Update Playwright (#3511) Dominic Gannaway
- Improve Auto Embed (#3505) Tyler Bainbridge
- Skip tab e2e test in webkit (#3512) Dominic Gannaway
- Add poll and speech-to-text plugin examples (#3484) akmarzhan1
- Fix typedef for wrapNodes (#3492) Maksim Horbachevsky

## v0.6.5 (2022-12-05)

- Fix mutation listener for when DOM moves occur (#3493) Dominic Gannaway
- Fix decorator input selection (#3491) Dominic Gannaway
- Inform users that they need to install headless (#3487) Phillip Burch
- Revert changes (#3481) Dominic Gannaway
- Improve selection performance on large updates (#3478) Dominic Gannaway
- Support TypeScript language in code nodes (#3469) Jonas Bengtsson
- Improve element splicing and node removal (#3454) Dominic Gannaway
- Add start and end as format types (#3472) John Flockton
- Fix test for collab (#3471) Dominic Gannaway
- Add e2e test for text replacement (#3470) Dominic Gannaway
- Markdown decorators export fallback to text content (#3464) Maksim Horbachevsky
- Update conditional statement in LexicalAutoFocusPlugin to the same logic as in LexicalSelection (#3466) John Flockton
- Add Node Replacement Docs (#3462) Acy Watson
- Inherit headless flag from parent editor (#3459) Maksim Horbachevsky
- Change heading to paragraph when heading is empty (#3455) John Flockton
- Show caret while drag&drop (#3300) Gerard Rovira
- Fix superscript & subscript not being converted from html string (#3453) Rajatava Mukherjee%

## v0.6.4 (2022-11-29)

- Fix issue with readonly image resizing (#3448) John Flockton
- check CAN_USE_DOM before accessing document (#3444) ProvidenceXz
- Add `type="button"` to <button /> components (#3447) Scott Agirs
- Add horizontal rule plugin (#3446) akmarzhan1
- Add isEditable listener to nested composer (#3445) John Flockton
- Exports serialized node types (#3436) tolkienfan2
- Fix bug in selectPointOnNode (#3443) Dominic Gannaway
- $splitNode & $insertNodeToNearestRoot for root selection (#3442) Maksim Horbachevsky
- Updated exportJSON types (#3231) Matt Reid
- Fix deleting empty paragraphs (#3261) Petar Smolic
- Change command priority in typeahead (#3441) John Flockton
- Fix grammary 2 (#3438) Dominic Gannaway
- Don't unnecessarily mark text nodes as dirty (#3437) John Flockton
- fix: playground bug(floating link editor not closing with 'Escape' key (#2941) Joseph Jang
- Fix a couple of bugs with Headings creation (#3425) John Flockton
- Fix text replacement via insertText (#3429) Dominic Gannaway
- Add link list properties to nodes (#3424) Dominic Gannaway
- Fix browser selection with horizontal rule (#3418) Dominic Gannaway
- add excalidraw plugin example (#3412) akmarzhan1
- Fix $splitNode Flow type (#3411) Gerard Rovira
- Fix insertNodes merging logic (#3413) Dominic Gannaway
- refactor: React composer initialConfig to exported type (#3396) Simon Proper

## v0.6.3 (2022-11-23)

- Apply event propagation between all event types (#3401) Dominic Gannaway
- Fix selection bug in code highlighting transform (#3405) Dominic Gannaway
- Exports SerializedNodes from @lexical/table (#3393) tolkienfan2
- Ensure we do not render br after non inline decorators (#3406) Dominic Gannaway
- Fix collapsible bugs (#3404) Maksim Horbachevsky
- Add more invariants around insertion of text nodes into root (#3399) Dominic Gannaway
- Fix bad selection on $wrapNodes (#3400) Dominic Gannaway
- Fix insertNodes bug around isolated decorators (#3403) Dominic Gannaway
- Fix element indent duplication (#3398) Dominic Gannaway
- Fix bug in scrollIntoViewIfNeeded (#3397) Dominic Gannaway
- Fix md links regexp (#3395) Maksim Horbachevsky
- Add LexicalNodeEventPlugin to @lexical/react (#3392) Dominic Gannaway
- Add rel noopener by default (#3386) Acy Watson
- Fix selection bugs with decorators (#3391) Dominic Gannaway
- Fix experimental tables (#3390) Dominic Gannaway

## v0.6.2 (2022-11-21)

- Validate dragon origin (#3385) Dominic Gannaway
- Remove AutoScrollPlugin and properly fix scrollIntoViewIfNeeded (#3378) Dominic Gannaway
- LinkPlugin to support link paste (#3371) Gerard Rovira
- Add node replacement system to core (#3367) Dominic Gannaway
- Fix prettier & lint (#3377) Gerard Rovira
- add collapsible container plugin example (#3369) akmarzhan1
- add embed plugins (#3363) akmarzhan1
- Add markdown plugin example (#3354) akmarzhan1
- add sticky notes plugin example (#3345) akmarzhan1
- Improve $insertNodeToNearestRoot (#3344) Maksim Horbachevsky
- Add $splitNode & $copyNode (#3342) Maksim Horbachevsky
- feat: make icons and popups dynamic & change file structure (#3336) Adithya Vardhan
- Add table plugin example (#3341) akmarzhan1
- Fix content loss when EditorState + update race condition (#3337) Gerard Rovira
- Filter out mixed files + content copy pasting (#3329) Maksim Horbachevsky
- Bump loader-utils from 2.0.2 to 2.0.3 (#3333) dependabot[bot]
- Bump loader-utils from 2.0.2 to 2.0.3 in /packages/lexical-website (#3334) dependabot[bot]
- Update YJS (#3313) Maksim Horbachevsky
- Update nodes.md (#3332) UncleKhab
- Add list plugin example (#3324) akmarzhan1
- Disable table addons on non-editable (#3317) Gerard Rovira
- Nit FlowFixMe hint (#3310) Gerard Rovira
- feat: Extend support for link target and rel to lexical-react’s AutoLinkPlugin (#3209) Andrew Patton
- docs: set ErrorBoundary props to PlainTextPlugin (#3326) unvalley
- Update collab cursor colors to pass a11y contrast ratio (#3315) Maksim Horbachevsky

## v0.6.0 (2022-10-31)

- [0.6] Make RichTextPlugin ErrorBoundary mandatory (#3295) Gerard Rovira
- Optional decorator nodes selection with keyboard navigation (#3292) Ruslan Piliuta
- Keep selection if state was not cloned (#3294) Maksim Horbachevsky
- Preserve selection for pending state (#3293) Maksim Horbachevsky
- Handle quotes in increment-version changelog (#3291) Gerard Rovira
- v0.5.1-next.2 (#3286) Acy Watson
- filter by branch (#3285) Acy Watson
- Release on matching tag push to main (#3284) Acy Watson
- Drag & drop & paste with precision (#3274) Gerard Rovira
- Fix initial content tables initialization (#3281) Maksim Horbachevsky
- selection.modify to respect ShadowRoot (#3279) Gerard Rovira
- Add root theme class (#3277) Maksim Horbachevsky
- Improve Collab cursor, add custom cursorColor (#3248) Dragoș Străinu
- fix nodesOfType return type (#3262) Acy Watson
- Copy styles to new object when patching (#3273) Acy Watson
- Revert "Select end if root has no children (#3254)" (#3276) Acy Watson
- Fix paste CodeNode leak  and and empty links (#3194) Gerard Rovira
- Use set (#3258) John Flockton
- Do not reconcile terminating linebreak for inline elements (#3268) Maksim Horbachevsky
- Revert "v0.5.1-next.2 (#3269)" (#3272) Acy Watson
- v0.5.1-next.2 (#3269) Acy Watson
- Add inline plugin example for images (#3216) akmarzhan1
- Select end if root has no children (#3254) John Flockton
- Remove isHighlighting flag (#3256) John Flockton
- Allow clearing styles with $patchStyleText (#3247) Brian Birtles
- Improve logistics around table/grid selection (#3251) Tyler Bainbridge
- Fix error boundary fallback (#3249) Maksim Horbachevsky
- Allow skipping auto-scroll action on selection change (#3220) Ruslan Piliuta
- pref(lexical-playground): reduce rendering consumption by creating compositing layers (#3069) 子瞻 Luci
- chore: add new `eslint-plugin` with rule `no-optional-chaining` locally (#3233) Shanmughapriyan S
- Handle left part of match (#3245) Clément Bacouelle
- Expose Tokenizer interface to accept custom tokenizer other than Prism at @lexical/code (#3243) mizuno
- fix list paste issue (#3239) Acy Watson
- Fix typos in Markdown documentation (#3236) Mikko Tirronen
- allow overriding mark node create fn (#3229) Acy Watson
- Add SerializedMarkNode flow type (#3228) Acy Watson
- Handle bad list item children gracefully (#3226) Gerard Rovira
- Memoize ErrorBoundary (#3225) Gerard Rovira
- Fix TableSelection Mouse Up Propagation Bug (#3223) Tyler Bainbridge
- Don't apply element based offsets to text nodes in $patchStyleText (#3126) Brian Birtles
- fix: fixed dual text appearance problem and removed outline scrollbar (#3207) Karam Qaoud
- Safely remove parent elements when deleting at anchor offset 0 (#3213) Tyler Bainbridge
- Allow Block change with GridSelection (#3212) Tyler Bainbridge
- v0.5.1-next.1 (#3205) Acy Watson
- Fix frozen selection (#3204) Acy Watson
- fix: draggable block icon is invisible in read-only mode (#3198) Karam Qaoud
- Fix sample code (lexical-react) (#3206) Yuki Shindo
- chore: optimize svg (#3199) Strek
- Fix $patchStyleText when the selection is anchored to the end of a text node (#3116) Brian Birtles
- releases (#3203) Acy Watson
- v0.5.1-next.0 (#3201) Acy Watson
- fix: play `time travel` after reaching maximum range (#3197) Shanmughapriyan S
- Add type to commands for logging  (#2942) John Flockton
- Built-in Error/SuspenseBoundaries for React DecoratorNodes (#3178) Gerard Rovira
- Add flushSync option to update() (#3119) Maksim Horbachevsky
- nightly and dev releases (#3192) Acy Watson
- Make the ComponentPicker independent of the Toolbar (#3142) EgonBolton
- docs: Fixed broken link (#3190) Simon Proper
- Fix insertNodes when replacing content adjacent to an inline element (#3137) Brian Birtles
- Fix nested editor cut (#3177) Maksim Horbachevsky
- Fix copy-paste CodeBlock with BR (#3174) Gerard Rovira
- TreeView editor basics (#3153) Gerard Rovira
- Remove development notice (#3171) Dominic Gannaway
- Fix flow types for root.select() (#3168) Maksim Horbachevsky
- Fix linting error (#3165) John Flockton
- Check if DOM is accessible when calling `getSelection` (#3162) Lee Sanghyeon
- ref(selection): separate @lexical/selection/index into multiple files (#3145) quochuy
- Ignore empty class names in addClassNamesToElement (#3159) Acy Watson
- remove repeated comments (#3154) Zuckjet
- FF Node/Grid copy-paste support (#3147) Gerard Rovira
- feat: add icons to extension and change build (#3140) Adithya Vardhan
- Add Emoji Picker to Playground (#3122) Tyler Bainbridge
- Ignore mutations which do not have target node (#3120) Ruslan Piliuta
- flow types (#3133) Acy Watson
- support multiple classes (#3134) Acy Watson
- Fix regex (#3132) Tyler Bainbridge
- Fix typeahead ref typedef (#3131) Maksim Horbachevsky
- Add className prop to typeahead plugin (#3124) Acy Watson
- Fix table paste (#3129) Gerard Rovira
- Fix GridSelection comparison (#3118) Gerard Rovira
- [0.6] More Typeahead Changes (#3112) Tyler Bainbridge
- Fix typeahead import (#3117) Maksim Horbachevsky
- Fix npm install on M1 macs (#3114) Nils Tijtgat
- Update createHeadlessEditor to match createEditor typedef (#3111) Maksim Horbachevsky
- fix(lexical-playground): draggable blockplugin uses unexposed apis (#3109) 子瞻 Luci
- Typeaheads: Remove hard-coded "bottom" alignment (Breaking change) (#3104) Tyler Bainbridge
- Typeaheads: Add scroll command and increase priority (#3106) Tyler Bainbridge
- Lower key navigation command priority for Tables (#3107) Tyler Bainbridge
- Fix DOM availability check (#3102) Maksim Horbachevsky
- copyToClipboard to return success (#3105) Gerard Rovira
- chore: add e2e test for draggable-block-plugin (#3090) 子瞻 Luci
- Fix flow for $insertGeneratedNodes (#3101) Gerard Rovira
- Make onClose optional on Flow Types. (#3091) Tyler Bainbridge
- Add collapsible container plugin (#3082) Maksim Horbachevsky
- Double-trigger hack for high-fidelity Node/Grid selection (#3080) Gerard Rovira
- Tweet fallback to text on copy (#3088) Gerard Rovira
- Add logic to catch separators (#3084) John Flockton
- Add open/close callbacks to menu plugins (#3087) Tyler Bainbridge
- Merge markdown E2E tests into one file (#3086) John Flockton
- Add some inline documentation (#3076) Acy Watson
- Removed extra 'is' in line 9 (#3083) Samuel Adeboye Folaranmi
- fix(lexical-playground): read-only mode (#3081) 子瞻 Luci
- Fix Resize and Scroll Issues (#3079) Tyler Bainbridge
- Fix oncall annotation issue missing from some files (#3075) John Flockton
- Add oncall annotation (#3071) John Flockton
- chore(lexical-playground): add resizability back to regular tables (#3068) Yaroslav Kiliba
- Update faq.md (#3070) Yun Feng
- fix(lexical-clipboard): pasting from google docs (#3063) 子瞻 Luci
- Update theming.md (#3067) Christian Owusu
- Update intro.md (#3064) Christian Owusu
- package-lock Gerard Rovira
- v0.5.0 (#3059) Gerard Rovira
- feat: add export/import DOM for horizontal rule node (#3057) Samuel Martineau

## v0.5.0 (2022-09-23)

- feat(lexical-playground): draggable block (#2860) 子瞻 Luci
- Dispatch CAN_{REDO,UNDO}_COMMAND after clearing history (#3056) Wilberto Morales
- Fix Table Deletion (#3053) Tyler Bainbridge
- Remove previousText check (#3052) Tyler Bainbridge
- Improve table selection handling when there are no siblings (#3051) Tyler Bainbridge
- Fix initialEditorState flow (#3048) Gerard Rovira
- Add Selection View in DevTools (#2955) Will
- Fix (Known) Table Bugs (#3000) Tyler Bainbridge
- Revise Vite compression (#3036) Gerard Rovira
- Fix composition text boundary for canInsertTextAfter (#3045) Gerard Rovira
- Fix nested mark creation when wrapping forward selection (#3027) Ken Powers
- Add position property to menus & disable floating link toolbar for autolink nodes (#3035) Tyler Bainbridge
- Update collab docs (#3033) Maksim Horbachevsky
- feat(lexical-react): add initialEditorState for LexicalCollaborationPlugin (#3011) Dragoș Străinu
- [0.5] Remove deprecated initialEditorState from OnChangePlugin (#3031) Gerard Rovira
- [0.5] Remove initialEditorState from  Plain/RichTextPlugin (#3032) Gerard Rovira
- Make  -> isEditable mandatory (#3030) Gerard Rovira
- Add optional cursors container prop for a better positioning in scrollable layouts (#3025) Maksim Horbachevsky
- [0.5] Treat undefined selection the same as null in  (#2948) Acy Watson
- [0.5]  ->  (#3020) Gerard Rovira
- getStyleObjectFromCSS to compute when cache miss (#3024) Gerard Rovira
- [0.5] Revise usage of root node vs shadow (#3022) Gerard Rovira
- Fix code highlighter race condition on transform (#3014) Gerard Rovira
- : Selection-agnostic node insertion with Grid/Node selection support (#2638) Gerard Rovira
- add docs (#3019) Acy Watson
- [0.5] Remove INERT mode (#2421) Gerard Rovira
- [0.5] Correct definition of isTopLevel; introduce DecoratorNode->isInline, ElementNode->isShadowRoot (#3009) Gerard Rovira
- Revert md changes from #3001 (#3015) Maksim Horbachevsky
- add install step (#3008) Acy Watson
- Revise RnageSelection dirty toggle (#3007) Dominic Gannaway
- Trim content for newlines only (#3006) Maksim Horbachevsky
- Fix  flow type (#3005) Gerard Rovira
- Fix bad TypeaheadMenuPlugin prod build (#3003) Gerard Rovira
- Capture pendingDecorators after garbage collecting detached decorators (#2999) Adrien Wald
- ElementNode -> isTopLevel() (#3001) Gerard Rovira
- Rm unused helpers from older markdown code (#2998) Maksim Horbachevsky
- Add DEPRECATED prefix to Grid APIs (#2966) Dominic Gannaway
- [Automated Releases] Add logging and dry run to release script (#2986) Acy Watson
- Fix www exports (#2994) Maksim Horbachevsky
- Fix WWW import rewrite for React (#2996) Gerard Rovira
- Fix insert column header bug (#2995) Tyler Bainbridge
- docs: loadContent clarification (#2989) ly3xqhl8g9
- docs: Fix URL of rich-text and plain-text (#2985) kimulaco
- Fixed exportDOM for paragraph node (#2981) Hafiz
- remove ff merge from release (#2984) Acy Watson
- fix versioning for ff merge (#2983) Acy Watson
- merge from main Acy Watson
- merge from main Acy Watson
- add back config Acy Watson
- add ssh key Acy Watson
- push config (#2979) Acy Watson
- Clean up redundant newlines during pasting (#2969) Maksim Horbachevsky
- config (#2977) Acy Watson
- Improve docs around the React plugins page (#2976) Dominic Gannaway
- install (#2972) Acy Watson
- Update collab errors, related cleanup (#2971) Maksim Horbachevsky
- Automated releases (#2949) Acy Watson
- Add empty comment in front of 'export' in a bundled file (#2970) Maksim Horbachevsky
- Fix bugs with isEditable (#2967) Dominic Gannaway
- allow escaped markdown within TextFormatTransformer (#2964) Christian Ratz
- Fix link breaking when formatting on (#2954) Patrick McCullough
- fix typo on read-mode / edit-mode page (#2962) Christian Ratz
- fix (#2957) Acy Watson
- Add table cell menu back (#2958) Tyler Bainbridge
- fix (#2956) Acy Watson

## 0.4.1 (September 5, 2022)

- Fix breaking bug for `isEditable` mode in editor initialization (#2945) Tim Laubert
- Fix Safari selection highlighting bug (#2943) John Flockton
- Fix Android backspace bug (#2940) Dominic Gannaway

## 0.4.0 (September 3, 2022)

### Breaking Changes

#### Renamed isReadOnly API to isEditable

editor.isReadyOnly -> editor.isEditable()
editor.setReadyOnly -> editor.setEditable()
editor.registerReadOnlyListener -> editor.registerEditableListener()
editor config { readOnly: true } -> { editable: boolean }

https://github.com/facebook/lexical/pull/2912

#### Markdown Transformers Require Dependencies

The "dependencies" property is now required for custom markdown Element and TextMatch Transformers. It takes an array of LexicalNode subclasses and
asserts that they're available in the editor when transforms are registered.

https://github.com/facebook/lexical/pull/2910

#### Selection Updates when isEditable is false (previous ReadOnly mode)

Lexical will now track and update selection in response to DOM selectionchange events when editor.isEditable is false. This is necessary for enabling some behavior
such as commenting via marks, but may cause other indirect changes such as update listeners firing when they didn't previously.

- Ensure editor states are cloned if read only (#2936) Dominic Gannaway
- Prevent nested editor event duplication (#2935) Dominic Gannaway
- Avoid preventing default for copy events when there is no selection (#2930) Dominic Gannaway
- Non-Editable Mode Playground Improvements (#2927) Acy Watson
- fix: do not import LexicalTypeaheadMenuPlugin from src folder (#2928) Eric Charles
- Change read only mode API to editable mode (#2912) Dominic Gannaway
- Fix typo (#2925) Tjaart van der Walt
- Remove redundant readonly checks. (#2921) Acy Watson
- allow selection in readonly mode (#2920) Acy Watson
- Remove $getEditor (#2919) Dominic Gannaway
- Use window of current default view (#2918) Dominic Gannaway
- Fix bad CSS on content editable container (#2917) Dominic Gannaway
- Ensure we only mutate a non-readonly editor state (#2915) Dominic Gannaway
- Fix failing build (#2916) John Flockton
- Read only validation server (#2899) Dominic Gannaway
- Add serialized node type exports (#2914) Matthew Lin
- Provide markdown plugin node dependencies (#2910) Dominic Gannaway
- Fixed typo (#2908) Heesung Jang
- Add Flow Types for AutoEmbedPlugin and TypeaheadPlugin (#2904) Tyler Bainbridge
- Fix link pasting (#2903) Maksim Horbachevsky
- Attempt transform of NodeSelection to RangeSelection on mouseDown (#2901) Gerard Rovira
- chore: add e2e tests for maxlength plugin (#2478) Adithya Vardhan
- Added sanitizer to FloatingLinkEditor (#2900) Heesung Jang
- Rename website folder (#2902) John Flockton
- remove unnecessary text append (#2898) John Flockton
- Fix Lexical package main entry points (#2897) Dominic Gannaway
- Fix overriding keyboard controls on internal decorator (#2895) Dominic Gannaway
- Allow code highlighting to run without active selection (#2891) Maksim Horbachevsky
- Fix editor content clipping bug (#2890) Dominic Gannaway
- LexicalTypeaheadMenuPlugin - Increase priority for keyboard commands (#2885) Theo Tillberg
- Remove redundant css property (#2888) Adam Kona
- Playground: Fix collab connect/disconnect toggling (#2887) Maksim Horbachevsky
- Improve heuristics around node selection and keyboard navigation (#2884) Dominic Gannaway
- Don't merge history entries from different editors (#2873) Acy Watson
- Exported DEFAULT_TRANSFORMERS array in react LexicalMarkdownShortcutPlugin (#2878) Kevin Ansfield
- Replaced `addTransform` with `registerNodeTransform` in transforms doc (#2882) Kevin Ansfield
- add example for additional nodes in plugin (#2879) Stefan Huber
- add the corresponding import to react doc (#2881) Stefan Huber
- Fix playground visual styling (#2876) Dominic Gannaway
- chore(deps): bump minimist in /packages/lexical-website-new (#2744) dependabot[bot]
- chore(deps): bump terser from 5.14.1 to 5.14.2 (#2869) dependabot[bot]
- Change linebreak node handling in insertNodes (#2857) Acy Watson
- Add some React Docs (#2858) Acy Watson
- fix delete backward bug (#2870) Dominic Gannaway
- add watch mode for auto-gen doc comments in dev (#2859) Acy Watson
- Update package-lock.json (#2866) ＡＮＤＲＩ Ｈ.Ｕ
- Update package-lock.json (#2865) ＡＮＤＲＩ Ｈ.Ｕ
- Fix issue with emoji (#2853) John Flockton
- Adjust Typeahead Styles (#2846) Tyler Bainbridge
- revert inadvertent change (#2849) Acy Watson
- Fix small type issue (#2847) John Flockton
- Wider (#2848) John Flockton
- Add autogenerated TypeDoc docs (#2837) Acy Watson
- fix: set cursor grab when image can be dragged (#2831) 子瞻 Luci
- fix(lexical-playground): two issues with scrolling-related scenarios (#2724) 子瞻 Luci
- fix: add fallback for code formatting (#2833) Adithya Vardhan
- rename local variables (#2840) Acy Watson
- fix broken links in docs (#2839) Reid Barber
- Fixing grammar on RootNode documentation (#2838) Aaron Freeland
- fix: transfer format and indent info on wrap (#2832) Adithya Vardhan
- fixed getStyleObjectFromRawCSS to handle css values with a colon (#2814) Hayden Warmington
- Add Panel to Display Props for DevTools Nodes (#2803) Will

## 0.3.11 (August 12, 2022)

- fix more code imports (#2828) Acy Watson

## 0.3.10 (August 12, 2022)

- Fix Code imports (#2826) Gerard Rovira
- Fix selection#deleteLine (#2813) Maksim Horbachevsky

## 0.3.9 (August 11, 2022)

Most notably:
- Added playground Figma embed and AutoEmbed plugin
- LinkNode target and rel support
- Many bugfixes

Commits:
- No nullish LinkNode props (#2818) Gerard Rovira
- Fix collapsed selection on links (#2817) Gerard Rovira
- prevent button from submitting forms (#2811) Gerard Delmàs
- Fixed flow return type for TableOfContents plugin (#2802) Karam Qaoud
- Update editor-state.md (#2808) William Cary
- Fix nested editors in collab (#2781) Dominic Gannaway
- chore: add some declare global (#2804) 子瞻 Luci
- Fix selection adjustment after text match transformer (#2795) Maksim Horbachevsky
- Inject DevTools Script in Browser Extension (#2778) Will
- Fix inserting nodes next to top level decorators (#2796) Maksim Horbachevsky
- chore(auto-link-plugin): fix invariant message for node registration check (#2790) Eric Charles
- Fixing comments list scrolling issue (#2789) Ebad
- Fix internal build error (#2787) John Flockton
- fix: dropdown icon css (#2786) Adithya Vardhan
- chore: Move useCollaborationContext to dedicated file (#2777) Thomas Sauques
- chore(lexical-playground): typos, improved build (#2780) Yaroslav Kiliba
- make importJSON static in test node (#2784) Acy Watson
- fix(lexical): ts expect error (#2776) 子瞻 Luci
- Fix documentation typos (#2774) Lyle Denman
- fix: Single anchor element per LexicalTypeaheadMenuPlugin instance (#2768) Thomas Sauques
- Node/GridSelection docs (#2773) Gerard Rovira
- Add Figma Embed to Playground (#2705) Tyler Bainbridge
- Selection#formatText to retain selection and handle all text nodes (#2770) Maksim Horbachevsky
- Fixed scrolling bar view (#2772) Karam Qaoud
- Add LexicalAutoEmbedPlugin and (Playground)AutoEmbedPlugin. (#2704) Tyler Bainbridge
- Bug: Undo command after creating a Quote removes text after Quote element (https://github.com/facebook/lexical/issues/2750) (#2767) Alexandru Pavaloi
- Handle insertTranspose for beforeinput event (#2764) Maksim Horbachevsky
- Fix selection format for empty paragraphs (#2759) Maksim Horbachevsky
- Remove unused keys from evens and utils (#2763) John Flockton
- chore: fix aria-label typo (#2762) 子瞻 Luci
- feat: Replace select with dropdown for code (#2761) 子瞻 Luci
- Fix typo in community page (#2760) Joshua Chen
- Add initial editor state for collab example (#2749) Maksim Horbachevsky
- Table of contents style improvements (#2743) Karam Qaoud
- Highlight DOM Nodes onHover of Lexical DevTools Node (#2728) Will
- Tighten check on top level decorator nodes (#2746) John Flockton
- Remove unused markdown functions (#2747) John Flockton
- feat: Replace select with dropdown for font size and font family (#2441) Adithya Vardhan
- fix: Verify if there are text nodes before continue (#2616) Nahuel Veron
- Convert pasted Google Docs Title text into a Heading (#2729) Acy Watson
- Remove isCollapsed from selection onClick (#2727) John Flockton
- fix: cross button css in poll node (#2742) Adithya Vardhan
- fix: getTopLevelElement for decoratorNode (#2741) Adithya Vardhan
- fix: `timeoutId` type (#2735) Shanmughapriyan S
- fix: some typo (#2737) 子瞻 Luci
- docs: readme improvements (#2734) GJunior
- Bug: typo in Documentation. It should be ReactNode instead of React (https://github.com/facebook/lexical/issues/2731) (#2732) Alexandru Pavaloi
- Added table of contents documentation (#2720) Karam Qaoud
- Fix: Minor Typo on Lexical Playground ActionsPlugin (#2717) Yamil García Hernández
- Excalidraw fixes (#2711) John Flockton
- Resolve selection for orphan selected children (#2677) Gerard Rovira
- feat(lexical-playground): prettier code (#2688) 子瞻 Luci
- Revert "Add E2E test for TableOfContentsPlugin (#2675)" (#2708) Gerard Rovira
- Add E2E test for TableOfContentsPlugin (#2675) Karam Qaoud
- OnChangePlugin ignoreInitialChange -> ignoreHistoryMergeTagChange (#2706) Gerard Rovira
- feat: Link node with target and rel (#2687) Andriy Chemerynskiy
- fix: check if options are empty (#2701) Adithya Vardhan
- Remove coverage reports (#2699) John Flockton
- Make includeHeaders a boolean (#2697) alinamusuroi
- fix(playground): fix rendering Exclidraw (#2694) Bryan
- Collapse and Expand DevTools Tree Nodes (#2679) Will
- fix(lexical-playground): LexicalTypeaheadMenuPlugin import (#2689) Elvin Dzhavadov
- Fix VALID_TWITTER_URL to allow underscores. (#2690) hiraoka
- fix: path to icons (#2683) Adithya Vardhan
- Fixed typo (#2678) SalvadorLekan
- Separate `@lexical/code` into more atomic modules (#2673) John Flockton
- fix(lexical-list): remove list breaks if selection in empty (#2672) 子瞻 Luci
- Conditionally utilize `startTransition` if it's present (#2676) Jack Hanford
- chore(lexical-playground): make directory clear (#2674) 子瞻 Luci

## 0.3.8 (July 20, 2022)

Lots of bug fixes.

Introduces TypeaheadPlugin and associated primitives, which consolidate the implementation of all such functionality (mentions and component picker) and create a base to build similar typeahead functionality from.

Introduces TableOfContents plugin for easier navigation of long-form documents. Available in the playground in the settings menu (bottom-left corner).

Introduces a "clipboard viewer" functionality in the local dev environment. When active, it shows the clipboard content the last time the paste event was fired with the editor focused.

- Remove default styling imports on HTML paste (#2663) Acy Watson
- fix(lexical-playground): code lang display (#2658) 子瞻 Luci
- chore(lexical-playground): remove files that should not be submitted (#2662) 子瞻 Luci
- Selection.extract fix (#2620) Acy Watson
- Specify the return type of getNearestNodeOfType. (#2651) hiraoka
- Autolink default protocol (#2654) Gerard Rovira
- fix(doc): RichTextPlugin placeholder (#2655) unvalley
- fix(lexical): calculate range selection formatting (#2643) 子瞻 Luci
- Add TableOfContentsPlugin (#2634) Karam Qaoud
- Port ASCII State Tree to Browser Extension (#2625) Will
- Fix markdown text matchers during md import (#2644) Maksim Horbachevsky
- fix(lexical): Japanese IME issue (#2623) 子瞻 Luci
- Remove comment box from footer (#2639) John Flockton
- Delete doc from ydocMap on unmount. Fixes init on re-mount (#2637) Maksim Horbachevsky
- feat: new way to delete comments and threads (#2570) Adithya Vardhan
- Lexical Typeaheads (#2534) Tyler Bainbridge
- Add $insertBlockNode (#2633) Gerard Rovira
- Add seperate flag for if script had loaded (#2628) John Flockton
- Fix Chrome types in Lexical DevTools (#2627) John Flockton
- Capture the expected payload type in commands (#2537) Patrik Åkerstrand
- fix unit test warning (#2618) Acy Watson
- fix(lexical-playground): fix toolbar-item button style bug in safari (#2621) 子瞻 Luci
- add docs (#2611) Acy Watson
- Add default value for undefined case in markdown transformers (#2453) Noah Cook
- Add PasteLog Plugin (#2609) Acy Watson
- Fix pasting inline code blocks (#2607) Maksim Horbachevsky

## 0.3.7 (July 6, 2022)

Lots of bug fixes and polish. Notably, the full text of minifed Lexical error codes can now be accessed via the [Lexical website](https://lexical.dev/docs/error?code=2).

- Update Browser Extension's Vite Config (#2540) Will
- fix: import color and vertical align info from html string (#2571) Adithya Vardhan
- Update PollNode.css (#2602) VelociRaptor
- Update package names (#2599) Acy Watson
- Ensure to call existing listeners only (not newly added ones) (#2573) Maksim Horbachevsky
- Added dragend to list of rootElementEvents (#2598) stuartrobinson3007
- Reverse MarkdownExport loop order to take TextMatchTransformers into account first (#2582) Lukas
- Fetch Lexical State Tree in DevTools App (#2510) Will
- chore: use keyboard shortcuts (#2580) Adithya Vardhan
- fix prettier Gerard Rovira
- Replace background images with pseudo classes to display checkboxes in playground (#2567) VelociRaptor
- Customize default focus position (#2591) Gerard Rovira
- Add missing dependencies (#2585) John Flockton
- Website error codes - lexical.dev/error/<code> (#2574) Gerard Rovira
- Use Vite server for E2E tests in CI (Fix windows CI failures) (#2584) Acy Watson
- feat(lexical-playground): copy button for @lexical/code (#2396) 子瞻 Luci
- fix: commenting issue after ts migration (#2558) Adithya Vardhan
- npm run changelog (#2561) Gerard Rovira
- fix: typo edtior to editor (#2560) Florent DUVEAU

## 0.3.6 (June 29, 2022)

lexical & @lexical/ packages:
- fix(lexical): Text with underline format is stripped out on paste (#2555) 子瞻 Luci
- Trigger readonly listener only when value has changed (#2550) Maksim Horbachevsky
- fix(lexical): deselecting a decorator node by clicking (#2554) 子瞻 Luci
- Remove wordwrap for tree view (#2551) John Flockton
- add docs for headless package (#2539) Acy Watson
- Normalize list children (#2509) Acy Watson
- Add ability to set format and detail by string type (#2547) John Flockton
- Pasting multi-line plain text into rich-text mode produces separate paragraphs (#2507) Maksim Horbachevsky
- Revert "Revert "fix: insert text after delete next to inline node (#2530)" (#2544)" (#2549) Gerard Rovira
- Revert "fix: insert text after delete next to inline node (#2530)" (#2544) Gerard Rovira
- fix: insert text after delete next to inline node (#2530) Patrik Åkerstrand
- Fix IME bug in `lexical-history` (#2501) John Flockton
- Export Klass from Lexical root (#2533) John Flockton
- Hide placeholder when readonly (#2511) Gerard Rovira
- remove utility types from all packages (#2529) John Flockton
- Improve markdown newline export/import (#2519) Maksim Horbachevsky
- Revisit formatText node selection (#2524) Gerard Rovira
- Fix $generateHtmlFromNodes to output whole editor contents if selection is null (#2504) yicrotkd
- Remove unnecessary comments (#2505) John Flockton
- fix(lexical): "selection.format" is not set correctly (#2502) 子瞻 Luci
- Fixed getStyleObjectFromRawCSS function to work with unformatted css (#2515) Karam Qaoud
- Fix image copy+paste (#2517) Dominic Gannaway
- Migrate to TS strict mode 6/n  (#2496) John Flockton
- fix(lexical): caret at wrong place when paste (#2465) 子瞻 Luci
- Fix infinite recursion in insertText in RangeSelection (#2490) Patrik Åkerstrand
- Update error message and docs (#2492) John Flockton
- Migrate to TS strict mode 5/n (#2488) John Flockton
- Fix composition bugs affecting intern (#2487) John Flockton
- Fix FF issue with composition (#2486) Dominic Gannaway
- Migrate to TS strict mode 3/n  (#2482) John Flockton
- Fix Flow rewrite imports script (#2477) John Flockton
- Migrate to TS strict mode 2/n (#2469) John Flockton
- Inserting inline elements (#2474) Maksim Horbachevsky
- Fix component/plugin names in get started section (#2472) Aleš Menzel
- Revert "add e2e tests for MaxLength plugin (#2466)" (#2467) Gerard Rovira
- add e2e tests for MaxLength plugin (#2466) Adithya Vardhan
- Fix can format backwards when at first text node boundary (#2445) Gerard Rovira
- Fix button--outline hover color dark mode (#2462) M. Zakiyuddin Munziri
- Migrate to TS strict mode 1/n (#2458) John Flockton
- renamed character styles popup plugin (#2456) Strek

Playground:
- Flower size (#2527) Gerard Rovira
- fix(lexical-playground): Resizing is not consistent on mobile (#2518) 子瞻 Luci
- fix(lexical-playground): Floating toolbar displayed on composition (#2506) 子瞻 Luci
- chore(lexical-playground): remove redundant code (#2497) 子瞻 Luci

Docs:
- add docs for headless package (#2539) Acy Watson
- tiny typo fix (#2514) Hadi El-Yakhni

Infra:
- Update e2e test docs and run-all script (#2522) yicrotkd
- Fix Windows CI Runs (#2513) Acy Watson
- Deploy Lexical prod build to Vercel (#2476) Gerard Rovira
- CI check against prod bundle (#2460) Gerard Rovira
- shared PKG to cleanup (#2463) Gerard Rovira

## 0.3.5 (June 16, 2022)

- Fix bad warnOnlyOnce minification (#2448)
- add missing flow type (#2447)

## 0.3.4 (June 16, 2022)
- Customizable DecoratorBlockNode via theme (#2387)
- initializeEditorState on LexicalComposer (#2425)
- Revert "Prevent dispatching redundant can undo/redo commands (#2394)" (#2440)
- Improve `Spread` type (#2434)
- Improve text mutations around selection format changes (#2433)
- Remove redundant newlines (#2431)
- fix: add styles on copy (#2427)
- Fix exposed private methods (#2429)
- Fix backspace bug with non-RangeSelection (#2416)
- Fix Android backspace bug (#2412)
- Fix orphan list item clipboard bug (#2407)
- Remove default json and node-type from DOM output. (#2404)
- Simplify clickable links checks (#2395)
- Prevent dispatching redundant can undo/redo commands (#2394)
- Editor instance toJSON should call toJSON method on editor state (#2390)

## 0.3.3 (June 9, 2022)

- Add stringified LexicalNodes to clipboard for lossless Lexical <-> Lexical copy and paste. (#2370)
- Fix bad target issue for backspace/delete (#2375)
- Improve nested editor propagation (#2367)
- Fix scrolling issues due to browser rounding bugs (#2350)
- Code cleanup, type definition and docs improvements

Playground
- Autocomplete v2 (#2343)
- Add collaboration support for commenting (#2376)

## 0.3.2 (June 6, 2022)

- added typing for ListItemNode.setChecked, export ListNodeTagType (#2335)
- Fix copy + paste in plain text (#2342)
- Remove process.env (#2338)

## 0.3.1 (June 3, 2022)

- Fix link toggle bug (#2331)
- Enable copy+paste on NodeSelection (#2327)
- Add default exportDOM and importDOM methods (#2324)
- Disable checklist items in readOnly mode (#2321)

## 0.3.0 (June 2, 2022)

> Note: this release contains a number of breaking changes.

### Major Changes
- JSON parsing has changed from previous versions when serializing/parsing EditorState. See https://lexical.dev/docs/concepts/serialization.
- Custom nodes that do not implement `importDOM`/`exportDOM`/`importJSON`/`exportJSON` may trigger a warning in DEV.
- Imports from the Lexical npm packages that were previously default exports are now all named exports.

### All Changes
- Fix various JSON/HTML issues (#2317)
- Add includeHeaders argument to INSERT_TABLE_COMMAND (#2300)
- 02cb62f8 Fix invariant and update codes (#2315)
- 6665c41c Stengthen onClick conditional (#2314)
- 099376fa fix mispositioning of treeview caret (#2309)
- c7191cc7 Remove unstable JSON serialization functions + unify copy+paste to be HTML (#2241)
- 52c3d325 Normalize decorator warnings (#2291)
- 3970b95b Improve DEV warnings for node methods (#2290)
- 048fccab move toggleLink to lexical/link (#2239)
- 6a01a8f3 Revise $hasUpdateTag (#2281)
- 2f78eeb4 Improve scroll plugin (#2282)
- eadd6dba Expose $getUpdateTags and $addUpdateTag (#2279)
- eeccb4dd Improve copy + paste logic (#2276)
- 06cac8e8 Fix bug in $createNodesFromDOM (#2275)
- f6d4fa1a Simplify runtime logic (#2272)
- 62f4052a Fix placeholder race conditions on load (#2270)
- 2ff67df4 Provide legacy editor state JSON conversion (#2269)
- b69f8df5 fix(code-block): move to start/move to end (#2257)
- 65ebc8d9 Rename $rootTextContentCurry -> $rootTextContent (#2018)
- 4e81bd30 Alter sequence for commitPendingUpdates (#2262)
- a0f7c0d2 Fix bug in trimTextContentFromAnchor (#2265)
- 018083f8 Check for frozen selection only on dev env (#2264)
- 82f4365a Move HTML<->Lexical functions to new package, @lexical/html. (#2246)
- e0ad392f Expose $parseSerializedNode (#2253)
- 584b8460 feat: drop down keyboard navigation (#1985)
- 90aad493 Add MaxLengthPlugin (#2254)
- 94673423 Trim surrounding whitespace before applying text formatting during markdown export (#2251)
- 77f1d594 Expose RootNode to be used in node transform (#2243)
- eb411fd7 Rename insert text command (#2242)
- 3b7e6846 Skip underscores for links (non-intraword format) (#2191)
- d411cce8 Add missing types (#2225)
- 8d549259 Support Strikethrough and italic paste from Google Docs (#2220)
- 71824d1b Fix text replacement event handling (#2203)
- 97acadd3 Ensure selection is not prematurely nulled out on blur (#2158)
- 4229de03 Improve useDecorators sequencing (#2200)
- 21a9d456 Adjust selection to be after decorator node when moving selection to the end of decorator/linebreak (#2162)
- 92237d6f add runtime check for list node and list item node (#2196)
- 91ba4725 Remove default exports from synced packages (#2193)
- bf4ed74a Fix Safari IME issues (#2185)
- cfc1cf62 Ensure window.event is valid (#2184)
- ebbedbbc Delete unused variable dfsAncestor (#2173)
- 29bcd493 Add utility types as dep (#2177)
- d83515c4 Update LexicalMarkdownShortcutPlugin.d.ts (#2160)
- bccd5402 Replace element node with list item instead of appending. Fix #2142 (#2146)

## 0.2.9 (May 11, 2022)

- Fix a breaking change to the NPM release (#2144)

## 0.2.8 (May 11, 2022)

- Migrate more packages to TypeScript (#2135)
- Fix several TypeScript type bugs (#2116)
- Fix several Markdown export bugs (#2136m #2137, #2139)

## 0.2.7 (May 9, 2022)

- Fix Firefox composition bug with emojis (#2109)
- Add a cache for selection.getNodes() (#2088)
- remove root style from theme (#2084)
- Fix character styles position + caret color (#2080)
- Remove TextNode __marks (#2022)
- Move isComposing to TextNode (#2032)
- Markdown import/export/shortcuts (#1998)
- Improve Lexical -> HTML and Lexical -> Lexical Copy and Paste Data Model Conversion (#1996)
- Headless editor mode (#2046)
- Checklist support (#2050)
- Type definitions fixes (#2076, #2030, #2023, #2028)
- Adding support for parsed JSON in addition to stringified JSON (#2055)
- Remove root style from theme (#2084)
- Fix character styles position + caret color (#2080)
- Multiple fixes for node insertion and selection
- Documentation updates

## 0.2.5 (April 28, 2022)

- Add TextMarks to TextNode (#1912)
- Fix various collab bugs with lists (#1984)
- Fix cached getTextContent() to reflect new lines (#1993)
- Fix equation node handling on Android (#1968)
- Fix formatting on embeds (#1963)
- Improve multi element indentation - added ElementNode.canIndent (#1982)
- Fix bugs around pressing the enter key in Safari (#1943)
- Fix delete empty lines on tables (#1905)
- Fix copy-paste format loss (#1913)
- Fix memory leak with EditorContext (#1767)
- Fix various selection issues on node boundaries (#1917)
- Fix some .js.flow and d.ts types

## 0.2.4 (April 21, 2022)

- Add subscript/superscript elements to TextNode (#1903)
- Do not reconcile selection during readOnly (#1900)
- Add embed block to playground (#1895)
- Fix list outdent & indent bug (#1883)
- Excalidraw fixes (#1871)
- Updates to type definitions for Flow and TS
- Updates to documentation

## 0.2.3 (April 19, 2022)

- Fix bug in lists causing extra list items to be appended in some cases. (#1802)
- Fix double selection issue in collab (#1856)
- Add KEY_MODIFIER_COMMAND (#1859)
- Fix bug with alignment for root level decorator nodes v2 (#1867)
- Fix issue with inserting paragraphs between text nodes. (#1864)

## 0.2.2 (April 18, 2022)

- Command priorities are now constants exposed by lexical
- More fixes to Android GBoard
- Fixed some any d.ts types

## 0.2.1 (April 14, 2022)

- Fix selection issue with insertNodes
- Fix rich text align for multiple nodes
- Improve CodeBlock selection escaping
- Fix detection of iOS browser
- Fix Ctrl+H Delete backward
- Fix type of children in TypeScript declarations
- Fix android GBoard issues
- Various other fixes and improvements

## 0.2.0 (April 13, 2022)

- Remove DecoratorNode state
- Redefine TS React.Node type
- Add markdown indented list support
- Fix IME issue when applying text format

## 0.1.21 (April 12, 2022)

- Add line numbers in Code Highlight plugin.
- Remove top-level document reference to fix SSR.
- Show highlight language over code block
- Fix bug in RangeSelection.is that was causing incorrect formatting.
- Improve copy/paste for Tables and Lists
- Handle RangeSelection Containing Partial Table Selection

## 0.1.20 (April 7, 2022)

- Fix build issue with @lexical/code
- Add $getNearestBlockElementAncestorOrThrow helper
- Fix issues related to getting the wrong element ancestor in certain rich text features
- Improve table resizing

## 0.1.19 (April 7, 2022)

- Fix import issue in @lexical/list
- Fix incorrect types in @lexical/dragon

## 0.1.18 (April 6, 2022)

- Fix bad build

## 0.1.17 (April 6, 2022)

- Fix some outstanding issues with the textcontent listener and the removal of linebreaks.
- Add useLexicaTextEntity hook for using TextEntity in React.
- Add a warning when cloned nodes might unexpectedly refer to the pending editor state
- Add support for keyboard selection in Tables.
- Rename add* APIs to register* (e.g., addUpdateListener -> registerUpdateListener)
- Deprecate editor prop in Lexical Composer
- Reorganize code, creating several new packages: @lexical/code, rich-text, plain-text, dragon, history, link, overflow, markdown
- Move withSubscription to @lexical/utils
- Move command types out of listener callbacks and makes them an argument to registerCommand
- Add createCommand for better command payload typing
- Rename execCommand to dispatchCommand
- Add id prop to LexicalContentEditable
- Add basic support for copying and pasting tables.
- Various bug fixes and performance improvements

## 0.1.16 (March 17, 2022)

- Fix scrolling regression.
- Add missing dependency in lexical-react.

## 0.1.15 (March 16, 2022)

- Improve composition on Firefox
- Splits helper code into several smaller packages.
- Fixes clipboard behavior on Firefox.
- Fix hashtag with adjacent non-simple text node
- Rename addTransform to addNodeTransform
- Fix copy & paste issue

## 0.1.14 (March 04, 2022)

- Added TableCellHeaderStates to enable table header customization.
- Fixes to composition for WebKit.
- Fixes to HashtagPlugin destroy behavior.
- SSR fixes.

## 0.1.13 (March 02, 2022)

- Moved appropriate NPM peer dependencies to dependencies. I.e. @lexical/clipboard will now be fetched automatically when using @lexical/react.
- Simplified LexicalNestedComposer props to inherit parent when possible.
- SSR fixes.

## 0.1.12 (February 28, 2022)

- Added TypeScript definitions for lexical and @lexical/react
- LexicalComposer and createEditor now take a mandatory onError prop.
- createEditor can now take an optional readOnly prop.
- Moved LexicalEventHelpers to @lexical/clipboard.
- Minor selection fixes.

## 0.1.11 (February 24, 2022)

- Added GridSelection to support table selection. Selection is now `null | RangeSelection | GridSelection | NodeSelection`.
- The editor now natively supports read only mode. Use `editor.setReadOnly(boolean)` and `editor.isReadOnly()` to find the read only mode.
- An additional listener has been added to support listening to readonly changes. Use `editor.registerListener('readonly', value => {... })` to react to read only mode changes.
- The BootstrapPlugin has been removed. Instead now use the `initialEditorState` prop on either the PlainTextPlugin or RichTextPlugin to initialize editor state.

## 0.1.10 (February 22, 2022)

- Added NodeSelection to support multiple non-adjacent node selection. Selection is now `null | RangeSelection | NodeSelection`. Upgrade note: `selection !== null` -> `$isRangeSelection(selection)`.
- HTML to DOM conversion has been to moved to the nodes themselves. Nodes now take an optional `static convertDOM(): DOMConversionMap | null`.
- When onError is not passed to `createEditor({onError})` errors will now throw by default. Also, removed `registerListener('error')`.
- Fixed BootstrapPlugin race condition.

## 0.1.9 (February 18, 2022)

- Added `registerListener('mutation', Class<LexicalNode>, Map<NodeKey, NodeMutation>)` to track created/destroyed nodes. `NodeMutation = 'created' | 'destroyed'`
- Removed `$log()`.
- Moved TableNode/Row/Cell to its own `@lexical/table` package.
- Composition fixes.

## 0.1.8 (February 11, 2022)

- `Lexical{Plain/Rich}TextPlugin` and `DEPRECATED_use{Plain/Rich}TextPlugin` no longer create a ParagraphNode for you. This logic has been decoupled into a separate plugin <BootstrapPlugin />. The Bootstrap plugin also accepts an initialPayloadFn and clearEditorFn for custom initialization (i.e. edit behavior from server data). `<BootstrapPlugin /> <RichTextPlugin .. />`. If you're using the `DEPRECATED_{Plain/Rich}Text` version you may also want to copy-paste this hook and run it before the RichText initialization - https://github.com/facebook/lexical/blob/main/packages/lexical/src/__tests__/utils/DEPRECATED__useLexicalBootstrap.js
- Bugfixes.<|MERGE_RESOLUTION|>--- conflicted
+++ resolved
@@ -1,5 +1,3 @@
-<<<<<<< HEAD
-=======
 ## v0.7.7 (2023-02-03)
 
 - Add list-style-position:inside (#3814) John Flockton
@@ -33,7 +31,6 @@
 - Discard empty TextNode that can creep into appendJSON (#3695) James Abels
 - Add config to updateDOM in ParagraphNode  (#3693) James Abels
 
->>>>>>> e0acb6d7
 ## v0.7.6 (2023-01-10)
 
 - Fix typo in LexicalAutoLinkPlugin code example (#3685) Lorenzo
