--- conflicted
+++ resolved
@@ -876,202 +876,7 @@
     await assertHTML(page, bcaHTML);
   });
 
-<<<<<<< HEAD
-=======
-  /**
-   * Code example for tests:
-   *
-   * function run() {
-   *   return [null, undefined, 2, ""];
-   * }
-   *
-   */
-  const EXPECTED_HTML = html`
-    <code
-      class="PlaygroundEditorTheme__code PlaygroundEditorTheme__ltr"
-      spellcheck="false"
-      dir="ltr"
-      data-gutter="123"
-      data-highlight-language="javascript">
-      <span class="PlaygroundEditorTheme__tokenAttr" data-lexical-text="true">
-        function
-      </span>
-      <span data-lexical-text="true"></span>
-      <span
-        class="PlaygroundEditorTheme__tokenFunction"
-        data-lexical-text="true">
-        run
-      </span>
-      <span
-        class="PlaygroundEditorTheme__tokenPunctuation"
-        data-lexical-text="true">
-        (
-      </span>
-      <span
-        class="PlaygroundEditorTheme__tokenPunctuation"
-        data-lexical-text="true">
-        )
-      </span>
-      <span data-lexical-text="true"></span>
-      <span
-        class="PlaygroundEditorTheme__tokenPunctuation"
-        data-lexical-text="true">
-        {
-      </span>
-      <br />
-      <span data-lexical-text="true"></span>
-      <span class="PlaygroundEditorTheme__tokenAttr" data-lexical-text="true">
-        return
-      </span>
-      <span data-lexical-text="true"></span>
-      <span
-        class="PlaygroundEditorTheme__tokenPunctuation"
-        data-lexical-text="true">
-        [
-      </span>
-      <span class="PlaygroundEditorTheme__tokenAttr" data-lexical-text="true">
-        null
-      </span>
-      <span
-        class="PlaygroundEditorTheme__tokenPunctuation"
-        data-lexical-text="true">
-        ,
-      </span>
-      <span data-lexical-text="true"></span>
-      <span class="PlaygroundEditorTheme__tokenAttr" data-lexical-text="true">
-        undefined
-      </span>
-      <span
-        class="PlaygroundEditorTheme__tokenPunctuation"
-        data-lexical-text="true">
-        ,
-      </span>
-      <span data-lexical-text="true"></span>
-      <span
-        class="PlaygroundEditorTheme__tokenProperty"
-        data-lexical-text="true">
-        2
-      </span>
-      <span
-        class="PlaygroundEditorTheme__tokenPunctuation"
-        data-lexical-text="true">
-        ,
-      </span>
-      <span data-lexical-text="true"></span>
-      <span
-        class="PlaygroundEditorTheme__tokenSelector"
-        data-lexical-text="true">
-        ""
-      </span>
-      <span
-        class="PlaygroundEditorTheme__tokenPunctuation"
-        data-lexical-text="true">
-        ]
-      </span>
-      <span
-        class="PlaygroundEditorTheme__tokenPunctuation"
-        data-lexical-text="true">
-        ;
-      </span>
-      <br />
-      <span
-        class="PlaygroundEditorTheme__tokenPunctuation"
-        data-lexical-text="true">
-        }
-      </span>
-    </code>
-  `;
-
-  const CODE_PASTING_TESTS = [
-    {
-      expectedHTML: EXPECTED_HTML,
-      name: 'VS Code',
-      pastedHTML: `<meta charset='utf-8'><div style="color: #d4d4d4;background-color: #1e1e1e;font-family: Menlo, Monaco, 'Courier New', monospace;font-weight: normal;font-size: 12px;line-height: 18px;white-space: pre;"><div><span style="color: #569cd6;">function</span><span style="color: #d4d4d4;"> </span><span style="color: #dcdcaa;">run</span><span style="color: #d4d4d4;">() {</span></div><div><span style="color: #d4d4d4;">  </span><span style="color: #c586c0;">return</span><span style="color: #d4d4d4;"> [</span><span style="color: #569cd6;">null</span><span style="color: #d4d4d4;">, </span><span style="color: #569cd6;">undefined</span><span style="color: #d4d4d4;">, </span><span style="color: #b5cea8;">2</span><span style="color: #d4d4d4;">, </span><span style="color: #ce9178;">""</span><span style="color: #d4d4d4;">];</span></div><div><span style="color: #d4d4d4;">}</span></div></div>`,
-    },
-    {
-      expectedHTML: EXPECTED_HTML,
-      name: 'Quip',
-      pastedHTML: `<meta charset='utf-8'><pre>function run() {<br>  return [null, undefined, 2, ""];<br>}</pre>`,
-    },
-    {
-      expectedHTML: EXPECTED_HTML,
-      name: 'WebStorm / Idea',
-      pastedHTML: `<html><head><meta http-equiv="content-type" content="text/html; charset=UTF-8"></head><body><pre style="background-color:#2b2b2b;color:#a9b7c6;font-family:'JetBrains Mono',monospace;font-size:9.8pt;"><span style="color:#cc7832;">function&#32;</span><span style="color:#ffc66d;">run</span>()&#32;{<br>&#32;&#32;<span style="color:#cc7832;">return&#32;</span>[<span style="color:#cc7832;">null,&#32;undefined,&#32;</span><span style="color:#6897bb;">2</span><span style="color:#cc7832;">,&#32;</span><span style="color:#6a8759;">""</span>]<span style="color:#cc7832;">;<br></span>}</pre></body></html>`,
-    },
-    {
-      expectedHTML: EXPECTED_HTML,
-      name: 'Postman IDE',
-      pastedHTML: `<meta charset='utf-8'><div style="color: #000000;background-color: #fffffe;font-family: Menlo, Monaco, 'Courier New', monospace;font-weight: normal;font-size: 12px;line-height: 18px;white-space: pre;"><div><span style="color: #800555;font-weight: bold;">function</span><span style="color: #000000;"> run() {</span></div><div><span style="color: #000000;">  </span><span style="color: #800555;font-weight: bold;">return</span><span style="color: #000000;"> [</span><span style="color: #800555;font-weight: bold;">null</span><span style="color: #000000;">, </span><span style="color: #800555;font-weight: bold;">undefined</span><span style="color: #000000;">, </span><span style="color: #ff00aa;">2</span><span style="color: #000000;">, </span><span style="color: #2a00ff;">""</span><span style="color: #000000;">];</span></div><div><span style="color: #000000;">}</span></div></div>`,
-    },
-    {
-      expectedHTML: EXPECTED_HTML,
-      name: 'Slack message',
-      pastedHTML: `<meta charset='utf-8'><pre class="c-mrkdwn__pre" data-stringify-type="pre" style="box-sizing: inherit; margin: 4px 0px; padding: 8px; --saf-0:rgba(var(--sk_foreground_low,29,28,29),0.13); font-size: 12px; line-height: 1.50001; font-variant-ligatures: none; white-space: pre-wrap; word-break: break-word; word-break: normal; tab-size: 4; font-family: Monaco, Menlo, Consolas, &quot;Courier New&quot;, monospace !important; border: 1px solid var(--saf-0); border-radius: 4px; background: rgba(var(--sk_foreground_min,29,28,29),0.04); counter-reset: list-0 0 list-1 0 list-2 0 list-3 0 list-4 0 list-5 0 list-6 0 list-7 0 list-8 0 list-9 0; color: rgb(29, 28, 29); font-style: normal; font-variant-caps: normal; font-weight: 400; letter-spacing: normal; orphans: 2; text-align: left; text-indent: 0px; text-transform: none; widows: 2; word-spacing: 0px; -webkit-text-stroke-width: 0px; text-decoration-thickness: initial; text-decoration-style: initial; text-decoration-color: initial;">function run() {\n  return [null, undefined, 2, ""];\n}</pre>`,
-    },
-    {
-      expectedHTML: `<code class="PlaygroundEditorTheme__code PlaygroundEditorTheme__ltr" spellcheck="false" dir="ltr" data-highlight-language="javascript" data-gutter="1234"><span class="PlaygroundEditorTheme__tokenAttr" data-lexical-text="true">const</span><span data-lexical-text="true"> Lexical </span><span class="PlaygroundEditorTheme__tokenOperator" data-lexical-text="true">=</span><span data-lexical-text="true"> </span><span class="PlaygroundEditorTheme__tokenFunction" data-lexical-text="true">requireCond</span><span class="PlaygroundEditorTheme__tokenPunctuation" data-lexical-text="true">(</span><span class="PlaygroundEditorTheme__tokenSelector" data-lexical-text="true">'gk'</span><span class="PlaygroundEditorTheme__tokenPunctuation" data-lexical-text="true">,</span><span data-lexical-text="true"> </span><span class="PlaygroundEditorTheme__tokenSelector" data-lexical-text="true">'runtime_is_dev'</span><span class="PlaygroundEditorTheme__tokenPunctuation" data-lexical-text="true">,</span><span data-lexical-text="true"> </span><span class="PlaygroundEditorTheme__tokenPunctuation" data-lexical-text="true">{</span><br><span data-lexical-text="true">  </span><span class="PlaygroundEditorTheme__tokenProperty" data-lexical-text="true">true</span><span class="PlaygroundEditorTheme__tokenOperator" data-lexical-text="true">:</span><span data-lexical-text="true"> </span><span class="PlaygroundEditorTheme__tokenSelector" data-lexical-text="true">'Lexical.dev'</span><span class="PlaygroundEditorTheme__tokenPunctuation" data-lexical-text="true">,</span><br><span data-lexical-text="true">  </span><span class="PlaygroundEditorTheme__tokenProperty" data-lexical-text="true">false</span><span class="PlaygroundEditorTheme__tokenOperator" data-lexical-text="true">:</span><span data-lexical-text="true"> </span><span class="PlaygroundEditorTheme__tokenSelector" data-lexical-text="true">'Lexical.prod'</span><span class="PlaygroundEditorTheme__tokenPunctuation" data-lexical-text="true">,</span><br><span class="PlaygroundEditorTheme__tokenPunctuation" data-lexical-text="true">}</span><span class="PlaygroundEditorTheme__tokenPunctuation" data-lexical-text="true">)</span><span class="PlaygroundEditorTheme__tokenPunctuation" data-lexical-text="true">;</span></code>`,
-      name: 'CodeHub',
-      pastedHTML: `<meta charset='utf-8'><div style="color: #000000;background-color: #fffffe;font-family: 'monaco,monospace', Menlo, Monaco, 'Courier New', monospace;font-weight: normal;font-size: 13px;line-height: 20px;white-space: pre;"><div><span style="color: #ff0000;">const</span><span style="color: #000000;"> </span><span style="color: #800000;">Lexical</span><span style="color: #000000;"> = </span><span style="color: #383838;">requireCond</span><span style="color: #000000;">(</span><span style="color: #863b00;">'gk'</span><span style="color: #000000;">, </span><span style="color: #863b00;">'runtime_is_dev'</span><span style="color: #000000;">, {</span></div><div><span style="color: #000000;">  </span><span style="color: #863b00;">true</span><span style="color: #000000;">: </span><span style="color: #863b00;">'Lexical.dev'</span><span style="color: #000000;">,</span></div><div><span style="color: #000000;">  </span><span style="color: #863b00;">false</span><span style="color: #000000;">: </span><span style="color: #863b00;">'Lexical.prod'</span><span style="color: #000000;">,</span></div><div><span style="color: #000000;">});</span></div></div>`,
-    },
-    {
-      expectedHTML: EXPECTED_HTML,
-      name: 'GitHub / Gist',
-      pastedHTML: `<meta charset='utf-8'><table class="highlight tab-size js-file-line-container js-code-nav-container js-tagsearch-file" data-tab-size="8" data-paste-markdown-skip="" data-tagsearch-lang="JavaScript" data-tagsearch-path="example.js" style="box-sizing: border-box; border-spacing: 0px; border-collapse: collapse; tab-size: 8; color: rgb(36, 41, 47); font-family: -apple-system, &quot;system-ui&quot;, &quot;Segoe UI&quot;, Helvetica, Arial, sans-serif, &quot;Apple Color Emoji&quot;, &quot;Segoe UI Emoji&quot;; font-size: 14px; font-style: normal; font-variant-ligatures: normal; font-variant-caps: normal; font-weight: 400; letter-spacing: normal; orphans: 2; text-align: start; text-transform: none; white-space: normal; widows: 2; word-spacing: 0px; -webkit-text-stroke-width: 0px; background-color: rgb(255, 255, 255); text-decoration-thickness: initial; text-decoration-style: initial; text-decoration-color: initial;"><tbody style="box-sizing: border-box;"><tr style="box-sizing: border-box;"><td id="file-example-js-LC1" class="blob-code blob-code-inner js-file-line" style="box-sizing: border-box; padding: 0px 10px; position: relative; line-height: 20px; vertical-align: top; overflow: visible; font-family: ui-monospace, SFMono-Regular, &quot;SF Mono&quot;, Menlo, Consolas, &quot;Liberation Mono&quot;, monospace; font-size: 12px; color: var(--color-fg-default); overflow-wrap: normal; white-space: pre;"><span class="pl-k" style="box-sizing: border-box; color: var(--color-prettylights-syntax-keyword);">function</span> <span class="pl-en" style="box-sizing: border-box; color: var(--color-prettylights-syntax-entity);">run</span><span class="pl-kos" style="box-sizing: border-box;">(</span><span class="pl-kos" style="box-sizing: border-box;">)</span> <span class="pl-kos" style="box-sizing: border-box;">{</span></td></tr><tr style="box-sizing: border-box; background-color: transparent;"><td id="file-example-js-L2" class="blob-num js-line-number js-code-nav-line-number" data-line-number="2" style="box-sizing: border-box; padding: 0px 10px; width: 50px; min-width: 50px; font-family: ui-monospace, SFMono-Regular, &quot;SF Mono&quot;, Menlo, Consolas, &quot;Liberation Mono&quot;, monospace; font-size: 12px; line-height: 20px; color: var(--color-fg-subtle); text-align: right; white-space: nowrap; vertical-align: top; cursor: pointer; user-select: none;"></td><td id="file-example-js-LC2" class="blob-code blob-code-inner js-file-line" style="box-sizing: border-box; padding: 0px 10px; position: relative; line-height: 20px; vertical-align: top; overflow: visible; font-family: ui-monospace, SFMono-Regular, &quot;SF Mono&quot;, Menlo, Consolas, &quot;Liberation Mono&quot;, monospace; font-size: 12px; color: var(--color-fg-default); overflow-wrap: normal; white-space: pre;">  <span class="pl-k" style="box-sizing: border-box; color: var(--color-prettylights-syntax-keyword);">return</span> <span class="pl-kos" style="box-sizing: border-box;">[</span><span class="pl-c1" style="box-sizing: border-box; color: var(--color-prettylights-syntax-constant);">null</span><span class="pl-kos" style="box-sizing: border-box;">,</span> <span class="pl-c1" style="box-sizing: border-box; color: var(--color-prettylights-syntax-constant);">undefined</span><span class="pl-kos" style="box-sizing: border-box;">,</span> <span class="pl-c1" style="box-sizing: border-box; color: var(--color-prettylights-syntax-constant);">2</span><span class="pl-kos" style="box-sizing: border-box;">,</span> <span class="pl-s" style="box-sizing: border-box; color: var(--color-prettylights-syntax-string);">""</span><span class="pl-kos" style="box-sizing: border-box;">]</span><span class="pl-kos" style="box-sizing: border-box;">;</span></td></tr><tr style="box-sizing: border-box;"><td id="file-example-js-L3" class="blob-num js-line-number js-code-nav-line-number" data-line-number="3" style="box-sizing: border-box; padding: 0px 10px; width: 50px; min-width: 50px; font-family: ui-monospace, SFMono-Regular, &quot;SF Mono&quot;, Menlo, Consolas, &quot;Liberation Mono&quot;, monospace; font-size: 12px; line-height: 20px; color: var(--color-fg-subtle); text-align: right; white-space: nowrap; vertical-align: top; cursor: pointer; user-select: none;"></td><td id="file-example-js-LC3" class="blob-code blob-code-inner js-file-line" style="box-sizing: border-box; padding: 0px 10px; position: relative; line-height: 20px; vertical-align: top; overflow: visible; font-family: ui-monospace, SFMono-Regular, &quot;SF Mono&quot;, Menlo, Consolas, &quot;Liberation Mono&quot;, monospace; font-size: 12px; color: var(--color-fg-default); overflow-wrap: normal; white-space: pre;"><span class="pl-kos" style="box-sizing: border-box;">}</span></td></tr></tbody></table>`,
-    },
-    {
-      expectedHTML: html`
-        <p class="PlaygroundEditorTheme__paragraph">
-          <code spellcheck="false" data-lexical-text="true">
-            <span class="PlaygroundEditorTheme__textCode">12</span>
-          </code>
-        </p>
-      `,
-      name: 'Single line <code>',
-      pastedHTML: `<meta charset='utf-8'><code>12</code>`,
-    },
-    {
-      expectedHTML: html`
-        <code
-          class="PlaygroundEditorTheme__code"
-          spellcheck="false"
-          data-gutter="12"
-          data-highlight-language="javascript">
-          <span
-            class="PlaygroundEditorTheme__tokenProperty"
-            data-lexical-text="true">
-            1
-          </span>
-          <br />
-          <span
-            class="PlaygroundEditorTheme__tokenProperty"
-            data-lexical-text="true">
-            2
-          </span>
-        </code>
-      `,
-      name: 'Multiline <code>',
-      // TODO This is not correct. This resembles how Lexical exports code right now but
-      // semantically it should be wrapped in a pre
-      pastedHTML: `<meta charset='utf-8'><code>1<br>2</code>`,
-    },
-  ];
-
-  CODE_PASTING_TESTS.forEach((testCase, i) => {
-    test(`Code block html paste: ${testCase.name}`, async ({
-      page,
-      isPlainText,
-    }) => {
-      test.skip(isPlainText);
-
-      await focusEditor(page);
-      await pasteFromClipboard(page, {
-        'text/html': testCase.pastedHTML,
-      });
-      await assertHTML(page, testCase.expectedHTML);
-    });
-  });
-
->>>>>>> 64d61f3b
+
   test('When pressing CMD/Ctrl + Left, CMD/Ctrl + Right, the cursor should go to the start of the code', async ({
     page,
     isPlainText,
