{
  "name": "@lexical/rich-text",
  "description": "This package contains rich text helpers for Lexical.",
  "keywords": [
    "lexical",
    "editor",
    "rich-text"
  ],
  "license": "MIT",
  "version": "0.34.0",
  "main": "LexicalRichText.js",
  "types": "index.d.ts",
  "repository": {
    "type": "git",
    "url": "https://github.com/facebook/lexical",
    "directory": "packages/lexical-rich-text"
  },
  "module": "LexicalRichText.mjs",
  "sideEffects": false,
  "exports": {
    ".": {
      "import": {
        "types": "./index.d.ts",
        "development": "./LexicalRichText.dev.mjs",
        "production": "./LexicalRichText.prod.mjs",
        "node": "./LexicalRichText.node.mjs",
        "default": "./LexicalRichText.mjs"
      },
      "require": {
        "types": "./index.d.ts",
        "development": "./LexicalRichText.dev.js",
        "production": "./LexicalRichText.prod.js",
        "default": "./LexicalRichText.js"
      }
    }
  },
  "dependencies": {
<<<<<<< HEAD
    "@lexical/clipboard": "0.33.1",
    "@lexical/dragon": "0.33.1",
    "@lexical/selection": "0.33.1",
    "@lexical/utils": "0.33.1",
    "lexical": "0.33.1"
=======
    "@lexical/clipboard": "0.34.0",
    "@lexical/selection": "0.34.0",
    "@lexical/utils": "0.34.0",
    "lexical": "0.34.0"
>>>>>>> a58f6168
  }
}<|MERGE_RESOLUTION|>--- conflicted
+++ resolved
@@ -35,17 +35,10 @@
     }
   },
   "dependencies": {
-<<<<<<< HEAD
-    "@lexical/clipboard": "0.33.1",
-    "@lexical/dragon": "0.33.1",
-    "@lexical/selection": "0.33.1",
-    "@lexical/utils": "0.33.1",
-    "lexical": "0.33.1"
-=======
     "@lexical/clipboard": "0.34.0",
+    "@lexical/dragon": "0.34.0",
     "@lexical/selection": "0.34.0",
     "@lexical/utils": "0.34.0",
     "lexical": "0.34.0"
->>>>>>> a58f6168
   }
 }