{
  "name": "lexical-playground",
<<<<<<< HEAD
  "version": "0.7.6",
=======
  "version": "0.7.7",
>>>>>>> e0acb6d7
  "private": true,
  "scripts": {
    "dev": "vite --host",
    "build-dev": "vite build",
    "build-prod": "vite build --config vite.prod.config.js",
    "build-vercel": "(cd ../../ && node ./scripts/build.js --prod) && npm run build-prod",
    "preview": "vite preview"
  },
  "dependencies": {
    "@excalidraw/excalidraw": "0.11.0",
<<<<<<< HEAD
    "@lexical/clipboard": "0.7.6",
    "@lexical/code": "0.7.6",
    "@lexical/file": "0.7.6",
    "@lexical/hashtag": "0.7.6",
    "@lexical/link": "0.7.6",
    "@lexical/list": "0.7.6",
    "@lexical/mark": "0.7.6",
    "@lexical/overflow": "0.7.6",
    "@lexical/plain-text": "0.7.6",
    "@lexical/react": "0.7.6",
    "@lexical/rich-text": "0.7.6",
    "@lexical/selection": "0.7.6",
    "@lexical/table": "0.7.6",
    "@lexical/utils": "0.7.6",
    "katex": "^0.15.2",
    "lexical": "0.7.6",
=======
    "@lexical/clipboard": "0.7.7",
    "@lexical/code": "0.7.7",
    "@lexical/file": "0.7.7",
    "@lexical/hashtag": "0.7.7",
    "@lexical/link": "0.7.7",
    "@lexical/list": "0.7.7",
    "@lexical/mark": "0.7.7",
    "@lexical/overflow": "0.7.7",
    "@lexical/plain-text": "0.7.7",
    "@lexical/react": "0.7.7",
    "@lexical/rich-text": "0.7.7",
    "@lexical/selection": "0.7.7",
    "@lexical/table": "0.7.7",
    "@lexical/utils": "0.7.7",
    "katex": "^0.15.2",
    "lexical": "0.7.7",
>>>>>>> e0acb6d7
    "lodash-es": "^4.17.21",
    "prettier": "^2.3.2",
    "react": "^18.2.0",
    "react-dom": "^18.2.0",
    "react-error-boundary": "^3.1.4",
    "y-websocket": ">=1.3.x",
    "yjs": ">=13.5.42"
  },
  "devDependencies": {
    "@types/lodash-es": "^4.14.182",
    "@vitejs/plugin-react": "^1.0.7",
    "vite": "^2.8.0",
    "vite-plugin-replace": "0.1.1"
  }
}<|MERGE_RESOLUTION|>--- conflicted
+++ resolved
@@ -1,10 +1,6 @@
 {
   "name": "lexical-playground",
-<<<<<<< HEAD
-  "version": "0.7.6",
-=======
   "version": "0.7.7",
->>>>>>> e0acb6d7
   "private": true,
   "scripts": {
     "dev": "vite --host",
@@ -15,24 +11,6 @@
   },
   "dependencies": {
     "@excalidraw/excalidraw": "0.11.0",
-<<<<<<< HEAD
-    "@lexical/clipboard": "0.7.6",
-    "@lexical/code": "0.7.6",
-    "@lexical/file": "0.7.6",
-    "@lexical/hashtag": "0.7.6",
-    "@lexical/link": "0.7.6",
-    "@lexical/list": "0.7.6",
-    "@lexical/mark": "0.7.6",
-    "@lexical/overflow": "0.7.6",
-    "@lexical/plain-text": "0.7.6",
-    "@lexical/react": "0.7.6",
-    "@lexical/rich-text": "0.7.6",
-    "@lexical/selection": "0.7.6",
-    "@lexical/table": "0.7.6",
-    "@lexical/utils": "0.7.6",
-    "katex": "^0.15.2",
-    "lexical": "0.7.6",
-=======
     "@lexical/clipboard": "0.7.7",
     "@lexical/code": "0.7.7",
     "@lexical/file": "0.7.7",
@@ -49,7 +27,6 @@
     "@lexical/utils": "0.7.7",
     "katex": "^0.15.2",
     "lexical": "0.7.7",
->>>>>>> e0acb6d7
     "lodash-es": "^4.17.21",
     "prettier": "^2.3.2",
     "react": "^18.2.0",
